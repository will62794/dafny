--- conflicted
+++ resolved
@@ -8,12 +8,8 @@
 - fix: Prevent the language server from crashing and not responding on resolution or ghost diagnostics errors (https://github.com/dafny-lang/dafny/pull/2080)
 - feat: Added "Resolving..." message for IDE extensions (https://github.com/dafny-lang/dafny/pull/2234)
 - fix: Correctly specify the type of the receiver parameter when translating tail-recursive member functions to C# (https://github.com/dafny-lang/dafny/pull/2205)
-<<<<<<< HEAD
-- fix: Added support for type parameters in automatically generated tests (https://github.com/dafny-lang/dafny/pull/2227)
+- fix: Added support for type parameters and function methods in automatically generated tests (https://github.com/dafny-lang/dafny/pull/2227)
 - fix: Methods produced by the test generation code can now be compiled directly to C# XUnit tests (https://github.com/dafny-lang/dafny/pull/2269)
-=======
-- fix: Added support for type parameters and function methods in automatically generated tests (https://github.com/dafny-lang/dafny/pull/2227)
->>>>>>> 14bc796e
 
 # 3.6.0
 
