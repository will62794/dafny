--- conflicted
+++ resolved
@@ -428,11 +428,7 @@
 This is mostly helpful for debugging which assertion is taking the most time to prove, e.g. to profile them.
 
 
-<<<<<<< HEAD
-### 22.2.20. synthesize {#sec-synthesize-attr}
-=======
 ### 22.2.21. synthesize {#sec-synthesize-attr}
->>>>>>> c2428662
 
 The `{:synthesize}` attribute must be used on methods that have no body and
 return one or more fresh objects. During compilation, 
