# 22. Attributes {#sec-attributes}
Dafny allows many of its entities to be annotated with _Attributes_.
Attributes are declared between `{:` and `}` like this:
```dafny
{:attributeName "argument", "second" + "argument", 57}
```

In general an attribute may have any name the user chooses. It may be
followed by a comma-separated list of expressions. These expressions will
be resolved and type-checked in the context where the attribute appears.

In general, any Dafny entity may have a list of attributes.
Dafny does not check that the attributes listed for an entity
are appropriate for that entity (which means that misspellings may
go silently unnoticed).

The grammar shows where the attribute annotations may appear:
````grammar
Attribute = "{:" AttributeName [ Expressions ] "}"
````

Dafny has special processing for some attributes[^boogie-attributes]. For some attributes, the
setting is only looked for on the entity with the attribute. For others, we start
at the entity and if the attribute is not there, look up in the hierarchy
(enclosing class and enclosing modules).
The attribute
declaration closest to the entity overrides those further away.

[^boogie-attributes]: All entities that Dafny translates to Boogie have their attributes passed on to Boogie except for the [`{:axiom}`](#sec-axiom) attribute (which conflicts with Boogie usage) and the [`{:trigger}`](#sec-trigger) attribute which is instead converted into a Boogie quantifier _trigger_. See Section 11 of [@Leino:Boogie2-RefMan].

For attributes with a single boolean expression argument, the attribute
with no argument is interpreted as if it were true.

## 22.1. Attributes on top-level declarations

### 22.1.1. `{:autocontracts}`
Dynamic frames [@Kassios:FM2006;@SmansEtAl:VeriCool;@SmansEtAl:ImplicitDynamicFrames;
@LEINO:Dafny:DynamicFrames]
are frame expressions that can vary dynamically during
program execution. AutoContracts is an experimental feature that will
fill much of the dynamic-frames boilerplate into a class.

From the user's perspective, what needs to be done is simply:

* mark the class with {:autocontracts}
* declare a function (or predicate) called Valid()


AutoContracts will then:

*  Declare:
```dafny
   ghost var Repr: set<object>
```

* For function/predicate Valid(), insert:
```dafny
   reads this, Repr
```
* Into body of Valid(), insert (at the beginning of the body):
```dafny
   this in Repr && null !in Repr
```
* and also insert, for every array-valued field A declared in the class:
```dafny
   (A != null ==> A in Repr) &&
```
* and for every field F of a class type T where T has a field called Repr, also insert:
```dafny
   (F != null ==> F in Repr && F.Repr <= Repr && this !in Repr)
```
  Except, if A or F is declared with `{:autocontracts false}`, then the implication will not
be added.

* For every constructor, add:
```dafny
   modifies this
   ensures Valid() && fresh(Repr - {this})
```
* At the end of the body of the constructor, add:
```dafny
   Repr := {this};
   if (A != null) { Repr := Repr + {A}; }
   if (F != null) { Repr := Repr + {F} + F.Repr; }
```
* For every method, add:
```dafny
   requires Valid()
   modifies Repr
   ensures Valid() && fresh(Repr - old(Repr))
```
* At the end of the body of the method, add:
```dafny
   if (A != null) { Repr := Repr + {A}; }
   if (F != null) { Repr := Repr + {F} + F.Repr; }
```

### 22.1.2. `{:nativeType}` {#sec-nativetype}
The `{:nativeType}` attribute may only be used on a ``NewtypeDecl``
where the base type is an integral type or a real type. For example:

```dafny
newtype {:nativeType "byte"} ubyte = x : int | 0 <= x < 256
newtype {:nativeType "byte"} ubyte = x : int | 0 <= x < 257 // Fails
```

It can take one of the following forms:

* `{:nativeType}` - With no parameters it has no effect and the ``NewtypeDecl``
will have its default behavior which is to choose a native type that can hold any
value satisfying the constraints, if possible, otherwise BigInteger is used.
* `{:nativeType true}` - Also gives default ``NewtypeDecl`` behavior,
but gives an error if base type is not integral.
* `{:nativeType false}` - Inhibits using a native type. BigInteger is used.
* `{:nativeType "typename"}` - This form has an native integral
type name as a string literal. Acceptable values are:
   * `"byte"`      8 bits, unsigned
   * `"sbyte"`     8 bits, signed
   * `"ushort"`    16 bits, unsigned
   * `"short"`     16 bits, signed
   * `"uint"`      32 bits, unsigned
   * `"int"`       32 bits, signed
   * `"number"`    53 bits, signed
   * `"ulong"`     64 bits, unsigned
   * `"long"`      64 bits, signed
  If the target compiler
  does not support X, then an error is generated. Also, if, after
  scrutinizing the constraint predicate, the compiler cannot confirm
  that the type's values will fit in X, an error is generated.

### 22.1.3. `{:ignore}` (deprecated)
Ignore the declaration (after checking for duplicate names).

### 22.1.4. `{:extern}` {#sec-extern}

`{:extern}` is a target-language dependent modifier used:

* to alter the `CompileName` of entities such as modules, classes, methods, etc.,
* to alter the `ReferenceName` of the entities,
* to decide how to define external opaque types,
* to decide whether to emit target code or not, and
* to decide whether a declaration is allowed not to have a body.

The `CompileName` is the name for the entity when translating to one of the target languages.
The `ReferenceName` is the name used to refer to the entity in the target language.
A common use case of `{:extern}` is to avoid name clashes with existing library functions.

`{:extern}` takes 0, 1, or 2 (possibly empty) string arguments:

- `{:extern}`: Dafny will use the Dafny name as the `CompileName` and not affect the `ReferenceName`
- `{:extern s1}`: Dafny will use `s1` as the `CompileName`, and replaces the last portion of the `ReferenceName` by `s1`.
     When used on an opaque type, s1 is used as a hint as to how to declare that type when compiling.
- `{:extern s1, s2}` Dafny will use `s2` as the `CompileName`.
     Dafny will use a combination of `s1` and `s2` such as for example `s1.s2` as the `ReferenceName`
     It may also be the case that one of the arguments is simply ignored.

Dafny does not perform sanity checks on the arguments---it is the user's responsibility not to generate
  malformed target code.

One difference with [`{:axiom}`](#sec-axiom) is that the compiler will still emit code for an [`{:axiom}`](#sec-axiom), if it is a [`function method`, a `method` or a `function by method`](#sec-function-declarations) with a body.

## 22.2. Attributes on functions and methods

### 22.2.1. `{:autoReq}`
For a function declaration, if this attribute is set true at the nearest
level, then its `requires` clause is strengthened sufficiently so that
it may call the functions that it calls.

For following example
```dafny
function f(x:int) : bool
  requires x > 3
{
  x > 7
}

// Should succeed thanks to auto_reqs
function {:autoReq} g(y:int, b:bool) : bool
{
  if b then f(y + 2) else f(2*y)
}
```
the `{:autoReq}` attribute causes Dafny to
deduce a `requires` clause for g as if it had been
declared
```dafny
function g(y:int, b:bool) : bool
  requires if b then y + 2 > 3 else 2 * y > 3
{
  if b then f(y + 2) else f(2*y)
}
```

### 22.2.2. `{:axiom}` {#sec-axiom}
The `{:axiom}` attribute may be placed on a function or method.
It means that the post-condition may be assumed to be true
without proof. In that case also the body of the function or
method may be omitted.

The `{:axiom}` attribute only prevents Dafny from verifying that the body matches the post-condition.
Dafny still verifies the well-formedness of pre-conditions, of post-conditions, and of the body if provided.
To prevent Dafny from running all these checks, one would use [`{:verify false}`](#sec-verify), which is not recommended.

### 22.2.3. `{:compile}`
The `{:compile}` attribute takes a boolean argument. It may be applied to
any top-level declaration. If that argument is false, then that declaration
will not be compiled at all.
The difference with [`{:extern}`](#sec-extern) is that [`{:extern}`](#sec-extern)
will still emit declaration code if necessary,
whereas `{:compile false}` will just ignore the declaration for compilation purposes.

### 22.2.4. `{:extern <name>}` {#sec-extern-method}
See [`{:extern <name>}`](#sec-extern).

### 22.2.5. `{:fuel X}` {#sec-fuel}
The fuel attributes is used to specify how much "fuel" a function should have,
i.e., how many times the verifier is permitted to unfold its definition.  The
`{:fuel}` annotation can be added to the function itself, it which
case it will apply to all uses of that function, or it can overridden
within the scope of a module, function, method, iterator, calc, forall,
while, assert, or assume.  The general format is:

```dafny
{:fuel functionName,lowFuel,highFuel}
```

When applied as an annotation to the function itself, omit
functionName.  If highFuel is omitted, it defaults to lowFuel + 1.

The default fuel setting for recursive functions is 1,2.  Setting the
fuel higher, say, to 3,4, will give more unfoldings, which may make
some proofs go through with less programmer assistance (e.g., with
fewer assert statements), but it may also increase verification time,
so use it with care.  Setting the fuel to 0,0 is similar to making the
definition opaque, except when used with all literal arguments.

### 22.2.6. `{:id <string>}`
Assign a custom unique ID to a function or a method to be used for verification
result caching.

### 22.2.7. `{:induction}` {#sec-induction}
The `{:induction}` attribute controls the application of
proof by induction to two contexts. Given a list of
variables on which induction might be applied, the
`{:induction}` attribute selects a sub-list of those
variables (in the same order) to which to apply induction.

Dafny issue [34](https://github.com/Microsoft/dafny/issues/34)
proposes to remove the restriction that the sub-list
be in the same order, and would apply induction in the
order given in the `{:induction}` attribute.

The two contexts are:

* A method, in which case the bound variables are all the
  in-parameters of the method.
* A [quantifier expression](#sec-induction-quantifier), in which case the bound variables
  are the bound variables of the quantifier expression.

The form of the `{:induction}` attribute is one of the following:

* `{:induction}` -- apply induction to all bound variables
* `{:induction false}` -- suppress induction, that is, don't apply it to any bound variable
* `{:induction L}` where `L` is a list consisting entirely of bound variables
-- apply induction to the specified bound variables
* `{:induction X}` where `X` is anything else -- treat the same as
`{:induction}`, that is, apply induction to all bound variables. For this
usage conventionally `X` is `true`.

Here is an example of using it on a quantifier expression:
```dafny
lemma Fill_J(s: seq<int>)
  requires forall i :: 1 <= i < |s| ==> s[i-1] <= s[i]
  ensures forall i,j {:induction j} :: 0 <= i < j < |s| ==> s[i] <= s[j]
{
}
```

### 22.2.8. `{:print}` {#sec-print}
This attributes declares that a method may have print effects,
that is, it may use 'print' statements and may call other methods
that have print effects. The attribute can be applied to compiled
methods, constructors, and iterators, and it gives an error if
applied to functions or ghost methods. An overriding method is
allowed to use a {:print} attribute only if the overridden method
does.
Print effects are enforced only with `/trackPrintEffects:1`.

### 22.2.9. `{:opaque}` {#sec-opaque}
Ordinarily, the body of a function is transparent to its users, but
sometimes it is useful to hide it. If a function `foo` or `bar` is given the
`{:opaque}` attribute, then Dafny hides the body of the function,
so that it can only be seen within its recursive clique (if any),
or if the programmer specifically asks to see it via the statement `reveal foo(), bar();`.

More information about the Boogie implementation of `{:opaque}` [here](https://github.com/dafny-lang/dafny/blob/master/docs/Compilation/Boogie.md).

<!--
Describe this where refinement is described, as appropriate.

-### 22.1.15. prependAssertToken
This is used internally in Dafny as part of module refinement.
It is an attribute on an assert statement.
The Dafny code has the following comment:

```dafny
// Clone the expression, but among the new assert's attributes, indicate
// that this assertion is supposed to be translated into a check.  That is,
// it is not allowed to be just assumed in the translation, despite the fact
// that the condition is inherited.
```

TODO: Decide if we want to describe this in more detail, or whether
the functionality is already adequately described where
refinement is described.
-->

### 22.2.10. `{:priority N}`
Assign a positive priority 'N' to an implementation to control the order
in which implementations are verified (default: N = 1).


### 22.2.11. `{:selective_checking}`
Turn all assertions into assumptions except for the ones reachable from after the
assertions marked with the attribute `{:start_checking_here}`.
Thus, `assume {:start_checking_here} something;` becomes an inverse
of `assume false;`: the first one disables all verification before
it, and the second one disables all verification after.

### 22.2.12. `{:tailrecursion}`
This attribute is used on method declarations. It has a boolean argument.

If specified with a `false` value, it means the user specifically
requested no tail recursion, so none is done.

If specified with a `true` value, or if no argument is specified,
then tail recursive optimization will be attempted subject to
the following conditions:

* It is an error if the method is a ghost method and tail
recursion was explicitly requested.
* Only direct recursion is supported, not mutually recursive methods.
* If `{:tailrecursion true}` was specified but the code does not allow it,
an error message is given.


### 22.2.13. `{:timeLimit N}`
Set the time limit for verifying a given function or method.

### 22.2.14. `{:timeLimitMultiplier X}`
This attribute may be placed on a method or function declaration
and has an integer argument. If `{:timeLimitMultiplier X}` was
specified a `{:timelimit Y}` attributed is passed on to Boogie
where `Y` is `X` times either the default verification time limit
for a function or method, or times the value specified by the
Boogie `timelimit` command-line option.

### 22.2.15. `{:verify false}` {#sec-verify}
     
Skip verification of a function or a method altogether.
Will not even try to verify well-formedness of postconditions and preconditions.
We discourage to use this attribute. Prefer [`{:axiom}`](#sec-axiom),
which performs these minimal checks while not checking that the body satisfies postconditions.

### 22.2.16. `{:vcs_max_cost N}` {#sec-vcs_max_cost}
Per-method version of the command-line option `/vcsMaxCost`.

The [assertion batch](#sec-assertion-batches) of a method
will not be split unless the cost of an [assertion batch](#sec-assertion-batches) exceeds this
number, defaults to 2000.0. In
[keep-going mode](#sec-vcs_max_keep_going_splits), only applies to the first round.
If [`{:vcs_split_on_every_assert}`](#sec-vcs_split_on_every_assert) is set, then this parameter is useless.

<<<<<<< HEAD
### 22.1.21. synthesize {#sec-synthesize-attr}

The `{:synthesize}` attribute must be used on methods that have no body and 
return one or more fresh objects. During compilation, if the `/synthesize` 
command-line argument is used, the postconditions associated with such a 
method are translated to a series of API calls to the target languages's 
mocking framework. The object returned, therefore, behaves exactly as the 
postconditions specify. If there is a possibility that this behavior violates 
the specifications on the object's instance methods or hardcodes the values of 
its fields, the compiler will throw an error but the compilation will go 
through. Currently, this compilation pass is only supported in C# and requires 
adding the latest version of the Moq library to the .csproj file before 
generating the binary.

Not all Dafny postconditions can be successfully compiled - below is the 
grammar for postconditions that are supported (`S` is the start symbol, `EXPR` 
stands for an arbitrary Dafny expression, and `ID` stands for 
variable/method/type identifiers):

```
S         = FORALL
          | EQUALS
          | S && S
EQUALS    = ID.ID (ARGLIST) == EXPR // stubs a function call
          | ID.ID           == EXPR // stubs field access
          | EQUALS && EQUALS
FORALL    = forall BOUNDVARS :: EXPR ==> EQUALS
ARGLIST   = ID   // this can be one of the bound variables
          | EXPR // this expr may not reference any of the bound variables
          | ARGLIST, ARGLIST
BOUNDVARS = ID : ID
          | BOUNDVARS, BOUNDVARS
```
=======
### 22.2.17. `{:vcs_max_keep_going_splits N}` {#sec-vcs_max_keep_going_splits}
>>>>>>> b133a187

Per-method version of the command-line option `/vcsMaxKeepGoingSplits`.
If set to more than 1, activates the _keep going mode_ where, after the first round of splitting,
[assertion batches](#sec-assertion-batches) that timed out are split into <n> [assertion batches](#sec-assertion-batches) and retried
until we succeed proving them, or there is only one
single assertion that it timeouts (in which
case error is reported for that assertion).
Defaults to 1.
If [`{:vcs_split_on_every_assert}`](#sec-vcs_split_on_every_assert) is set, then this parameter is useless.

### 22.2.18. `{:vcs_max_splits N}` {#sec-vcs_max_splits}

Per-method version of the command-line option `/vcsMaxSplits`.
Maximal number of [assertion batches](#sec-assertion-batches) generated for this method.
In [keep-going mode](#sec-vcs_max_keep_going_splits), only applies to the first round.
Defaults to 1.
If [`{:vcs_split_on_every_assert}`](#sec-vcs_split_on_every_assert) is set, then this parameter is useless.

### 22.2.19. `{:vcs_split_on_every_assert}` {#sec-vcs_split_on_every_assert}
Per-method version of the command-line option `/vcsSplitOnEveryAssert`.

In the first and only verification round, this option will split the original [assertion batch](#sec-assertion-batches)
into one assertion batch per assertion.
This is mostly helpful for debugging which assertion is taking the most time to prove, e.g. to profile them.


## 22.3. Attributes on assertions, preconditions and postconditions {#sec-verification-attributes-on-assert-statements}


### 22.3.1. `{:focus}` {#sec-focus}
`assert {:focus} X;` splits verification into two [assertion batches](#sec-assertion-batches).
The first batch considers all assertions that are not on the block containing the `assert {:focus} X;`
The second batch considers all assertions that are on the block containing the `assert {:focus} X;` and those that will _always_ follow afterwards.
Hence, it might also occasionally double-report errors.
If you truly want a split on the batches, prefer [`{:split_here}`](#sec-split_here).

Here are two examples illustrating how `{:focus}` works, where `--` in the comments stands for `Assumption`:
```dafny
method doFocus1(x: bool) returns (y: int) {
  y := 1;                     // Batch 1    Batch 2
  assert y == 1;              // Assertion  --
  if x {
    if false {
      assert y >= 0;          // --         Assertion
      assert {:focus} y <= 2; // --         Assertion
      y := 2;
      assert y == 2;          // --         Assertion
    }
  } else {
    assert y == 1;            // Assertion  --
  }
  assert y == 1;              // Assertion  Assertion
  if !x {
    assert y >= 1;            // Assertion  Assertion
  } else {
    assert y <= 1;            // Assertion  Assertion
  }
}
```

And another one where the focused block is guarded with a `while`, resulting in remaining assertions not being part of the first assertion batch:
```dafny
method doFocus2(x: bool) returns (y: int) {
  y := 1;                     // Batch 1    Batch 2
  assert y == 1;              // Assertion  --
  if x {
    while false {
      assert y >= 0;          // --         Assertion
      assert {:focus} y <= 2; // --         Assertion
      y := 2;
      assert y == 2;          // --         Assertion
    }
  } else {
    assert y == 1;            // Assertion  --
  }
  assert y == 1;              // Assertion  --
  if !x {
    assert y >= 1;            // Assertion  --
  } else {
    assert y <= 1;            // Assertion  --
  }
}
```

### 22.3.2. `{:split_here}` {#sec-split_here}
`assert {:split_here} X;` splits verification into two [assertion batches](#sec-assertion-batches).
It verifies the code leading to this point (excluded) in a first assertion batch,
and the code leading from this point (included) to the next `{:split_here}` or until the end in a second assertion batch.
It might help with timeouts.

Here is one example, where `--` in the comments stands for `Assumption`:
```dafny
method doSplitHere(x: bool) returns (y: int) {
  y := 1;                      // Batch 1    Batch 2     Batch 3
  assert y >= 0;               // Assertion  --          --
  if x {
    assert y <= 1;             // Assertion  --          --
    assert {:split_here} true; // --         Assertion   --
    assert y <= 2;             // --         Assertion   --
    assert {:split_here} true; // --         --          Assertion
    if x {
      assert y == 1;           // --         --          Assertion
    } else {
      assert y >= 1;           // --         --          Assertion
    }
  } else {
    assert y <= 3;             // Assertion  --          --
  }
  assert y >= -1;              // Assertion  --          --
}
```

### 22.3.3. `{:subsumption n}`
Overrides the `/subsumption` command-line setting for this assertion.

## 22.4. Attributes on variable declarations

### 22.4.1. `{:assumption}`
This attribute can only be placed on a local ghost bool
variable of a method. Its declaration cannot have a rhs, but it is
allowed to participate as the lhs of exactly one assignment of the
form: `b := b && expr;`. Such a variable declaration translates in the
Boogie output to a declaration followed by an `assume b` command.
See [@LeinoWuestholz2015], Section 3, for example uses of the `{:assumption}`
attribute in Boogie.

## 22.5. Attributes on quantifier expressions (forall, exists)

### 22.5.1. `{:heapQuantifier}`
The `{:heapQuantifier}` attribute may be used on a [`QuantifierExpression`](#sec-quantifier-expression).
When it appears in a quantifier expression, it is as if a new heap-valued
quantifier variable was added to the quantification. Consider this code
that is one of the invariants of a while loop.

```dafny
invariant forall u {:heapQuantifier} :: f(u) == u + r
```

The quantifier is translated into the following Boogie:

```
(forall q$heap#8: Heap, u#5: int ::
    {:heapQuantifier}
    $IsGoodHeap(q$heap#8) && ($Heap == q$heap#8 || $HeapSucc($Heap, q$heap#8))
       ==> $Unbox(Apply1(TInt, TInt, f#0, q$heap#8, $Box(u#5))): int == u#5 + r#0);
```

What this is saying is that the quantified expression, `f(u) == u + r`,
which may depend on the heap, is also valid for any good heap that is either the
same as the current heap, or that is derived from it by heap update operations.

### 22.5.2. `{:induction}` {#sec-induction-quantifier}
See [`{:induction}`](#sec-induction).

### 22.5.3. `{:layerQuantifier}`
The word 'layer' actually refers to the [`{:fuel}`](#sec-fuel).
When Dafny is translating a quantified expression, if it has
a `{:layerQuantifier}` attribute an additional quantifier
variable is added to the quantifier bound variables.
This variable as the predefined _LayerType_.
A `{:layerQuantifier}` attribute may be placed on a quantifier expression.
Translation of Dafny into Boogie defines a _LayerType_ which has defined zero and
successor constructors.

The Dafny source has the comment that "if a function is recursive,
then make the reveal lemma quantifier a layerQuantifier."
And in that case it adds the attribute to the quantifier.

There is no explicit use of the `{:layerQuantifier}` attribute
in the Dafny tests. So I believe this attribute is only used
internally by Dafny and not externally.

TODO: Need more complete explanation of this attribute.
Dafny issue [35](https://github.com/Microsoft/dafny/issues/35) tracks
further effort for this attribute.

### 22.5.4. `{:trigger}` {#sec-trigger}
Trigger attributes are used on quantifiers and comprehensions.

The verifier instantiates the body of a quantified expression only when it can find an expression that matches the provided trigger.  

Here is an example:
```dafny
predicate P(i: int)
predicate Q(i: int)

lemma PHoldEvenly()
  ensures  forall i {:trigger Q(i)} :: P(i) ==> P(i + 2) && Q(i)

lemma PHoldsForTwo()
  ensures forall i :: P(i) ==> P(i + 4)
{
  forall j: int
    ensures P(j) ==> P(j + 4)
  {
    if P(j) {
      assert P(j); // Trivial assertion
      
      PHoldEvenly();
      // Invoking the lemma assumes `forall i :: P(i) ==> P(i + 4)`,
      // but it's not instantiated yet
      
      // The verifier sees `Q(j)`, so it instantiates
      // `forall i :: P(i) ==> P(i + 4)` with `j`
      // and we get the axiom `P(j) ==> P(j + 2) && Q(j)`
      assert Q(j);     // hence it can prove `Q(j)`
      assert P(j + 2); //   and it can prove `P(j + 2)`
      assert P(j + 4); // But it cannot prove this
      // because it did not instantiate `forall i :: P(i) ==> P(i + 4)` with `j+2`
    }
  }
}
```

Here are ways one can prove `assert P(j + 4);`:
* Add `assert Q(j + 2);` just before `assert P(j + 4);`, so that the verifier sees the trigger.
* Change the trigger `{:trigger Q(i)}` to `{:trigger P(i)}` (replace the trigger)
* Change the trigger `{:trigger Q(i)}` to `{:trigger Q(i)} {:trigger P(i)}` (add a trigger)
* Remove `{:trigger Q(i)}` so that it will automatically determine all possible triggers thanks to the option `/autoTriggers:1` which is the default.

### 22.5.5. `{:typeQuantifier}` (deprecated)
The `{:typeQuantifier}` attribute must be used on a quantifier if it
quantifies over types.



## 22.6. Other undocumented verification attributes

A scan of Dafny's sources shows it checks for the
following attributes.

* `{:$}`
* `{:$renamed$}`
* `{:InlineAssume}`
* `{:PossiblyUnreachable}`
* `{:__dominator_enabled}`
* `{:__enabled}`
* `{:a##post##}`
* `{:absdomain}`
* `{:ah}`
* `{:assumption}`
* `{:assumption_variable_initialization}`
* `{:atomic}`
* `{:aux}`
* `{:both}`
* `{:bvbuiltin}`
* `{:candidate}`
* `{:captureState}`
* `{:checksum}`
* `{:constructor}`
* `{:datatype}`
* `{:do_not_predicate}`
* `{:entrypoint}`
* `{:existential}`
* `{:exitAssert}`
* `{:expand}`
* `{:extern}`
* `{:focus}`
* `{:hidden}`
* `{:ignore}`
* `{:inline}`
* `{:left}`
* `{:linear}`
* `{:linear_in}`
* `{:linear_out}`
* `{:msg}`
* `{:name}`
* `{:originated_from_invariant}`
* `{:partition}`
* `{:positive}`
* `{:post}`
* `{:pre}`
* `{:precondition_previous_snapshot}`
* `{:qid}`
* `{:right}`
* `{:selective_checking}`
* `{:si_fcall}`
* `{:si_unique_call}`
* `{:sourcefile}`
* `{:sourceline}`
* `{:split_here}`
* `{:stage_active}`
* `{:stage_complete}`
* `{:staged_houdini_tag}`
* `{:start_checking_here}`
* `{:subsumption}`
* `{:template}`
* `{:terminates}`
* `{:upper}`
* `{:verified_under}`
* `{:weight}`
* `{:yields}`

<|MERGE_RESOLUTION|>--- conflicted
+++ resolved
@@ -371,24 +371,50 @@
 [keep-going mode](#sec-vcs_max_keep_going_splits), only applies to the first round.
 If [`{:vcs_split_on_every_assert}`](#sec-vcs_split_on_every_assert) is set, then this parameter is useless.
 
-<<<<<<< HEAD
-### 22.1.21. synthesize {#sec-synthesize-attr}
-
-The `{:synthesize}` attribute must be used on methods that have no body and 
-return one or more fresh objects. During compilation, if the `/synthesize` 
-command-line argument is used, the postconditions associated with such a 
-method are translated to a series of API calls to the target languages's 
-mocking framework. The object returned, therefore, behaves exactly as the 
-postconditions specify. If there is a possibility that this behavior violates 
-the specifications on the object's instance methods or hardcodes the values of 
-its fields, the compiler will throw an error but the compilation will go 
-through. Currently, this compilation pass is only supported in C# and requires 
-adding the latest version of the Moq library to the .csproj file before 
+### 22.2.17. `{:vcs_max_keep_going_splits N}` {#sec-vcs_max_keep_going_splits}
+
+Per-method version of the command-line option `/vcsMaxKeepGoingSplits`.
+If set to more than 1, activates the _keep going mode_ where, after the first round of splitting,
+[assertion batches](#sec-assertion-batches) that timed out are split into <n> [assertion batches](#sec-assertion-batches) and retried
+until we succeed proving them, or there is only one
+single assertion that it timeouts (in which
+case error is reported for that assertion).
+Defaults to 1.
+If [`{:vcs_split_on_every_assert}`](#sec-vcs_split_on_every_assert) is set, then this parameter is useless.
+
+### 22.2.18. `{:vcs_max_splits N}` {#sec-vcs_max_splits}
+
+Per-method version of the command-line option `/vcsMaxSplits`.
+Maximal number of [assertion batches](#sec-assertion-batches) generated for this method.
+In [keep-going mode](#sec-vcs_max_keep_going_splits), only applies to the first round.
+Defaults to 1.
+If [`{:vcs_split_on_every_assert}`](#sec-vcs_split_on_every_assert) is set, then this parameter is useless.
+
+### 22.2.19. `{:vcs_split_on_every_assert}` {#sec-vcs_split_on_every_assert}
+Per-method version of the command-line option `/vcsSplitOnEveryAssert`.
+
+In the first and only verification round, this option will split the original [assertion batch](#sec-assertion-batches)
+into one assertion batch per assertion.
+This is mostly helpful for debugging which assertion is taking the most time to prove, e.g. to profile them.
+
+
+### 22.2.20. synthesize {#sec-synthesize-attr}
+
+The `{:synthesize}` attribute must be used on methods that have no body and
+return one or more fresh objects. During compilation, if the `/synthesize`
+command-line argument is used, the postconditions associated with such a
+method are translated to a series of API calls to the target languages's
+mocking framework. The object returned, therefore, behaves exactly as the
+postconditions specify. If there is a possibility that this behavior violates
+the specifications on the object's instance methods or hardcodes the values of
+its fields, the compiler will throw an error but the compilation will go
+through. Currently, this compilation pass is only supported in C# and requires
+adding the latest version of the Moq library to the .csproj file before
 generating the binary.
 
-Not all Dafny postconditions can be successfully compiled - below is the 
-grammar for postconditions that are supported (`S` is the start symbol, `EXPR` 
-stands for an arbitrary Dafny expression, and `ID` stands for 
+Not all Dafny postconditions can be successfully compiled - below is the
+grammar for postconditions that are supported (`S` is the start symbol, `EXPR`
+stands for an arbitrary Dafny expression, and `ID` stands for
 variable/method/type identifiers):
 
 ```
@@ -405,34 +431,6 @@
 BOUNDVARS = ID : ID
           | BOUNDVARS, BOUNDVARS
 ```
-=======
-### 22.2.17. `{:vcs_max_keep_going_splits N}` {#sec-vcs_max_keep_going_splits}
->>>>>>> b133a187
-
-Per-method version of the command-line option `/vcsMaxKeepGoingSplits`.
-If set to more than 1, activates the _keep going mode_ where, after the first round of splitting,
-[assertion batches](#sec-assertion-batches) that timed out are split into <n> [assertion batches](#sec-assertion-batches) and retried
-until we succeed proving them, or there is only one
-single assertion that it timeouts (in which
-case error is reported for that assertion).
-Defaults to 1.
-If [`{:vcs_split_on_every_assert}`](#sec-vcs_split_on_every_assert) is set, then this parameter is useless.
-
-### 22.2.18. `{:vcs_max_splits N}` {#sec-vcs_max_splits}
-
-Per-method version of the command-line option `/vcsMaxSplits`.
-Maximal number of [assertion batches](#sec-assertion-batches) generated for this method.
-In [keep-going mode](#sec-vcs_max_keep_going_splits), only applies to the first round.
-Defaults to 1.
-If [`{:vcs_split_on_every_assert}`](#sec-vcs_split_on_every_assert) is set, then this parameter is useless.
-
-### 22.2.19. `{:vcs_split_on_every_assert}` {#sec-vcs_split_on_every_assert}
-Per-method version of the command-line option `/vcsSplitOnEveryAssert`.
-
-In the first and only verification round, this option will split the original [assertion batch](#sec-assertion-batches)
-into one assertion batch per assertion.
-This is mostly helpful for debugging which assertion is taking the most time to prove, e.g. to profile them.
-
 
 ## 22.3. Attributes on assertions, preconditions and postconditions {#sec-verification-attributes-on-assert-statements}
 
