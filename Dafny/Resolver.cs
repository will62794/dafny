//-----------------------------------------------------------------------------
//
// Copyright (C) Microsoft Corporation.  All Rights Reserved.
//
//-----------------------------------------------------------------------------
using System;
using System.Collections.Generic;
using System.Numerics;
using System.Diagnostics.Contracts;
using Microsoft.Boogie;

namespace Microsoft.Dafny {
  public class Resolver {
    public int ErrorCount = 0;
    protected virtual void Error(IToken tok, string msg, params object[] args) {
      Contract.Requires(tok != null);
      Contract.Requires(msg != null);
      ConsoleColor col = Console.ForegroundColor;
      Console.ForegroundColor = ConsoleColor.Red;
      Console.WriteLine("{0}({1},{2}): Error: {3}",
          tok.filename, tok.line, tok.col-1,
          string.Format(msg, args));
      Console.ForegroundColor = col;
      ErrorCount++;
    }
    void Error(Declaration d, string msg, params object[] args) {
      Contract.Requires(d != null);
      Contract.Requires(msg != null);
      Error(d.tok, msg, args);
    }
    void Error(Statement s, string msg, params object[] args) {
      Contract.Requires(s != null);
      Contract.Requires(msg != null);
      Error(s.Tok, msg, args);
    }
    void Error(NonglobalVariable v, string msg, params object[] args) {
      Contract.Requires(v != null);
      Contract.Requires(msg != null);
      Error(v.tok, msg, args);
    }
    void Error(Expression e, string msg, params object[] args) {
      Contract.Requires(e != null);
      Contract.Requires(msg != null);
      Error(e.tok, msg, args);
    }

    readonly BuiltIns builtIns;
    readonly Dictionary<string/*!*/,TopLevelDecl/*!*/>/*!*/ classes = new Dictionary<string/*!*/,TopLevelDecl/*!*/>();
    readonly Dictionary<ClassDecl/*!*/,Dictionary<string/*!*/,MemberDecl/*!*/>/*!*/>/*!*/ classMembers = new Dictionary<ClassDecl/*!*/,Dictionary<string/*!*/,MemberDecl/*!*/>/*!*/>();
    readonly Dictionary<DatatypeDecl/*!*/, Dictionary<string/*!*/, MemberDecl/*!*/>/*!*/>/*!*/ datatypeMembers = new Dictionary<DatatypeDecl/*!*/, Dictionary<string/*!*/, MemberDecl/*!*/>/*!*/>();
    readonly Dictionary<DatatypeDecl/*!*/, Dictionary<string/*!*/, DatatypeCtor/*!*/>/*!*/>/*!*/ datatypeCtors = new Dictionary<DatatypeDecl/*!*/, Dictionary<string/*!*/, DatatypeCtor/*!*/>/*!*/>();
    readonly Dictionary<string/*!*/, Tuple<DatatypeCtor, bool>> allDatatypeCtors = new Dictionary<string, Tuple<DatatypeCtor, bool>>();
    readonly Graph<ModuleDecl/*!*/>/*!*/ importGraph = new Graph<ModuleDecl/*!*/>();

    public Resolver(Program prog) {
      Contract.Requires(prog != null);
      builtIns = prog.BuiltIns;
    }

    [ContractInvariantMethod]
    void ObjectInvariant() {
      Contract.Invariant(builtIns != null);
      Contract.Invariant(cce.NonNullDictionaryAndValues(classes));
      Contract.Invariant(cce.NonNullElements(importGraph));
      Contract.Invariant(cce.NonNullDictionaryAndValues(classMembers) && Contract.ForAll(classMembers.Values, v => cce.NonNullDictionaryAndValues(v)));
      Contract.Invariant(cce.NonNullDictionaryAndValues(datatypeCtors) && Contract.ForAll(datatypeCtors.Values, v => cce.NonNullDictionaryAndValues(v)));
    }

    bool checkRefinements = true; // used to indicate a cycle in refinements

    public void ResolveProgram(Program prog) {
      Contract.Requires(prog != null);
      // register modules
      Dictionary<string,ModuleDecl> modules = new Dictionary<string,ModuleDecl>();
      foreach (ModuleDecl m in prog.Modules) {
        if (modules.ContainsKey(m.Name)) {
          Error(m, "Duplicate module name: {0}", m.Name);
        } else {
          modules.Add(m.Name, m);
        }
      }
      // resolve imports and register top-level declarations
      RegisterTopLevelDecls(prog.BuiltIns.SystemModule.TopLevelDecls);
      Graph<TopLevelDecl> refines = new Graph<TopLevelDecl>();
      foreach (ModuleDecl m in prog.Modules) {
        importGraph.AddVertex(m);
        foreach (string imp in m.Imports) {
          ModuleDecl other;
          if (!modules.TryGetValue(imp, out other)) {
            Error(m, "module {0} named among imports does not exist", imp);
          } else if (other == m) {
            Error(m, "module must not import itself: {0}", imp);
          } else {
            Contract.Assert(other != null);  // follows from postcondition of TryGetValue
            importGraph.AddEdge(m, other);
          }
        }
        RegisterTopLevelDecls(m.TopLevelDecls);
        foreach (TopLevelDecl decl in m.TopLevelDecls) {Contract.Assert(decl != null); refines.AddVertex(decl);}
      }
      // check for cycles in the import graph
      List<ModuleDecl> cycle = importGraph.TryFindCycle();
      if (cycle != null) {
        string cy = "";
        string sep = "";
        foreach (ModuleDecl m in cycle) {
          cy = m.Name + sep + cy;
          sep = " -> ";
        }
        Error(cycle[0], "import graph contains a cycle: {0}", cy);
      } else {
        // fill in module heights
        List<ModuleDecl> mm = importGraph.TopologicallySortedComponents();
        Contract.Assert(mm.Count == prog.Modules.Count);  // follows from the fact that there are no cycles
        int h = 0;
        foreach (ModuleDecl m in mm) {
          m.Height = h;
          h++;
        }
      }

      // resolve top-level declarations of refinements
      foreach (ModuleDecl m in prog.Modules)
        foreach (TopLevelDecl decl in m.TopLevelDecls)
          if (decl is ClassRefinementDecl) {
            ClassRefinementDecl rdecl = (ClassRefinementDecl) decl;
            ResolveTopLevelRefinement(rdecl);
            if (rdecl.Refined != null) refines.AddEdge(rdecl, rdecl.Refined);
          }

      // attempt finding refinement cycles
      List<TopLevelDecl> refinesCycle = refines.TryFindCycle();
      if (refinesCycle != null) {
        string cy = "";
        string sep = "";
        foreach (TopLevelDecl decl in refinesCycle) {
          cy = decl + sep + cy;
          sep = " -> ";
        }
        Error(refinesCycle[0], "Detected a cyclic refinement declaration: {0}", cy);
        checkRefinements = false;
      }

      // resolve top-level declarations
      Graph<DatatypeDecl> datatypeDependencies = new Graph<DatatypeDecl>();
      foreach (ModuleDecl m in prog.Modules) {
        ResolveTopLevelDecls_Signatures(m.TopLevelDecls, datatypeDependencies);
      }
      foreach (ModuleDecl m in prog.Modules) {
        ResolveTopLevelDecls_Meat(m.TopLevelDecls, datatypeDependencies);
      }
      // compute IsRecursive bit for mutually recursive functions
      foreach (ModuleDecl m in prog.Modules) {
        foreach (TopLevelDecl decl in m.TopLevelDecls) {
          ClassDecl cl = decl as ClassDecl;
          if (cl != null) {
            foreach (MemberDecl member in cl.Members) {
              Function fn = member as Function;
              if (fn != null && !fn.IsRecursive) {  // note, self-recursion has already been determined
                int n = m.CallGraph.GetSCCSize(fn);
                if (2 <= n) {
                  // the function is mutually recursive (note, the SCC does not determine self recursion)
                  fn.IsRecursive = true;
                }
              }
            }
          }
        }
      }
    }

    public void RegisterTopLevelDecls(List<TopLevelDecl> declarations) {
      Contract.Requires(declarations != null);
      foreach (TopLevelDecl d in declarations) {
        Contract.Assert(d != null);
        // register the class/datatype name
        if (classes.ContainsKey(d.Name)) {
          Error(d, "Duplicate name of top-level declaration: {0}", d.Name);
        } else {
          classes.Add(d.Name, d);
        }

        if (d is ClassDecl) {
          ClassDecl cl = (ClassDecl)d;

          // register the names of the class members
          Dictionary<string, MemberDecl> members = new Dictionary<string, MemberDecl>();
          classMembers.Add(cl, members);

          bool hasConstructor = false;
          foreach (MemberDecl m in cl.Members) {
            if (members.ContainsKey(m.Name)) {
              Error(m, "Duplicate member name: {0}", m.Name);
            } else {
              members.Add(m.Name, m);
            }
            if (m is Constructor) {
              hasConstructor = true;
            }
          }
          cl.HasConstructor = hasConstructor;

        } else {
          DatatypeDecl dt = (DatatypeDecl)d;

          // register the names of the constructors
          Dictionary<string,DatatypeCtor> ctors = new Dictionary<string,DatatypeCtor>();
          datatypeCtors.Add(dt, ctors);
          // ... and of the other members
          Dictionary<string, MemberDecl> members = new Dictionary<string, MemberDecl>();
          datatypeMembers.Add(dt, members);

          foreach (DatatypeCtor ctor in dt.Ctors) {
            if (ctor.Name.EndsWith("?")) {
              Error(ctor, "a datatype constructor name is not allowed to end with '?'");
            } else  if (ctors.ContainsKey(ctor.Name)) {
              Error(ctor, "Duplicate datatype constructor name: {0}", ctor.Name);
            } else {
              ctors.Add(ctor.Name, ctor);

              // create and add the query "method" (field, really)
              string queryName = ctor.Name + "?";
              var query = new SpecialField(ctor.tok, queryName, "_" + ctor.Name, "", "", false, false, Type.Bool, null);
              query.EnclosingClass = dt;  // resolve here
              members.Add(queryName, query);
              ctor.QueryField = query;

              // also register the constructor name globally
              Tuple<DatatypeCtor, bool> pair;
              if (allDatatypeCtors.TryGetValue(ctor.Name, out pair)) {
                // mark it as a duplicate
                allDatatypeCtors[ctor.Name] = new Tuple<DatatypeCtor, bool>(pair.Item1, true);
              } else {
                // add new
                allDatatypeCtors.Add(ctor.Name, new Tuple<DatatypeCtor, bool>(ctor, false));
              }
            }
          }
          // add deconstructors now (that is, after the query methods have been added)
          foreach (DatatypeCtor ctor in dt.Ctors) {
            foreach (var formal in ctor.Formals) {
              SpecialField dtor = null;
              if (formal.HasName) {
                if (members.ContainsKey(formal.Name)) {
                  Error(ctor, "Name of deconstructor is used by another member of the datatype: {0}", formal.Name);
                } else {
                  dtor = new SpecialField(formal.tok, formal.Name, "dtor_" + formal.Name, "", "", false, false, formal.Type, null);
                  dtor.EnclosingClass = dt;  // resolve here
                  members.Add(formal.Name, dtor);
                }
              }
              ctor.Destructors.Add(dtor);
            }
          }
        }
      }
    }

    public void ResolveTopLevelRefinement(ClassRefinementDecl decl) {
      Contract.Requires(decl != null);
      if (!classes.ContainsKey(decl.RefinedClass.val)) {
        Error(decl.RefinedClass, "Refined class declaration is missing: {0}", decl.RefinedClass.val);
      } else {
        TopLevelDecl a = classes[decl.RefinedClass.val];
        if (!(a is ClassDecl)) {
          Error(a, "Refined declaration is not a class declaration: {0}", a.Name);
          return;
        }
        decl.Refined = cce.NonNull((ClassDecl) a);
        // TODO: copy over remaining members of a
      }
    }

    public void ResolveTopLevelDecls_Signatures(List<TopLevelDecl/*!*/>/*!*/ declarations, Graph<DatatypeDecl/*!*/>/*!*/ datatypeDependencies) {
      Contract.Requires(declarations != null);
      Contract.Requires(cce.NonNullElements(datatypeDependencies));
      foreach (TopLevelDecl d in declarations) {
        Contract.Assert(d != null);
        allTypeParameters.PushMarker();
        ResolveTypeParameters(d.TypeArgs, true, d);
        if (d is ClassDecl) {
          ResolveClassMemberTypes((ClassDecl)d);
        } else {
          ResolveCtorTypes((DatatypeDecl)d, datatypeDependencies);
        }
        allTypeParameters.PopMarker();
      }
    }

    public void ResolveTopLevelDecls_Meat(List<TopLevelDecl/*!*/>/*!*/ declarations, Graph<DatatypeDecl/*!*/>/*!*/ datatypeDependencies) {
      Contract.Requires(declarations != null);
      Contract.Requires(cce.NonNullElements(datatypeDependencies));
      foreach (TopLevelDecl d in declarations) {
        Contract.Assert(d != null);
        allTypeParameters.PushMarker();
        ResolveTypeParameters(d.TypeArgs, false, d);
        if (d is ClassDecl) {
          ResolveClassMemberBodies((ClassDecl)d);
        } else {
          DatatypeDecl dtd = (DatatypeDecl)d;
          if (datatypeDependencies.GetSCCRepresentative(dtd) == dtd) {
            // do the following check once per SCC, so call it on each SCC representative
            SccStratosphereCheck(dtd, datatypeDependencies);
          }
        }
        allTypeParameters.PopMarker();
      }
    }

    ClassDecl currentClass;
    Function currentFunction;
    readonly Scope<TypeParameter>/*!*/ allTypeParameters = new Scope<TypeParameter>();
    readonly Scope<IVariable>/*!*/ scope = new Scope<IVariable>();
    readonly Scope<Statement>/*!*/ labeledStatements = new Scope<Statement>();
    readonly List<Statement> loopStack = new List<Statement>();  // the enclosing loops (from which it is possible to break out)
    readonly Dictionary<Statement, bool> inSpecOnlyContext = new Dictionary<Statement, bool>();  // invariant: domain contain union of the domains of "labeledStatements" and "loopStack"

    /// <summary>
    /// Assumes type parameters have already been pushed
    /// </summary>
    void ResolveClassMemberTypes(ClassDecl/*!*/ cl)
    {
      Contract.Requires(cl != null);
      Contract.Requires(currentClass == null);
      Contract.Ensures(currentClass == null);

      currentClass = cl;
      foreach (MemberDecl member in cl.Members) {
        member.EnclosingClass = cl;
        if (member is Field) {
          ResolveType(member.tok, ((Field)member).Type);

        } else if (member is Function) {
          Function f = (Function)member;
          allTypeParameters.PushMarker();
          ResolveTypeParameters(f.TypeArgs, true, f);
          ResolveFunctionSignature(f);
          allTypeParameters.PopMarker();

        } else if (member is Method) {
          Method m = (Method)member;
          allTypeParameters.PushMarker();
          ResolveTypeParameters(m.TypeArgs, true, m);
          ResolveMethodSignature(m);
          allTypeParameters.PopMarker();

        } else if (member is CouplingInvariant) {
          CouplingInvariant inv = (CouplingInvariant)member;
          if (currentClass is ClassRefinementDecl) {
            ClassDecl refined = ((ClassRefinementDecl)currentClass).Refined;
            if (refined != null) {
              Contract.Assert(classMembers.ContainsKey(refined));
              Dictionary<string,MemberDecl> members = classMembers[refined];

              // resolve abstracted fields in the refined class
              List<Field> fields = new List<Field>();
              foreach (IToken tok in inv.Toks) {
                if (!members.ContainsKey(tok.val))
                  Error(tok, "Refined class does not declare a field: {0}", tok.val);
                else {
                  MemberDecl field = members[tok.val];
                  if (!(field is Field))
                    Error(tok, "Coupling invariant refers to a non-field member: {0}", tok.val);
                  else if (fields.Contains(cce.NonNull((Field)field)))
                    Error(tok, "Duplicate reference to a field in the refined class: {0}", tok.val);
                  else
                    fields.Add(cce.NonNull((Field)field));
                }
              }
              inv.Refined = fields;
            }

          } else {
            Error(member, "Coupling invariants can only be declared in refinement classes");
          }
        } else {
          Contract.Assert(false); throw new cce.UnreachableException();  // unexpected member type
        }

        if (currentClass is ClassRefinementDecl) {
          ClassDecl refined = ((ClassRefinementDecl)currentClass).Refined;
          if (refined != null) {
            Contract.Assert(classMembers.ContainsKey(refined));

            // there is a member with the same name in refined class if and only if the member is a refined method
            if ((member is MethodRefinement) != (classMembers[refined].ContainsKey(member.Name)))
              Error(member, "Refined class has a member with the same name as in the refinement class: {0}", member.Name);
          }
        }
      }
      currentClass = null;
    }

    /// <summary>
    /// Assumes type parameters have already been pushed, and that all types in class members have been resolved
    /// </summary>
    void ResolveClassMemberBodies(ClassDecl cl)
    {
      Contract.Requires(cl != null);
      Contract.Requires(currentClass == null);
      Contract.Ensures(currentClass == null);

      ResolveAttributes(cl.Attributes, false);
      currentClass = cl;
      foreach (MemberDecl member in cl.Members) {
        ResolveAttributes(member.Attributes, false);
        if (member is Field) {
          // nothing more to do

        } else if (member is Function) {
          Function f = (Function)member;
          allTypeParameters.PushMarker();
          ResolveTypeParameters(f.TypeArgs, false, f);
          ResolveFunction(f);
          allTypeParameters.PopMarker();

        } else if (member is Method) {
          Method m = (Method)member;
          allTypeParameters.PushMarker();
          ResolveTypeParameters(m.TypeArgs, false, m);
          ResolveMethod(m);
          allTypeParameters.PopMarker();

          // check if signature of the refined method matches the refinement method
          if (member is MethodRefinement) {
            MethodRefinement mf = (MethodRefinement)member;
            if (currentClass is ClassRefinementDecl) {
              // should have already been resolved
              if (((ClassRefinementDecl)currentClass).Refined != null) {
                MemberDecl d = classMembers[((ClassRefinementDecl)currentClass).Refined][mf.Name];
                if (d is Method) {
                  mf.Refined = (Method)d;
                  if (mf.Ins.Count != mf.Refined.Ins.Count)
                    Error(mf, "Different number of input variables");
                  if (mf.Outs.Count != mf.Refined.Outs.Count)
                    Error(mf, "Different number of output variables");
                  if (mf.IsStatic || mf.Refined.IsStatic)
                    Error(mf, "Refined methods cannot be static");
                } else {
                  Error(member, "Refined class has a non-method member with the same name: {0}", member.Name);
                }
              }
            } else {
              Error(member, "Refinement methods can only be declared in refinement classes: {0}", member.Name);
            }
          }

        } else if (member is CouplingInvariant) {
          CouplingInvariant inv = (CouplingInvariant)member;
          if (inv.Refined != null) {
            inv.Formals = new List<Formal>();
            scope.PushMarker();
            for (int i = 0; i < inv.Refined.Count; i++) {
              Field field = inv.Refined[i];
              Contract.Assert(field != null);
              Formal formal = new Formal(inv.Toks[i], field.Name, field.Type, true, field.IsGhost);
              Contract.Assert(formal != null);
              inv.Formals.Add(formal);
              scope.Push(inv.Toks[i].val, formal);
            }
            ResolveExpression(inv.Expr, false);
            scope.PopMarker();
          }
        } else {
          Contract.Assert(false); throw new cce.UnreachableException();  // unexpected member type
        }
      }
      currentClass = null;
    }

    /// <summary>
    /// Assumes type parameters have already been pushed
    /// </summary>
    void ResolveCtorTypes(DatatypeDecl/*!*/ dt, Graph<DatatypeDecl/*!*/>/*!*/ dependencies)
    {
      Contract.Requires(dt != null);
      Contract.Requires(cce.NonNullElements(dependencies));
      foreach (DatatypeCtor ctor in dt.Ctors) {

        ctor.EnclosingDatatype = dt;

        allTypeParameters.PushMarker();
        ResolveCtorSignature(ctor);
        allTypeParameters.PopMarker();

        foreach (Formal p in ctor.Formals) {
          DatatypeDecl dependee = p.Type.AsDatatype;
          if (dependee != null) {
            dependencies.AddEdge(dt, dependee);
          }
        }
      }
    }

    /// <summary>
    /// Check that the SCC of 'startingPoint' can be carved up into stratospheres in such a way that each
    /// datatype has some value that can be constructed from datatypes in lower stratospheres only.
    /// The algorithm used here is quadratic in the number of datatypes in the SCC.  Since that number is
    /// deemed to be rather small, this seems okay.
    /// </summary>
    void SccStratosphereCheck(DatatypeDecl startingPoint, Graph<DatatypeDecl/*!*/>/*!*/ dependencies)
    {
      Contract.Requires(startingPoint != null);
      Contract.Requires(cce.NonNullElements(dependencies));
      List<DatatypeDecl> scc = dependencies.GetSCC(startingPoint);
      List<DatatypeDecl> cleared = new List<DatatypeDecl>();  // this is really a set
      while (true) {
        int clearedThisRound = 0;
        foreach (DatatypeDecl dt in scc) {
          if (cleared.Contains(dt)) {
            // previously cleared
          } else if (StratosphereCheck(dt, dependencies, cleared)) {
            clearedThisRound++;
            cleared.Add(dt);
            // (it would be nice if the List API allowed us to remove 'dt' from 'scc' here; then we wouldn't have to check 'cleared.Contains(dt)' above and below)
          }
        }
        if (cleared.Count == scc.Count) {
          // all is good
          return;
        } else if (clearedThisRound != 0) {
          // some progress was made, so let's keep going
        } else {
          // whatever is in scc-cleared now failed to pass the test
          foreach (DatatypeDecl dt in scc) {
            if (!cleared.Contains(dt)) {
              Error(dt, "because of cyclic dependencies among constructor argument types, no instances of datatype '{0}' can be constructed", dt.Name);
            }
          }
          return;
        }
      }
    }

    /// <summary>
    /// Check that the datatype has some constructor all whose argument types go to a lower stratum, which means
    /// go to a different SCC or to a type in 'goodOnes'.
    /// Returns 'true' and sets dt.DefaultCtor if that is the case.
    /// </summary>
    bool StratosphereCheck(DatatypeDecl dt, Graph<DatatypeDecl/*!*/>/*!*/ dependencies, List<DatatypeDecl/*!*/>/*!*/ goodOnes) {
      Contract.Requires(dt != null);
      Contract.Requires(cce.NonNullElements(dependencies));
      Contract.Requires(cce.NonNullElements(goodOnes));
      // Stated differently, check that there is some constuctor where no argument type goes to the same stratum.
      DatatypeDecl stratumRepresentative = dependencies.GetSCCRepresentative(dt);
      foreach (DatatypeCtor ctor in dt.Ctors) {
        foreach (Formal p in ctor.Formals) {
          DatatypeDecl dependee = p.Type.AsDatatype;
          if (dependee == null) {
            // the type is not a datatype, which means it's in the lowest stratum (below all datatypes)
          } else if (dependencies.GetSCCRepresentative(dependee) != stratumRepresentative) {
            // the argument type goes to a different stratum, which must be a "lower" one, so this argument is fine
          } else if (goodOnes.Contains(dependee)) {
            // the argument type is in the same SCC, but has already passed the test, so it is to be considered as
            // being in a lower stratum
          } else {
            // the argument type is in the same stratum as 'dt', so this constructor is not what we're looking for
            goto NEXT_OUTER_ITERATION;
          }
        }
        // this constructor satisfies the requirements, so the datatype is allowed
        dt.DefaultCtor = ctor;
        return true;
        NEXT_OUTER_ITERATION: {}
      }
      // no constructor satisfied the requirements, so this is an illegal datatype declaration
      return false;
    }

    void ResolveAttributes(Attributes attrs, bool twoState) {
      // order does not matter for resolution, so resolve them in reverse order
      for (; attrs != null; attrs = attrs.Prev) {
        ResolveAttributeArgs(attrs.Args, twoState);
      }
    }

    void ResolveAttributeArgs(List<Attributes.Argument/*!*/>/*!*/ args, bool twoState) {
      Contract.Requires(args != null);
      foreach (Attributes.Argument aa in args) {
        Contract.Assert(aa != null);
        if (aa.E != null) {
          ResolveExpression(aa.E, twoState);
        }
      }
    }

    void ResolveTriggers(Triggers trigs, bool twoState) {
      // order does not matter for resolution, so resolve them in reverse order
      for (; trigs != null; trigs = trigs.Prev) {
        foreach (Expression e in trigs.Terms) {
          ResolveExpression(e, twoState);
        }
      }
    }

    void ResolveTypeParameters(List<TypeParameter/*!*/>/*!*/ tparams, bool emitErrors, TypeParameter.ParentType/*!*/ parent) {

      Contract.Requires(tparams != null);
      Contract.Requires(parent != null);
      // push type arguments of the refined class
      if (checkRefinements && parent is ClassRefinementDecl) {
        ClassDecl refined = ((ClassRefinementDecl)parent).Refined;
        if (refined != null)
          ResolveTypeParameters(refined.TypeArgs, false, refined);
      }

      // push non-duplicated type parameter names
      foreach (TypeParameter tp in tparams) {
        Contract.Assert(tp != null);
        if (emitErrors) {
          // we're seeing this TypeParameter for the first time
          tp.Parent = parent;
        }
        if (!allTypeParameters.Push(tp.Name, tp) && emitErrors) {
          Error(tp, "Duplicate type-parameter name: {0}", tp.Name);
        }
      }
    }

    /// <summary>
    /// Assumes type parameters have already been pushed
    /// </summary>
    void ResolveFunctionSignature(Function f) {
      Contract.Requires(f != null);
      scope.PushMarker();
      foreach (Formal p in f.Formals) {
        if (!scope.Push(p.Name, p)) {
          Error(p, "Duplicate parameter name: {0}", p.Name);
        }
        ResolveType(p.tok, p.Type);
      }
      ResolveType(f.tok, f.ResultType);
      scope.PopMarker();
    }

    /// <summary>
    /// Assumes type parameters have already been pushed
    /// </summary>
    void ResolveFunction(Function f){
      Contract.Requires(f != null);
      Contract.Requires(currentFunction == null);
      Contract.Ensures(currentFunction == null);
      scope.PushMarker();
      currentFunction = f;
      if (f.IsStatic) {
        scope.AllowInstance = false;
      }
      foreach (Formal p in f.Formals) {
        scope.Push(p.Name, p);
      }
      foreach (Expression r in f.Req) {
        ResolveExpression(r, false);
        Contract.Assert(r.Type != null);  // follows from postcondition of ResolveExpression
        if (!UnifyTypes(r.Type, Type.Bool)) {
          Error(r, "Precondition must be a boolean (got {0})", r.Type);
        }
      }
      foreach (FrameExpression fr in f.Reads) {
        ResolveFrameExpression(fr, "reads");
      }
      foreach (Expression r in f.Ens) {
        ResolveExpression(r, false);  // since this is a function, the postcondition is still a one-state predicate
        Contract.Assert(r.Type != null);  // follows from postcondition of ResolveExpression
        if (!UnifyTypes(r.Type, Type.Bool)) {
          Error(r, "Postcondition must be a boolean (got {0})", r.Type);
        }
      }
      foreach (Expression r in f.Decreases) {
        ResolveExpression(r, false);
        // any type is fine
      }
      if (f.Body != null) {
        List<IVariable> matchVarContext = new List<IVariable>(f.Formals);
        ResolveExpression(f.Body, false, matchVarContext);
        if (!f.IsGhost) {
          CheckIsNonGhost(f.Body);
        }
        Contract.Assert(f.Body.Type != null);  // follows from postcondition of ResolveExpression
        if (!UnifyTypes(f.Body.Type, f.ResultType)) {
          Error(f, "Function body type mismatch (expected {0}, got {1})", f.ResultType, f.Body.Type);
        }
      }
      currentFunction = null;
      scope.PopMarker();
    }

    void ResolveFrameExpression(FrameExpression fe, string kind) {
      Contract.Requires(fe != null);
      Contract.Requires(kind != null);
      ResolveExpression(fe.E, false);
      Type t = fe.E.Type;
      Contract.Assert(t != null);  // follows from postcondition of ResolveExpression
      if (t is CollectionType) {
        t = ((CollectionType)t).Arg;
      }
      if (t is ObjectType) {
        // fine, as long as there's no field name
        if (fe.FieldName != null) {
          Error(fe.E, "type '{0}' does not contain a field named '{1}'", t, fe.FieldName);
        }
      } else if (UserDefinedType.DenotesClass(t) != null) {
        // fine type
        if (fe.FieldName != null) {
          NonProxyType nptype;
          MemberDecl member = ResolveMember(fe.E.tok, t, fe.FieldName, out nptype);
          UserDefinedType ctype = (UserDefinedType)nptype;  // correctness of cast follows from the DenotesClass test above
          if (member == null) {
            // error has already been reported by ResolveMember
          } else if (!(member is Field)) {
            Error(fe.E, "member {0} in type {1} does not refer to a field", fe.FieldName, cce.NonNull(ctype).Name);
          } else {
            Contract.Assert(ctype != null && ctype.ResolvedClass != null);  // follows from postcondition of ResolveMember
            fe.Field = (Field)member;
          }
        }
      } else {
        Error(fe.E, "a {0}-clause expression must denote an object or a collection of objects (instead got {1})", kind, fe.E.Type);
      }
    }

    /// <summary>
    /// Assumes type parameters have already been pushed
    /// </summary>
    void ResolveMethodSignature(Method m) {
      Contract.Requires(m != null);
      scope.PushMarker();
      // resolve in-parameters
      foreach (Formal p in m.Ins) {
        if (!scope.Push(p.Name, p)) {
          Error(p, "Duplicate parameter name: {0}", p.Name);
        }
        ResolveType(p.tok, p.Type);
      }
      // resolve out-parameters
      foreach (Formal p in m.Outs) {
        if (!scope.Push(p.Name, p)) {
          Error(p, "Duplicate parameter name: {0}", p.Name);
        }
        ResolveType(p.tok, p.Type);
      }
      scope.PopMarker();
    }

    /// <summary>
    /// Assumes type parameters have already been pushed
    /// </summary>
    void ResolveMethod(Method m) {
      Contract.Requires(m != null);
      // Add in-parameters to the scope, but don't care about any duplication errors, since they have already been reported
      scope.PushMarker();
      if (m.IsStatic) {
        scope.AllowInstance = false;
      }
      foreach (Formal p in m.Ins) {
        scope.Push(p.Name, p);
      }

      // Start resolving specification...
      foreach (MaybeFreeExpression e in m.Req) {
        ResolveExpression(e.E, false);
        Contract.Assert(e.E.Type != null);  // follows from postcondition of ResolveExpression
        if (!UnifyTypes(e.E.Type, Type.Bool)) {
          Error(e.E, "Precondition must be a boolean (got {0})", e.E.Type);
        }
      }
      foreach (FrameExpression fe in m.Mod) {
        ResolveFrameExpression(fe, "modifies");
      }
      foreach (Expression e in m.Decreases) {
        ResolveExpression(e, false);
        // any type is fine
      }

      // Add out-parameters to a new scope that will also include the outermost-level locals of the body
      // Don't care about any duplication errors among the out-parameters, since they have already been reported
      scope.PushMarker();
      foreach (Formal p in m.Outs) {
        scope.Push(p.Name, p);
      }

      // ... continue resolving specification
      foreach (MaybeFreeExpression e in m.Ens) {
        ResolveExpression(e.E, true);
        Contract.Assert(e.E.Type != null);  // follows from postcondition of ResolveExpression
        if (!UnifyTypes(e.E.Type, Type.Bool)) {
          Error(e.E, "Postcondition must be a boolean (got {0})", e.E.Type);
        }
      }

      // Resolve body
      if (m.Body != null) {
        ResolveBlockStatement(m.Body, m.IsGhost, m);
      }

      scope.PopMarker();  // for the out-parameters and outermost-level locals
      scope.PopMarker();  // for the in-parameters
    }

    void ResolveCtorSignature(DatatypeCtor ctor) {
      Contract.Requires(ctor != null);
      foreach (Formal p in ctor.Formals) {
        ResolveType(p.tok, p.Type);
      }
    }

    public void ResolveType(IToken tok, Type type) {
      Contract.Requires(type != null);
      if (type is BasicType) {
        // nothing to resolve
      } else if (type is CollectionType) {
        var t = (CollectionType)type;
        var argType = t.Arg;
        ResolveType(tok, argType);
        if (argType.IsSubrangeType) {
          Error(tok, "sorry, cannot instantiate collection type with a subrange type");
        }
      } else if (type is UserDefinedType) {
        UserDefinedType t = (UserDefinedType)type;
        foreach (Type tt in t.TypeArgs) {
          ResolveType(t.tok, tt);
          if (tt.IsSubrangeType) {
            Error(t.tok, "sorry, cannot instantiate type parameter with a subrange type");
          }
        }
        TypeParameter tp = allTypeParameters.Find(t.Name);
        if (tp != null) {
          if (t.TypeArgs.Count == 0) {
            t.ResolvedParam = tp;
          } else {
            Error(t.tok, "Type parameter expects no type arguments: {0}", t.Name);
          }
        } else if (t.ResolvedClass == null) {  // this test is because 'array' is already resolved; TODO: an alternative would be to pre-populate 'classes' with built-in references types like 'array' (and perhaps in the future 'string')
          TopLevelDecl d;
          if (!classes.TryGetValue(t.Name, out d)) {
            Error(t.tok, "Undeclared top-level type or type parameter: {0}", t.Name);
          } else if (cce.NonNull(d).TypeArgs.Count == t.TypeArgs.Count) {
            t.ResolvedClass = d;
          } else {
            Error(t.tok, "Wrong number of type arguments ({0} instead of {1}) passed to class/datatype: {2}", t.TypeArgs.Count, d.TypeArgs.Count, t.Name);
          }
        }

      } else if (type is TypeProxy) {
        TypeProxy t = (TypeProxy)type;
        if (t.T != null) {
          ResolveType(tok, t.T);
        }

      } else {
        Contract.Assert(false); throw new cce.UnreachableException();  // unexpected type
      }
    }

    public bool UnifyTypes(Type a, Type b) {
      Contract.Requires(a != null);
      Contract.Requires(b != null);
      while (a is TypeProxy) {
        TypeProxy proxy = (TypeProxy)a;
        if (proxy.T == null) {
          // merge a and b; to avoid cycles, first get to the bottom of b
          while (b is TypeProxy && ((TypeProxy)b).T != null) {
            b = ((TypeProxy)b).T;
          }
          return AssignProxy(proxy, b);
        } else {
          a = proxy.T;
        }
      }

      while (b is TypeProxy) {
        TypeProxy proxy = (TypeProxy)b;
        if (proxy.T == null) {
          // merge a and b (we have already got to the bottom of a)
          return AssignProxy(proxy, a);
        } else {
          b = proxy.T;
        }
      }

#if !NO_CHEAP_OBJECT_WORKAROUND
      if (a is ObjectType || b is ObjectType) {  // TODO: remove this temporary hack
        var other = a is ObjectType ? b : a;
        if (other is BoolType || other is IntType || other is SetType || other is SeqType || other.IsDatatype) {
          return false;
        }
        // allow anything else with object; this is BOGUS
        return true;
      }
#endif
      // Now, a and b are non-proxies and stand for the same things as the original a and b, respectively.

      if (a is BoolType) {
        return b is BoolType;
      } else if (a is IntType) {
        return b is IntType;
      } else if (a is ObjectType) {
        return b is ObjectType;
      } else if (a is SetType) {
        return b is SetType && UnifyTypes(((SetType)a).Arg, ((SetType)b).Arg);
      } else if (a is MultiSetType) {
        return b is MultiSetType && UnifyTypes(((MultiSetType)a).Arg, ((MultiSetType)b).Arg);
      } else if (a is SeqType) {
        return b is SeqType && UnifyTypes(((SeqType)a).Arg, ((SeqType)b).Arg);
      } else if (a is UserDefinedType) {
        if (!(b is UserDefinedType)) {
          return false;
        }
        UserDefinedType aa = (UserDefinedType)a;
        UserDefinedType bb = (UserDefinedType)b;
        if (aa.ResolvedClass != null && aa.ResolvedClass == bb.ResolvedClass) {
          // these are both resolved class/datatype types
          Contract.Assert(aa.TypeArgs.Count == bb.TypeArgs.Count);
          bool successSoFar = true;
          for (int i = 0; i < aa.TypeArgs.Count; i++) {
            if (!UnifyTypes(aa.TypeArgs[i], bb.TypeArgs[i])) {
              successSoFar = false;
            }
          }
          return successSoFar;
        } else if (aa.ResolvedParam != null && aa.ResolvedParam == bb.ResolvedParam) {
          // these are both resolved type parameters
          Contract.Assert(aa.TypeArgs.Count == 0 && bb.TypeArgs.Count == 0);
          return true;
        } else {
          // something is wrong; either aa or bb wasn't properly resolved, or they don't unify
          return false;
        }

      } else {
        Contract.Assert(false); throw new cce.UnreachableException();  // unexpected type
      }
    }

    bool AssignProxy(TypeProxy proxy, Type t){
      Contract.Requires(proxy != null);
      Contract.Requires(t != null);
      Contract.Requires(proxy.T == null);
      Contract.Requires((t is TypeProxy)|| ((TypeProxy)t).T == null);
      //modifies proxy.T, ((TypeProxy)t).T;  // might also change t.T if t is a proxy
      Contract.Ensures(Contract.Result<bool>() || proxy == t || proxy.T != null || (t is TypeProxy && ((TypeProxy)t).T != null));
      if (proxy == t) {
        // they are already in the same equivalence class
        return true;

      } else if (proxy is UnrestrictedTypeProxy) {
        // it's fine to redirect proxy to t (done below)

      } else if (t is UnrestrictedTypeProxy) {
          // merge proxy and t by redirecting t to proxy, rather than the other way around
          ((TypeProxy)t).T = proxy;
          return true;

      } else if (t is RestrictedTypeProxy) {
        // Both proxy and t are restricted type proxies.  To simplify unification, order proxy and t
        // according to their types.
        RestrictedTypeProxy r0 = (RestrictedTypeProxy)proxy;
        RestrictedTypeProxy r1 = (RestrictedTypeProxy)t;
        if (r0.OrderID <= r1.OrderID) {
          return AssignRestrictedProxies(r0, r1);
        } else {
          return AssignRestrictedProxies(r1, r0);
        }

      // In the remaining cases, proxy is a restricted proxy and t is a non-proxy
      } else if (proxy is DatatypeProxy) {
        if (t.IsDatatype) {
          // all is fine, proxy can be redirected to t
        } else {
          return false;
        }

      } else if (proxy is ObjectTypeProxy) {
        if (t is ObjectType || UserDefinedType.DenotesClass(t) != null) {
          // all is fine, proxy can be redirected to t
        } else {
          return false;
        }

      } else if (proxy is ObjectsTypeProxy) {
        if (t is ObjectType || UserDefinedType.DenotesClass(t) != null) {
          // all is good
        } else if (t is CollectionType) {
          proxy.T = new CollectionTypeProxy(new ObjectTypeProxy());
          return UnifyTypes(proxy.T, t);
        }

      } else if (proxy is CollectionTypeProxy) {
        CollectionTypeProxy collProxy = (CollectionTypeProxy)proxy;
        if (t is CollectionType) {
          if (!UnifyTypes(collProxy.Arg, ((CollectionType)t).Arg)) {
            return false;
          }
        } else {
          return false;
        }

      } else if (proxy is OperationTypeProxy) {
        OperationTypeProxy opProxy = (OperationTypeProxy)proxy;
        if (t is IntType || t is SetType || t is MultiSetType || (opProxy.AllowSeq && t is SeqType)) {
          // this is the expected case
        } else {
          return false;
        }

      } else if (proxy is IndexableTypeProxy) {
        IndexableTypeProxy iProxy = (IndexableTypeProxy)proxy;
        if (t is SeqType) {
          if (!UnifyTypes(iProxy.Arg, ((SeqType)t).Arg)) {
            return false;
          }
        } else if (t.IsArrayType && (t.AsArrayType).Dims == 1) {
          Type elType = UserDefinedType.ArrayElementType(t);
          if (!UnifyTypes(iProxy.Arg, elType)) {
            return false;
          }
        } else {
          return false;
        }

      } else {
        Contract.Assert(false); throw new cce.UnreachableException();  // unexpected proxy type
      }

      // do the merge, but never infer a subrange type
      if (t is NatType) {
        proxy.T = Type.Int;
      } else {
        proxy.T = t;
      }
      return true;
    }

    bool AssignRestrictedProxies(RestrictedTypeProxy a, RestrictedTypeProxy b)
    { Contract.Requires(a != null);
      Contract.Requires(b != null);
      Contract.Requires(a != b);
      Contract.Requires(a.T == null && b.T == null);
      Contract.Requires(a.OrderID <= b.OrderID);
      //modifies a.T, b.T;
      Contract.Ensures(Contract.Result<bool>() || a.T != null || b.T != null);

      if (a is DatatypeProxy) {
        if (b is DatatypeProxy) {
          // all is fine
          a.T = b;
          return true;
        } else {
          return false;
        }
      } else if (a is ObjectTypeProxy) {
        if (b is ObjectTypeProxy) {
          // all is fine
          a.T = b;
          return true;
        } else if (b is ObjectsTypeProxy) {
          // unify a and b by redirecting b to a, since a gives the stronger requirement
          b.T = a;
          return true;
        } else if (b is IndexableTypeProxy) {
          // the intersection of ObjectTypeProxy and IndexableTypeProxy is an array type
          a.T = builtIns.ArrayType(1, ((IndexableTypeProxy)b).Arg);
          b.T = a.T;
          return true;
        } else {
          return false;
        }

      } else if (a is ObjectsTypeProxy) {
        if (b is ObjectsTypeProxy) {
          // fine
          a.T = b;
          return true;
        } else if (b is CollectionTypeProxy) {
          // fine provided b's collection-element-type can be unified with object or a class type
          a.T = b;
          return UnifyTypes(((CollectionTypeProxy)b).Arg, new ObjectTypeProxy());
        } else if (b is OperationTypeProxy) {
          // fine; restrict a to sets of object/class, and restrict b to set/seq of object/class
          if (((OperationTypeProxy)b).AllowSeq) {
            a.T = new CollectionTypeProxy(new ObjectTypeProxy());
            b.T = a.T;
          } else {
            a.T = new SetType(new ObjectTypeProxy());
            b.T = a.T;
          }
          return true;
        } else if (b is IndexableTypeProxy) {
          IndexableTypeProxy pb = (IndexableTypeProxy)b;
          // the intersection of ObjectsTypeProxy and IndexableTypeProxy is
          // EITHER a sequence of ObjectTypeProxy OR an array of anything
          // TODO: here, only the first of the two cases is supported
          b.T = new SeqType(pb.Arg);
          a.T = b.T;
          return UnifyTypes(pb.Arg, new ObjectTypeProxy());
        } else {
          Contract.Assert(false); throw new cce.UnreachableException();  // unexpected restricted-proxy type
        }

      } else if (a is CollectionTypeProxy) {
        if (b is CollectionTypeProxy) {
          a.T = b;
          return UnifyTypes(((CollectionTypeProxy)a).Arg, ((CollectionTypeProxy)b).Arg);
        } else if (b is OperationTypeProxy) {
          if (((OperationTypeProxy)b).AllowSeq) {
            b.T = a;  // a is a stronger constraint than b
          } else {
            // a says set<T>,seq<T> and b says int,set; the intersection is set<T>
            a.T = new SetType(((CollectionTypeProxy)a).Arg);
            b.T = a.T;
          }
          return true;
        } else if (b is IndexableTypeProxy) {
          CollectionTypeProxy pa = (CollectionTypeProxy)a;
          IndexableTypeProxy pb = (IndexableTypeProxy)b;
          // strengthen a and b to a sequence type
          a.T = new SeqType(pa.Arg);
          b.T = new SeqType(pb.Arg);
          return UnifyTypes(pa.Arg, pb.Arg);
        } else {
          Contract.Assert(false); throw new cce.UnreachableException();  // unexpected restricted-proxy type
        }

      } else if (a is OperationTypeProxy) {
        OperationTypeProxy pa = (OperationTypeProxy)a;
        if (b is OperationTypeProxy) {
          if (!pa.AllowSeq || ((OperationTypeProxy)b).AllowSeq) {
            b.T = a;
          } else {
            a.T = b;  // b has the stronger requirement
          }
          return true;
        } else {
          IndexableTypeProxy pb = (IndexableTypeProxy)b;  // cast justification:  lse we have unexpected restricted-proxy type
          if (pa.AllowSeq) {
            // strengthen a and b to a sequence type
            b.T = new SeqType(pb.Arg);
            a.T = b.T;
            return true;
          } else {
            return false;
          }
        }

      } else if (a is IndexableTypeProxy) {
        Contract.Assert(b is IndexableTypeProxy);  // else we have unexpected restricted-proxy type
        a.T = b;
        return UnifyTypes(((IndexableTypeProxy)a).Arg, ((IndexableTypeProxy)b).Arg);

      } else {
        Contract.Assert(false); throw new cce.UnreachableException();  // unexpected restricted-proxy type
      }
    }

    /// <summary>
    /// "specContextOnly" means that the statement must be erasable, that is, it should be okay to omit it
    /// at run time.  That means it must not have any side effects on non-ghost variables, for example.
    /// </summary>
    public void ResolveStatement(Statement stmt, bool specContextOnly, Method method) {
      Contract.Requires(stmt != null);
      Contract.Requires(method != null);
      if (stmt is PredicateStmt) {
        PredicateStmt s = (PredicateStmt)stmt;
        s.IsGhost = true;
        ResolveExpression(s.Expr, true);
        Contract.Assert(s.Expr.Type != null);  // follows from postcondition of ResolveExpression
        if (!UnifyTypes(s.Expr.Type, Type.Bool)) {
          Error(s.Expr, "condition is expected to be of type {0}, but is {1}", Type.Bool, s.Expr.Type);
        }

      } else if (stmt is PrintStmt) {
        PrintStmt s = (PrintStmt)stmt;
        ResolveAttributeArgs(s.Args, false);
        if (specContextOnly) {
          Error(stmt, "print statement is not allowed in this context (because this is a ghost method or because the statement is guarded by a specification-only expression)");
        }

      } else if (stmt is BreakStmt) {
        var s = (BreakStmt)stmt;
        if (s.TargetLabel != null) {
          Statement target = labeledStatements.Find(s.TargetLabel);
          if (target == null) {
            Error(s, "break label is undefined or not in scope: {0}", s.TargetLabel);
          } else {
            s.TargetStmt = target;
            bool targetIsLoop = target is WhileStmt || target is AlternativeLoopStmt;
            if (specContextOnly && !s.TargetStmt.IsGhost && !inSpecOnlyContext[s.TargetStmt]) {
              Error(stmt, "ghost-context break statement is not allowed to break out of non-ghost " + (targetIsLoop ? "loop" : "structure"));
            }
          }
        } else {
          if (loopStack.Count < s.BreakCount) {
            Error(s, "trying to break out of more loop levels than there are enclosing loops");
          } else {
            Statement target = loopStack[loopStack.Count - s.BreakCount];
            if (target.Labels == null) {
              // make sure there is a label, because the compiler and translator will want to see a unique ID
              target.Labels = new LabelNode(target.Tok, null, null);
            }
            s.TargetStmt = target;
            if (specContextOnly && !target.IsGhost && !inSpecOnlyContext[target]) {
              Error(stmt, "ghost-context break statement is not allowed to break out of non-ghost loop");
            }
          }
        }

      } else if (stmt is ReturnStmt) {
        if (specContextOnly && !method.IsGhost) {
          // TODO: investigate. This error message is suspicious. It seems that a return statement is only
          // disallowed from a ghost if or while in a non-ghost method, which is not what this says.
          Error(stmt, "return statement is not allowed in this context (because this is a ghost method or because the statement is guarded by a specification-only expression)");
        }
        ReturnStmt s = (ReturnStmt) stmt;
        if (s.rhss != null) {
          if (method.Outs.Count != s.rhss.Count)
            Error(s, "number of return parameters does not match declaration (found {0}, expected {1})", s.rhss.Count, method.Outs.Count);
          else {
            Contract.Assert(s.rhss.Count > 0);
            // Create a hidden update statement using the out-parameter formals, resolve the RHS, and check that the RHS is good.
            List<Expression> formals = new List<Expression>();
            int i = 0;
            foreach (Formal f in method.Outs) {
              IdentifierExpr ident = new IdentifierExpr(f.tok, f.Name);
              ident.Var = f;
              ident.Type = ident.Var.Type;
              Contract.Assert(f.Type != null);
              formals.Add(ident);
              // link the reciever parameter properly:
              if (s.rhss[i] is TypeRhs) {
                var r = (TypeRhs)s.rhss[i];
                if (r.InitCall != null) {
                  r.InitCall.Receiver = ident;
                }
              }
              i++;
            }
            s.hiddenUpdate = new UpdateStmt(s.Tok, formals, s.rhss, true);
            // resolving the update statement will check for return statement specifics.
            ResolveStatement(s.hiddenUpdate, specContextOnly, method);
          }
        }
        else {// this is a regular return statement.
          s.hiddenUpdate = null;
        }
      } else if (stmt is UpdateStmt) {
        ResolveUpdateStmt((UpdateStmt)stmt, specContextOnly, method);
      } else if (stmt is VarDeclStmt) {
        var s = (VarDeclStmt)stmt;
        foreach (var vd in s.Lhss) {
          ResolveStatement(vd, specContextOnly, method);
          s.ResolvedStatements.Add(vd);
        }
        if (s.Update != null) {
          ResolveStatement(s.Update, specContextOnly, method);
          s.ResolvedStatements.Add(s.Update);
        }

      } else if (stmt is AssignStmt) {
        AssignStmt s = (AssignStmt)stmt;
        int prevErrorCount = ErrorCount;
        if (s.Lhs is SeqSelectExpr) {
          ResolveSeqSelectExpr((SeqSelectExpr)s.Lhs, true, true);  // allow ghosts for now, tighted up below
        } else {
          ResolveExpression(s.Lhs, true);  // allow ghosts for now, tighted up below
        }
        bool lhsResolvedSuccessfully = ErrorCount == prevErrorCount;
        Contract.Assert(s.Lhs.Type != null);  // follows from postcondition of ResolveExpression
        // check that LHS denotes a mutable variable or a field
        bool lvalueIsGhost = false;
        var lhs = s.Lhs.Resolved;
        if (lhs is IdentifierExpr) {
          IVariable var = ((IdentifierExpr)lhs).Var;
          if (var == null) {
            // the LHS didn't resolve correctly; some error would already have been reported
          } else {
            lvalueIsGhost = var.IsGhost || method.IsGhost;
            if (!var.IsMutable) {
              Error(stmt, "LHS of assignment must denote a mutable variable or field");
            }
            if (!lvalueIsGhost && specContextOnly) {
              Error(stmt, "Assignment to non-ghost variable is not allowed in this context (because this is a ghost method or because the statement is guarded by a specification-only expression)");
            }
          }
        } else if (lhs is FieldSelectExpr) {
          var fse = (FieldSelectExpr)lhs;
          if (fse.Field != null) {  // otherwise, an error was reported above
            lvalueIsGhost = fse.Field.IsGhost;
            if (!lvalueIsGhost) {
              if (specContextOnly) {
                Error(stmt, "Assignment to non-ghost field is not allowed in this context (because this is a ghost method or because the statement is guarded by a specification-only expression)");
              } else {
                // It is now that we wish we would have resolved s.Lhs to not allow ghosts.  Too late, so we do
                // the next best thing.
                if (lhsResolvedSuccessfully && UsesSpecFeatures(fse.Obj)) {
                  Error(stmt, "Assignment to non-ghost field is not allowed to use specification-only expressions in the receiver");
                }
              }
            }
            if (!fse.Field.IsMutable) {
              Error(stmt, "LHS of assignment does not denote a mutable field");
            }
          }
        } else if (lhs is SeqSelectExpr) {
          var slhs = (SeqSelectExpr)lhs;
          // LHS is fine, provided the "sequence" is really an array
          if (lhsResolvedSuccessfully) {
            Contract.Assert(slhs.Seq.Type != null);
            if (!UnifyTypes(slhs.Seq.Type, builtIns.ArrayType(1, new InferredTypeProxy()))) {
              Error(slhs.Seq, "LHS of array assignment must denote an array element (found {0})", slhs.Seq.Type);
            }
            if (specContextOnly) {
              Error(stmt, "Assignment to array element is not allowed in this context (because this is a ghost method or because the statement is guarded by a specification-only expression)");
            }
            if (!slhs.SelectOne) {
              Error(stmt, "cannot assign to multiple array elements (try a foreach).");
            }
          }

        } else if (lhs is MultiSelectExpr) {
          if (specContextOnly) {
            Error(stmt, "Assignment to array element is not allowed in this context (because this is a ghost method or because the statement is guarded by a specification-only expression)");
          }

        } else {
          Error(stmt, "LHS of assignment must denote a mutable variable or field");
        }

        s.IsGhost = lvalueIsGhost;
        Type lhsType = s.Lhs.Type;
        if (lhs is SeqSelectExpr && !((SeqSelectExpr)lhs).SelectOne) {
          Error(stmt, "cannot assign to multiple array elements (try a foreach).");
          //lhsType = UserDefinedType.ArrayElementType(lhsType);
        } else {
          if (s.Rhs is ExprRhs) {
            ExprRhs rr = (ExprRhs)s.Rhs;
            ResolveExpression(rr.Expr, true);
            if (!lvalueIsGhost) {
              CheckIsNonGhost(rr.Expr);
            }
            Contract.Assert(rr.Expr.Type != null);  // follows from postcondition of ResolveExpression
            if (!UnifyTypes(lhsType, rr.Expr.Type)) {
              Error(stmt, "RHS (of type {0}) not assignable to LHS (of type {1})", rr.Expr.Type, lhsType);
            }
          } else if (s.Rhs is TypeRhs) {
            TypeRhs rr = (TypeRhs)s.Rhs;
            Type t = ResolveTypeRhs(rr, stmt, lvalueIsGhost, method);
            if (!lvalueIsGhost) {
              if (rr.ArrayDimensions != null) {
                foreach (var dim in rr.ArrayDimensions) {
                  CheckIsNonGhost(dim);
                }
              }
              if (rr.InitCall != null) {
                foreach (var arg in rr.InitCall.Args) {
                  CheckIsNonGhost(arg);
                }
              }
            }
            if (!UnifyTypes(lhsType, t)) {
              Error(stmt, "type {0} is not assignable to LHS (of type {1})", t, lhsType);
            }
          } else if (s.Rhs is HavocRhs) {
            // nothing else to do
          } else {
            Contract.Assert(false); throw new cce.UnreachableException();  // unexpected RHS
          }
        }
<<<<<<< HEAD
=======

>>>>>>> 54007181
      } else if (stmt is VarDecl) {
        VarDecl s = (VarDecl)stmt;
        if (s.OptionalType != null) {
          ResolveType(stmt.Tok, s.OptionalType);
          s.type = s.OptionalType;
        }
        // now that the declaration has been processed, add the name to the scope
        if (!scope.Push(s.Name, s)) {
          Error(s, "Duplicate local-variable name: {0}", s.Name);
        }
        if (specContextOnly) {
          // a local variable in a specification-only context might as well be ghost
          s.IsGhost = true;
        }

      } else if (stmt is CallStmt) {
        CallStmt s = (CallStmt)stmt;
        ResolveCallStmt(s, specContextOnly, method, null);

      } else if (stmt is BlockStmt) {
        scope.PushMarker();
        ResolveBlockStatement((BlockStmt)stmt, specContextOnly, method);
        scope.PopMarker();

      } else if (stmt is IfStmt) {
        IfStmt s = (IfStmt)stmt;
        bool branchesAreSpecOnly = specContextOnly;
        if (s.Guard != null) {
          int prevErrorCount = ErrorCount;
          ResolveExpression(s.Guard, true);
          Contract.Assert(s.Guard.Type != null);  // follows from postcondition of ResolveExpression
          bool successfullyResolved = ErrorCount == prevErrorCount;
          if (!UnifyTypes(s.Guard.Type, Type.Bool)) {
            Error(s.Guard, "condition is expected to be of type {0}, but is {1}", Type.Bool, s.Guard.Type);
          }
          if (!specContextOnly && successfullyResolved) {
            branchesAreSpecOnly = UsesSpecFeatures(s.Guard);
          }
        }
        s.IsGhost = branchesAreSpecOnly;
        ResolveStatement(s.Thn, branchesAreSpecOnly, method);
        if (s.Els != null) {
          ResolveStatement(s.Els, branchesAreSpecOnly, method);
        }

      } else if (stmt is AlternativeStmt) {
        var s = (AlternativeStmt)stmt;
        s.IsGhost = ResolveAlternatives(s.Alternatives, specContextOnly, null, method);

      } else if (stmt is WhileStmt) {
        WhileStmt s = (WhileStmt)stmt;
        bool bodyMustBeSpecOnly = specContextOnly;
        if (s.Guard != null) {
          int prevErrorCount = ErrorCount;
          ResolveExpression(s.Guard, true);
          Contract.Assert(s.Guard.Type != null);  // follows from postcondition of ResolveExpression
          bool successfullyResolved = ErrorCount == prevErrorCount;
          if (!UnifyTypes(s.Guard.Type, Type.Bool)) {
            Error(s.Guard, "condition is expected to be of type {0}, but is {1}", Type.Bool, s.Guard.Type);
          }
          if (!specContextOnly && successfullyResolved) {
            bodyMustBeSpecOnly = UsesSpecFeatures(s.Guard);
          }
        }
        foreach (MaybeFreeExpression inv in s.Invariants) {
          ResolveExpression(inv.E, true);
          Contract.Assert(inv.E.Type != null);  // follows from postcondition of ResolveExpression
          if (!UnifyTypes(inv.E.Type, Type.Bool)) {
            Error(inv.E, "invariant is expected to be of type {0}, but is {1}", Type.Bool, inv.E.Type);
          }
        }
        foreach (Expression e in s.Decreases) {
          ResolveExpression(e, true);
          if (bodyMustBeSpecOnly && e is WildcardExpr) {
            Error(e, "'decreases *' is not allowed on ghost loops");
          }
          // any type is fine
        }
        if(s.Mod != null) {
          foreach (FrameExpression fe in s.Mod) {
            ResolveFrameExpression(fe, "modifies");
          }
        }
        s.IsGhost = bodyMustBeSpecOnly;
        loopStack.Add(s);  // push
        if (s.Labels == null) {  // otherwise, "s" is already in "inSpecOnlyContext" map
          inSpecOnlyContext.Add(s, specContextOnly);
        }
        ResolveStatement(s.Body, bodyMustBeSpecOnly, method);
        loopStack.RemoveAt(loopStack.Count-1);  // pop

      } else if (stmt is AlternativeLoopStmt) {
        var s = (AlternativeLoopStmt)stmt;
        s.IsGhost = ResolveAlternatives(s.Alternatives, specContextOnly, s, method);
        foreach (MaybeFreeExpression inv in s.Invariants) {
          ResolveExpression(inv.E, true);
          Contract.Assert(inv.E.Type != null);  // follows from postcondition of ResolveExpression
          if (!UnifyTypes(inv.E.Type, Type.Bool)) {
            Error(inv.E, "invariant is expected to be of type {0}, but is {1}", Type.Bool, inv.E.Type);
          }
        }
        foreach (Expression e in s.Decreases) {
          ResolveExpression(e, true);
          if (s.IsGhost && e is WildcardExpr) {
            Error(e, "'decreases *' is not allowed on ghost loops");
          }
          // any type is fine
        }

      } else if (stmt is ForeachStmt) {
        ForeachStmt s = (ForeachStmt)stmt;

        ResolveExpression(s.Collection, true);
        Contract.Assert(s.Collection.Type != null);  // follows from postcondition of ResolveExpression
        if (!UnifyTypes(s.Collection.Type, new CollectionTypeProxy(s.BoundVar.Type))) {
          Error(s.Collection, "The type is expected to be a collection of {0} (instead got {1})", s.BoundVar.Type, s.Collection.Type);
        }

        scope.PushMarker();
        bool b = scope.Push(s.BoundVar.Name, s.BoundVar);
        Contract.Assert(b);  // since we just pushed a marker, we expect the Push to succeed
        ResolveType(s.BoundVar.tok, s.BoundVar.Type);
        int prevErrorCount = ErrorCount;

        ResolveExpression(s.Range, true);
        Contract.Assert(s.Range.Type != null);  // follows from postcondition of ResolveExpression
        if (!UnifyTypes(s.Range.Type, Type.Bool)) {
          Error(s.Range, "range condition is expected to be of type {0}, but is {1}", Type.Bool, s.Range.Type);
        }
        bool successfullyResolvedCollectionAndRange = ErrorCount == prevErrorCount;

        foreach (PredicateStmt ss in s.BodyPrefix) {
          ResolveStatement(ss, specContextOnly, method);
        }

        bool specOnly = specContextOnly ||
                        (successfullyResolvedCollectionAndRange && (UsesSpecFeatures(s.Collection) || UsesSpecFeatures(s.Range)));
        s.IsGhost = specOnly;
        ResolveStatement(s.GivenBody, specOnly, method);
        // check for correct usage of BoundVar in LHS and RHS of this assignment
        if (s.GivenBody is AssignStmt) {
          s.BodyAssign = (AssignStmt)s.GivenBody;
        } else if (s.GivenBody is ConcreteSyntaxStatement) {
          var css = (ConcreteSyntaxStatement)s.GivenBody;
          if (css.ResolvedStatements.Count == 1 && css.ResolvedStatements[0] is AssignStmt) {
            s.BodyAssign = (AssignStmt)css.ResolvedStatements[0];
          }
        }
        if (s.BodyAssign == null) {
          Error(s, "update statement inside foreach must be a single assignment statement");
        } else {
          FieldSelectExpr lhs = s.BodyAssign.Lhs as FieldSelectExpr;
          IdentifierExpr obj = lhs == null ? null : lhs.Obj as IdentifierExpr;
          if (obj == null || obj.Var != s.BoundVar) {
            Error(s, "assignment inside foreach must assign to a field of the bound variable of the foreach statement");
          } else {
            var rhs = s.BodyAssign.Rhs as ExprRhs;
            if (rhs != null && rhs.Expr is UnaryExpr && ((UnaryExpr)rhs.Expr).Op == UnaryExpr.Opcode.SetChoose) {
              Error(s, "foreach statement does not support 'choose' statements");
            }
          }
        }

        scope.PopMarker();

      } else if (stmt is MatchStmt) {
        MatchStmt s = (MatchStmt)stmt;
        bool bodyIsSpecOnly = specContextOnly;
        int prevErrorCount = ErrorCount;
        ResolveExpression(s.Source, true);
        Contract.Assert(s.Source.Type != null);  // follows from postcondition of ResolveExpression
        bool successfullyResolved = ErrorCount == prevErrorCount;
        if (!specContextOnly && successfullyResolved) {
          bodyIsSpecOnly = UsesSpecFeatures(s.Source);
        }
        UserDefinedType sourceType = null;
        DatatypeDecl dtd = null;
        Dictionary<TypeParameter,Type> subst = new Dictionary<TypeParameter,Type>();
        if (s.Source.Type.IsDatatype) {
          sourceType = (UserDefinedType)s.Source.Type;
          dtd = cce.NonNull((DatatypeDecl)sourceType.ResolvedClass);
        }
        Dictionary<string,DatatypeCtor> ctors;
        if (dtd == null) {
          Error(s.Source, "the type of the match source expression must be a datatype (instead found {0})", s.Source.Type);
          ctors = null;
        } else {
          Contract.Assert(sourceType != null);  // dtd and sourceType are set together above
          ctors = datatypeCtors[dtd];
          Contract.Assert(ctors != null);  // dtd should have been inserted into datatypeCtors during a previous resolution stage

          // build the type-parameter substitution map for this use of the datatype
          for (int i = 0; i < dtd.TypeArgs.Count; i++) {
            subst.Add(dtd.TypeArgs[i], sourceType.TypeArgs[i]);
          }
        }
        s.IsGhost = bodyIsSpecOnly;

        Dictionary<string,object> memberNamesUsed = new Dictionary<string,object>();  // this is really a set
        foreach (MatchCaseStmt mc in s.Cases) {
          DatatypeCtor ctor = null;
          if (ctors != null) {
            Contract.Assert(dtd != null);
            if (!ctors.TryGetValue(mc.Id, out ctor)) {
              Error(mc.tok, "member {0} does not exist in datatype {1}", mc.Id, dtd.Name);
            } else {
              Contract.Assert(ctor != null);  // follows from postcondition of TryGetValue
              mc.Ctor = ctor;
              if (ctor.Formals.Count != mc.Arguments.Count) {
                Error(mc.tok, "member {0} has wrong number of formals (found {1}, expected {2})", mc.Id, mc.Arguments.Count, ctor.Formals.Count);
              }
              if (memberNamesUsed.ContainsKey(mc.Id)) {
                Error(mc.tok, "member {0} appears in more than one case", mc.Id);
              } else {
                memberNamesUsed.Add(mc.Id, null);  // add mc.Id to the set of names used
              }
            }
          }
          scope.PushMarker();
          int i = 0;
          foreach (BoundVar v in mc.Arguments) {
            if (!scope.Push(v.Name, v)) {
              Error(v, "Duplicate parameter name: {0}", v.Name);
            }
            ResolveType(v.tok, v.Type);
            if (ctor != null && i < ctor.Formals.Count) {
              Formal formal = ctor.Formals[i];
              Type st = SubstType(formal.Type, subst);
              if (!UnifyTypes(v.Type, st)) {
                Error(stmt, "the declared type of the formal ({0}) does not agree with the corresponding type in the constructor's signature ({1})", v.Type, st);
              }
              v.IsGhost = formal.IsGhost;
            }
            i++;
          }
          foreach (Statement ss in mc.Body) {
            ResolveStatement(ss, bodyIsSpecOnly, method);
          }
          scope.PopMarker();
        }
        if (dtd != null && memberNamesUsed.Count != dtd.Ctors.Count) {
          // We could complain about the syntactic omission of constructors:
          //   Error(stmt, "match statement does not cover all constructors");
          // but instead we let the verifier do a semantic check.
          // So, for now, record the missing constructors:
          foreach (var ctr in dtd.Ctors) {
            if (!memberNamesUsed.ContainsKey(ctr.Name)) {
              s.MissingCases.Add(ctr);
            }
          }
          Contract.Assert(memberNamesUsed.Count + s.MissingCases.Count == dtd.Ctors.Count);
        }


      } else {
        Contract.Assert(false); throw new cce.UnreachableException();
      }
    }

    private void ResolveUpdateStmt(UpdateStmt s, bool specContextOnly, Method method)
    {
      int prevErrorCount = ErrorCount;
      // First, resolve all LHS's and expression-looking RHS's.
      SeqSelectExpr arrayRangeLhs = null;
      foreach (var lhs in s.Lhss) {
        if (lhs is SeqSelectExpr) {
          var sse = (SeqSelectExpr)lhs;
          ResolveSeqSelectExpr(sse, true, true);
          if (arrayRangeLhs == null && !sse.SelectOne) {
            arrayRangeLhs = sse;
          }
        }
        else {
          ResolveExpression(lhs, true);
        }
      }
      IToken firstEffectfulRhs = null;
      CallRhs callRhs = null;
      // Resolve RHSs
      foreach (var rhs in s.Rhss) {
        bool isEffectful;
        if (rhs is TypeRhs) {
          var tr = (TypeRhs)rhs;
          ResolveTypeRhs(tr, s, specContextOnly, method);
          isEffectful = tr.InitCall != null;
        }
        else if (rhs is HavocRhs) {
          isEffectful = false;
        }
        else {
          var er = (ExprRhs)rhs;
          if (er.Expr is IdentifierSequence) {
            var cRhs = ResolveIdentifierSequence((IdentifierSequence)er.Expr, true, true);
            isEffectful = cRhs != null;
            callRhs = callRhs ?? cRhs;
          }
          else if (er.Expr is FunctionCallExpr) {
            var cRhs = ResolveFunctionCallExpr((FunctionCallExpr)er.Expr, true, true);
            isEffectful = cRhs != null;
            callRhs = callRhs ?? cRhs;
          }
          else {
            ResolveExpression(er.Expr, true);
            isEffectful = false;
          }
        }
        if (isEffectful && firstEffectfulRhs == null) {
          firstEffectfulRhs = rhs.Tok;
        }
      }
      // check for duplicate identifiers on the left (full duplication checking for references and the like is done during verification)
      var lhsNameSet = new Dictionary<string, object>();
      foreach (var lhs in s.Lhss) {
        var ie = lhs.Resolved as IdentifierExpr;
        if (ie != null) {
          if (lhsNameSet.ContainsKey(ie.Name)) {
            Error(s, "Duplicate variable in left-hand side of {1} statement: {0}", ie.Name, callRhs != null ? "call" : "assignment");
          }
          else {
            lhsNameSet.Add(ie.Name, null);
          }
        }
      }

      // figure out what kind of UpdateStmt this is
      if (firstEffectfulRhs == null) {
        if (s.Lhss.Count == 0) {
          Contract.Assert(s.Rhss.Count == 1);  // guaranteed by the parser
          Error(s, "expected method call, found expression");
        }
        else if (s.Lhss.Count != s.Rhss.Count) {
          Error(s, "the number of left-hand sides ({0}) and right-hand sides ({1}) must match for a multi-assignment", s.Lhss.Count, s.Rhss.Count);
        }
        else if (arrayRangeLhs != null && s.Lhss.Count != 1) {
          Error(arrayRangeLhs, "array-range may not be used as LHS of multi-assignment; use separate assignment statements for each array-range assignment");
        }
        else if (ErrorCount == prevErrorCount) {
          // add the statements here in a sequence, but don't use that sequence later for translation (instead, should translated properly as multi-assignment)
          for (int i = 0; i < s.Lhss.Count; i++) {
            var a = new AssignStmt(s.Tok, s.Lhss[i].Resolved, s.Rhss[i]);
            s.ResolvedStatements.Add(a);
          }
        }
      }
      else {
        if (s.CanMutateKnownState) {
          if (1 < s.Rhss.Count)
            Error(firstEffectfulRhs, "cannot have effectful parameter in multi-return statement.");
          else { // it might be ok, if it is a TypeExpr
            Contract.Assert(s.Rhss.Count == 1);
            if (callRhs != null) {
              Error(callRhs.Tok, "cannot have method call in return statement.");
            }
            else {
              // we have a TypeExpr
              Contract.Assert(s.Rhss[0] is TypeRhs);
              var tr = (TypeRhs)s.Rhss[0];
              Contract.Assert(tr.InitCall != null); // there were effects, so this must have been a call.
              if (tr.CanAffectPreviouslyKnownExpressions) {
                Error(tr.Tok, "can only have initialization methods which modify at most 'this'.");
              }
            }
          }
        }
        else {
          // if there was an effectful RHS, that must be the only RHS
          if (s.Rhss.Count != 1) {
            Error(firstEffectfulRhs, "an update statement is allowed an effectful RHS only if there is just one RHS");
          }
          else if (arrayRangeLhs != null) {
            Error(arrayRangeLhs, "Assignment to range of array elements must have a simple expression RHS; try using a temporary local variable");
          }
          else if (callRhs == null) {
            // must be a single TypeRhs
            if (s.Lhss.Count != 1) {
              Contract.Assert(2 <= s.Lhss.Count);  // the parser allows 0 Lhss only if the whole statement looks like an expression (not a TypeRhs)
              Error(s.Lhss[1].tok, "the number of left-hand sides ({0}) and right-hand sides ({1}) must match for a multi-assignment", s.Lhss.Count, s.Rhss.Count);
            }
            else if (ErrorCount == prevErrorCount) {
              var a = new AssignStmt(s.Tok, s.Lhss[0].Resolved, s.Rhss[0]);
              s.ResolvedStatements.Add(a);
            }
          }
          else {
            // a call statement
            if (ErrorCount == prevErrorCount) {
              var resolvedLhss = new List<Expression>();
              foreach (var ll in s.Lhss) {
                resolvedLhss.Add(ll.Resolved);
              }
              var a = new CallStmt(callRhs.Tok, resolvedLhss, callRhs.Receiver, callRhs.MethodName, callRhs.Args);
              s.ResolvedStatements.Add(a);
            }
          }
        }
      }

      foreach (var a in s.ResolvedStatements) {
        ResolveStatement(a, specContextOnly, method);
      }
    }

    bool ResolveAlternatives(List<GuardedAlternative> alternatives, bool specContextOnly, AlternativeLoopStmt loopToCatchBreaks, Method method) {
      Contract.Requires(alternatives != null);
      Contract.Requires(method != null);

      bool isGhost = specContextOnly;
      // first, resolve the guards, which tells us whether or not the entire statement is a ghost statement
      foreach (var alternative in alternatives) {
        int prevErrorCount = ErrorCount;
        ResolveExpression(alternative.Guard, true);
        Contract.Assert(alternative.Guard.Type != null);  // follows from postcondition of ResolveExpression
        bool successfullyResolved = ErrorCount == prevErrorCount;
        if (!UnifyTypes(alternative.Guard.Type, Type.Bool)) {
          Error(alternative.Guard, "condition is expected to be of type {0}, but is {1}", Type.Bool, alternative.Guard.Type);
        }
        if (!specContextOnly && successfullyResolved) {
          isGhost = isGhost || UsesSpecFeatures(alternative.Guard);
        }
      }

      if (loopToCatchBreaks != null) {
        loopStack.Add(loopToCatchBreaks);  // push
        if (loopToCatchBreaks.Labels == null) {  // otherwise, "loopToCatchBreak" is already in "inSpecOnlyContext" map
          inSpecOnlyContext.Add(loopToCatchBreaks, specContextOnly);
        }
      }
      foreach (var alternative in alternatives) {
        scope.PushMarker();
        foreach (Statement ss in alternative.Body) {
          ResolveStatement(ss, isGhost, method);
        }
        scope.PopMarker();
      }
      if (loopToCatchBreaks != null) {
        loopStack.RemoveAt(loopStack.Count - 1);  // pop
      }

      return isGhost;
    }

    /// <summary>
    /// Resolves the given call statement.
    /// Assumes all LHSs have already been resolved (and checked for mutability).
    /// </summary>
    void ResolveCallStmt(CallStmt s, bool specContextOnly, Method method, Type receiverType) {
      Contract.Requires(s != null);
      Contract.Requires(method != null);
      bool isInitCall = receiverType != null;

      // resolve receiver, unless told otherwise
      if (receiverType == null) {
        ResolveReceiver(s.Receiver, true);
        Contract.Assert(s.Receiver.Type != null);  // follows from postcondition of ResolveExpression
        receiverType = s.Receiver.Type;
      }
      // resolve the method name
      NonProxyType nptype;
      MemberDecl member = ResolveMember(s.Tok, receiverType, s.MethodName, out nptype);
      Method callee = null;
      if (member == null) {
        // error has already been reported by ResolveMember
      } else if (!(member is Method)) {
        Error(s, "member {0} in type {1} does not refer to a method", s.MethodName, nptype);
      } else {
        callee = (Method)member;
        s.Method = callee;
        if (!isInitCall && callee is Constructor) {
          Error(s, "a constructor is only allowed to be called when an object is being allocated");
        }
        s.IsGhost = callee.IsGhost;
        if (specContextOnly && !callee.IsGhost) {
          Error(s, "only ghost methods can be called from this context");
        }
      }

      // resolve left-hand sides
      foreach (var lhs in s.Lhs) {
        Contract.Assume(lhs.Type != null);  // a sanity check that LHSs have already been resolved
      }
      // resolve arguments
      if (!s.IsGhost) {
        CheckIsNonGhost(s.Receiver);
      }
      int j = 0;
      foreach (Expression e in s.Args) {
        bool allowGhost = s.IsGhost || callee == null || callee.Ins.Count <= j || callee.Ins[j].IsGhost;
        ResolveExpression(e, true);
        if (!allowGhost) {
          CheckIsNonGhost(e);
        }
        j++;
      }

      if (callee == null) {
        // error has been reported above
      } else if (callee.Ins.Count != s.Args.Count) {
        Error(s, "wrong number of method arguments (got {0}, expected {1})", s.Args.Count, callee.Ins.Count);
      } else if (callee.Outs.Count != s.Lhs.Count) {
        if (isInitCall) {
          Error(s, "a method called as an initialization method must not have any result arguments");
        } else {
          Error(s, "wrong number of method result arguments (got {0}, expected {1})", s.Lhs.Count, callee.Outs.Count);
        }
      } else {
        Contract.Assert(nptype != null);  // follows from postcondition of ResolveMember above
        if (isInitCall) {
          if (callee.IsStatic) {
            Error(s.Tok, "a method called as an initialization method must not be 'static'");
          }
        } else if (!callee.IsStatic) {
          if (!scope.AllowInstance && s.Receiver is ThisExpr) {
            // The call really needs an instance, but that instance is given as 'this', which is not
            // available in this context.  For more details, see comment in the resolution of a
            // FunctionCallExpr.
            Error(s.Receiver, "'this' is not allowed in a 'static' context");
          } else if (s.Receiver is StaticReceiverExpr) {
            Error(s.Receiver, "call to instance method requires an instance");
          }
        }
#if !NO_WORK_TO_BE_DONE
        UserDefinedType ctype = (UserDefinedType)nptype;  // TODO: get rid of this statement, make this code handle any non-proxy type
#endif
        // build the type substitution map
        Dictionary<TypeParameter, Type> subst = new Dictionary<TypeParameter, Type>();
        for (int i = 0; i < ctype.TypeArgs.Count; i++) {
          subst.Add(cce.NonNull(ctype.ResolvedClass).TypeArgs[i], ctype.TypeArgs[i]);
        }
        foreach (TypeParameter p in callee.TypeArgs) {
          subst.Add(p, new ParamTypeProxy(p));
        }
        // type check the arguments
        for (int i = 0; i < callee.Ins.Count; i++) {
          Type st = SubstType(callee.Ins[i].Type, subst);
          if (!UnifyTypes(cce.NonNull(s.Args[i].Type), st)) {
            Error(s, "incorrect type of method in-parameter {0} (expected {1}, got {2})", i, st, s.Args[i].Type);
          }
        }
        for (int i = 0; i < callee.Outs.Count; i++) {
          Type st = SubstType(callee.Outs[i].Type, subst);
          var lhs = s.Lhs[i];
          if (!UnifyTypes(cce.NonNull(lhs.Type), st)) {
            Error(s, "incorrect type of method out-parameter {0} (expected {1}, got {2})", i, st, lhs.Type);
          } else {
            var resolvedLhs = lhs.Resolved;
            if (!specContextOnly && (s.IsGhost || callee.Outs[i].IsGhost)) {
              // LHS must denote a ghost
              if (resolvedLhs is IdentifierExpr) {
                var ll = (IdentifierExpr)resolvedLhs;
                if (!ll.Var.IsGhost) {
                  if (ll is AutoGhostIdentifierExpr && ll.Var is VarDecl) {
                    // the variable was actually declared in this statement, so auto-declare it as ghost
                    ((VarDecl)ll.Var).MakeGhost();
                  } else {
                    Error(s, "actual out-parameter {0} is required to be a ghost variable", i);
                  }
                }
              } else if (resolvedLhs is FieldSelectExpr) {
                var ll = (FieldSelectExpr)resolvedLhs;
                if (!ll.Field.IsGhost) {
                  Error(s, "actual out-parameter {0} is required to be a ghost field", i);
                }
              } else {
                // this is an array update, and arrays are always non-ghost
                Error(s, "actual out-parameter {0} is required to be a ghost variable", i);
              }
            }
            // LHS must denote a mutable field.
            if (resolvedLhs is IdentifierExpr) {
              var ll = (IdentifierExpr)resolvedLhs;
              if (!ll.Var.IsMutable) {
                Error(resolvedLhs, "LHS of assignment must denote a mutable variable");
              }
            } else if (resolvedLhs is FieldSelectExpr) {
              var ll = (FieldSelectExpr)resolvedLhs;
              if (!ll.Field.IsMutable) {
                Error(resolvedLhs, "LHS of assignment must denote a mutable field");
              }
            }
          }
        }

        // Resolution termination check
        if (method.EnclosingClass != null && callee.EnclosingClass != null) {
          ModuleDecl callerModule = method.EnclosingClass.Module;
          ModuleDecl calleeModule = callee.EnclosingClass.Module;
          if (callerModule == calleeModule) {
            // intra-module call; this is allowed; add edge in module's call graph
            callerModule.CallGraph.AddEdge(method, callee);
          } else if (calleeModule.IsDefaultModule) {
            // all is fine: everything implicitly imports the default module
          } else if (importGraph.Reaches(callerModule, calleeModule)) {
            // all is fine: the callee is downstream of the caller
          } else {
            Error(s, "inter-module calls must follow the module import relation (so module {0} must transitively import {1})", callerModule.Name, calleeModule.Name);
          }
        }
      }
    }

    void ResolveBlockStatement(BlockStmt blockStmt, bool specContextOnly, Method method)
    {
      Contract.Requires(blockStmt != null);
      Contract.Requires(method != null);

      foreach (Statement ss in blockStmt.Body) {
        labeledStatements.PushMarker();
        // push labels
        for (var lnode = ss.Labels; lnode != null; lnode = lnode.Next) {
          Contract.Assert(lnode.Label != null);  // LabelNode's with .Label==null are added only during resolution of the break statements with 'stmt' as their target, which hasn't happened yet
          var prev = labeledStatements.Find(lnode.Label);
          if (prev == ss) {
            Error(lnode.Tok, "duplicate label");
          } else if (prev != null) {
            Error(lnode.Tok, "label shadows an enclosing label");
          } else {
            bool b = labeledStatements.Push(lnode.Label, ss);
            Contract.Assert(b);  // since we just checked for duplicates, we expect the Push to succeed
            if (lnode == ss.Labels) {  // add it only once
              inSpecOnlyContext.Add(ss, specContextOnly);
            }
          }
        }
        ResolveStatement(ss, specContextOnly, method);
        labeledStatements.PopMarker();
      }
    }

    Type ResolveTypeRhs(TypeRhs rr, Statement stmt, bool specContextOnly, Method method) {
      Contract.Requires(rr != null);
      Contract.Requires(stmt != null);
      Contract.Requires(method != null);
      Contract.Ensures(Contract.Result<Type>() != null);

      if (rr.Type == null) {
        ResolveType(stmt.Tok, rr.EType);
        if (rr.ArrayDimensions == null) {
          if (!rr.EType.IsRefType) {
            Error(stmt, "new can be applied only to reference types (got {0})", rr.EType);
          } else {
            bool callsConstructor = false;
            if (rr.InitCall != null) {
              ResolveCallStmt(rr.InitCall, specContextOnly, method, rr.EType);
              if (rr.InitCall.Method is Constructor) {
                callsConstructor = true;
              }
            }
            if (!callsConstructor && rr.EType is UserDefinedType) {
              var udt = (UserDefinedType)rr.EType;
              var cl = (ClassDecl)udt.ResolvedClass;  // cast is guarantted by the call to rr.EType.IsRefType above, together with the "rr.EType is UserDefinedType" test
              if (cl.HasConstructor) {
                Error(stmt, "when allocating an object of type '{0}', one of its constructor methods must be called", cl.Name);
              }
            }
          }
          rr.Type = rr.EType;
        } else {
          int i = 0;
          if (rr.EType.IsSubrangeType) {
            Error(stmt, "sorry, cannot instantiate 'array' type with a subrange type");
          }
          foreach (Expression dim in rr.ArrayDimensions) {
            Contract.Assert(dim != null);
            ResolveExpression(dim, true);
            if (!UnifyTypes(dim.Type, Type.Int)) {
              Error(stmt, "new must use an integer expression for the array size (got {0} for index {1})", dim.Type, i);
            }
            i++;
          }
          rr.Type = builtIns.ArrayType(rr.ArrayDimensions.Count, rr.EType);
        }
      }
      return rr.Type;
    }

    MemberDecl ResolveMember(IToken tok, Type receiverType, string memberName, out NonProxyType nptype)
    {
      Contract.Requires(tok != null);
      Contract.Requires(receiverType != null);
      Contract.Requires(memberName != null);
      Contract.Ensures(Contract.Result<MemberDecl>() == null || Contract.ValueAtReturn(out nptype) != null);

      nptype = null;  // prepare for the worst
      receiverType = receiverType.Normalize();
      if (receiverType is TypeProxy) {
        Error(tok, "type of the receiver is not fully determined at this program point", receiverType);
        return null;
      }
      Contract.Assert(receiverType is NonProxyType);  // there are only two kinds of types: proxies and non-proxies

      UserDefinedType ctype = UserDefinedType.DenotesClass(receiverType);
      if (ctype != null) {
        ClassDecl cd = (ClassDecl)ctype.ResolvedClass;  // correctness of cast follows from postcondition of DenotesClass
        Contract.Assert(ctype.TypeArgs.Count == cd.TypeArgs.Count);  // follows from the fact that ctype was resolved
        MemberDecl member;
        if (!classMembers[cd].TryGetValue(memberName, out member)) {
          Error(tok, "member {0} does not exist in class {1}", memberName, ctype.Name);
          return null;
        } else {
          nptype = ctype;
          return member;
        }
      }

      DatatypeDecl dtd = receiverType.AsDatatype;
      if (dtd != null) {
        MemberDecl member;
        if (!datatypeMembers[dtd].TryGetValue(memberName, out member)) {
          Error(tok, "member {0} does not exist in datatype {1}", memberName, dtd.Name);
          return null;
        } else {
          nptype = (UserDefinedType)receiverType;
          return member;
        }
      }

      Error(tok, "type {0} does not have a member {1}", receiverType, memberName);
      return null;
    }

    public static Type SubstType(Type type, Dictionary<TypeParameter/*!*/,Type/*!*/>/*!*/ subst) {
      Contract.Requires(type != null);
      Contract.Requires(cce.NonNullDictionaryAndValues(subst));
      Contract.Ensures(Contract.Result<Type>() != null);

      if (type is BasicType) {
        return type;
      } else if (type is CollectionType) {
        CollectionType t = (CollectionType)type;
        Type arg = SubstType(t.Arg, subst);
        if (arg == t.Arg) {
          return type;
        } else if (type is SetType) {
          return new SetType(arg);
        } else if (type is MultiSetType) {
          return new MultiSetType(arg);
        } else if (type is SeqType) {
          return new SeqType(arg);
        } else {
          Contract.Assert(false); throw new cce.UnreachableException();  // unexpected collection type
        }
      } else if (type is UserDefinedType) {
        UserDefinedType t = (UserDefinedType)type;
        if (t.ResolvedParam != null) {
          Contract.Assert(t.TypeArgs.Count == 0);
          Type s;
          if (subst.TryGetValue(t.ResolvedParam, out s)) {
            return cce.NonNull(s);
          } else {
            return type;
          }
        } else if (t.ResolvedClass != null) {
          List<Type> newArgs = null;  // allocate it lazily
          for (int i = 0; i < t.TypeArgs.Count; i++) {
            Type p = t.TypeArgs[i];
            Type s = SubstType(p, subst);
            if (s != p && newArgs == null) {
              // lazily construct newArgs
              newArgs = new List<Type>();
              for (int j = 0; j < i; j++) {
                newArgs.Add(t.TypeArgs[j]);
              }
            }
            if (newArgs != null) {
              newArgs.Add(s);
            }
          }
          if (newArgs == null) {
            // there were no substitutions
            return type;
          } else {
            return new UserDefinedType(t.tok, t.Name, t.ResolvedClass, newArgs);
          }
        } else {
          // there's neither a resolved param nor a resolved class, which means the UserDefinedType wasn't
          // properly resolved; just return it
          return type;
        }
      } else if (type is TypeProxy) {
        TypeProxy t = (TypeProxy)type;
        if (t.T == null) {
          return type;
        } else {
          // bypass the proxy
          return SubstType(t.T, subst);
        }
      } else {
        Contract.Assert(false); throw new cce.UnreachableException();  // unexpected type
      }
    }

    public static UserDefinedType GetThisType(IToken tok, ClassDecl cl) {
      Contract.Requires(tok != null);
      Contract.Requires(cl != null);
      Contract.Ensures(Contract.Result<UserDefinedType>() != null);

      List<Type> args = new List<Type>();
      foreach (TypeParameter tp in cl.TypeArgs) {
        args.Add(new UserDefinedType(tok, tp.Name, tp));
      }
      return new UserDefinedType(tok, cl.Name, cl, args);
    }

    /// <summary>
    /// Requires "member" to be declared in a class.
    /// </summary>
    public static UserDefinedType GetReceiverType(IToken tok, MemberDecl member) {
      Contract.Requires(tok != null);
      Contract.Requires(member != null);
      Contract.Ensures(Contract.Result<UserDefinedType>() != null);

      return GetThisType(tok, (ClassDecl)member.EnclosingClass);
    }

    /// <summary>
    /// "twoState" implies that "old" and "fresh" expressions are allowed
    /// </summary>
    void ResolveExpression(Expression expr, bool twoState) {
      ResolveExpression(expr, twoState, null);
    }

    /// <summary>
    /// "matchVarContext" says which variables are allowed to be used as the source expression in a "match" expression;
    /// if null, no "match" expression will be allowed.
    /// </summary>
    void ResolveExpression(Expression expr, bool twoState, List<IVariable> matchVarContext) {
      Contract.Requires(expr != null);
      Contract.Requires(currentClass != null);
      Contract.Ensures(expr.Type != null);
      if (expr.Type != null) {
        // expression has already been resovled
        return;
      }

      // The following cases will resolve the subexpressions and will attempt to assign a type of expr.  However, if errors occur
      // and it cannot be determined what the type of expr is, then it is fine to leave expr.Type as null.  In that case, the end
      // of this method will assign proxy type to the expression, which reduces the number of error messages that are produced
      // while type checking the rest of the program.

      if (expr is ParensExpression) {
        var e = (ParensExpression)expr;
        ResolveExpression(e.E, twoState, matchVarContext);  // allow "match" expressions inside e.E if the parenthetic expression had been allowed to be a "match" expression
        e.ResolvedExpression = e.E;
        e.Type = e.E.Type;

      } else if (expr is ChainingExpression) {
        var e = (ChainingExpression)expr;
        ResolveExpression(e.E, twoState);
        e.ResolvedExpression = e.E;
        e.Type = e.E.Type;

      } else if (expr is IdentifierSequence) {
        var e = (IdentifierSequence)expr;
        ResolveIdentifierSequence(e, twoState, false);

      } else if (expr is LiteralExpr) {
        LiteralExpr e = (LiteralExpr)expr;
        if (e.Value == null) {
          e.Type = new ObjectTypeProxy();
        } else if (e.Value is BigInteger) {
          e.Type = Type.Int;
        } else if (e.Value is bool) {
          e.Type = Type.Bool;
        } else {
          Contract.Assert(false); throw new cce.UnreachableException();  // unexpected literal type
        }

      } else if (expr is ThisExpr) {
        if (!scope.AllowInstance) {
          Error(expr, "'this' is not allowed in a 'static' context");
        }
        expr.Type = GetThisType(expr.tok, currentClass);  // do this regardless of scope.AllowInstance, for better error reporting

      } else if (expr is IdentifierExpr) {
        IdentifierExpr e = (IdentifierExpr)expr;
        e.Var = scope.Find(e.Name);
        if (e.Var == null) {
          Error(expr, "Identifier does not denote a local variable, parameter, or bound variable: {0}", e.Name);
        } else {
          expr.Type = e.Var.Type;
        }

      } else if (expr is DatatypeValue) {
        DatatypeValue dtv = (DatatypeValue)expr;
        TopLevelDecl d;
        if (!classes.TryGetValue(dtv.DatatypeName, out d)) {
          Error(expr.tok, "Undeclared datatype: {0}", dtv.DatatypeName);
        } else if (!(d is DatatypeDecl)) {
          Error(expr.tok, "Expected datatype, found class: {0}", dtv.DatatypeName);
        } else {
          // this resolution is a little special, in that the syntax shows only the base name, not its instantiation (which is inferred)
          DatatypeDecl dt = (DatatypeDecl)d;
          List<Type> gt = new List<Type>(dt.TypeArgs.Count);
          Dictionary<TypeParameter,Type> subst = new Dictionary<TypeParameter,Type>();
          for (int i = 0; i < dt.TypeArgs.Count; i++) {
            Type t = new InferredTypeProxy();
            gt.Add(t);
            dtv.InferredTypeArgs.Add(t);
            subst.Add(dt.TypeArgs[i], t);
          }
          expr.Type = new UserDefinedType(dtv.tok, dtv.DatatypeName, gt);
          ResolveType(expr.tok, expr.Type);

          DatatypeCtor ctor;
          if (!datatypeCtors[dt].TryGetValue(dtv.MemberName, out ctor)) {
            Error(expr.tok, "undeclared constructor {0} in datatype {1}", dtv.MemberName, dtv.DatatypeName);
          } else {
            Contract.Assert(ctor != null);  // follows from postcondition of TryGetValue
            dtv.Ctor = ctor;
            if (ctor.Formals.Count != dtv.Arguments.Count) {
              Error(expr.tok, "wrong number of arguments to datatype constructor {0} (found {1}, expected {2})", dtv.DatatypeName, dtv.Arguments.Count, ctor.Formals.Count);
            }
          }
          int j = 0;
          foreach (Expression arg in dtv.Arguments) {
            Formal formal = ctor != null && j < ctor.Formals.Count ? ctor.Formals[j] : null;
            ResolveExpression(arg, twoState);
            Contract.Assert(arg.Type != null);  // follows from postcondition of ResolveExpression
            if (formal != null) {
              Type st = SubstType(formal.Type, subst);
              if (!UnifyTypes(arg.Type, st)) {
                Error(arg.tok, "incorrect type of datatype constructor argument (found {0}, expected {1})", arg.Type, st);
              }
            }
            j++;
          }
        }

      } else if (expr is DisplayExpression) {
        DisplayExpression e = (DisplayExpression)expr;
        Type elementType = new InferredTypeProxy();
        foreach (Expression ee in e.Elements) {
          ResolveExpression(ee, twoState);
          Contract.Assert(ee.Type != null);  // follows from postcondition of ResolveExpression
          if (!UnifyTypes(elementType, ee.Type)) {
            Error(ee, "All elements of display must be of the same type (got {0}, but type of previous elements is {1})", ee.Type, elementType);
          }
        }
        if (expr is SetDisplayExpr) {
          expr.Type = new SetType(elementType);
        } else if (expr is MultiSetDisplayExpr) {
          expr.Type = new MultiSetType(elementType);
        } else {
          expr.Type = new SeqType(elementType);
        }

      } else if (expr is FieldSelectExpr) {
        var e = (FieldSelectExpr)expr;
        ResolveExpression(e.Obj, twoState);
        Contract.Assert(e.Obj.Type != null);  // follows from postcondition of ResolveExpression
        NonProxyType nptype;
        MemberDecl member = ResolveMember(expr.tok, e.Obj.Type, e.FieldName, out nptype);
#if !NO_WORK_TO_BE_DONE
        UserDefinedType ctype = (UserDefinedType)nptype;
#endif
        if (member == null) {
          // error has already been reported by ResolveMember
        } else if (!(member is Field)) {
          Error(expr, "member {0} in type {1} does not refer to a field", e.FieldName, cce.NonNull(ctype).Name);
        } else {
          Contract.Assert(ctype != null && ctype.ResolvedClass != null);  // follows from postcondition of ResolveMember
          e.Field = (Field)member;
          if (e.Obj is StaticReceiverExpr) {
            Error(expr, "a field must be selected via an object, not just a class name");
          }
          // build the type substitution map
          Dictionary<TypeParameter,Type> subst = new Dictionary<TypeParameter,Type>();
          for (int i = 0; i < ctype.TypeArgs.Count; i++) {
            subst.Add(ctype.ResolvedClass.TypeArgs[i], ctype.TypeArgs[i]);
          }
          e.Type = SubstType(e.Field.Type, subst);
        }

      } else if (expr is SeqSelectExpr) {
        SeqSelectExpr e = (SeqSelectExpr)expr;
        ResolveSeqSelectExpr(e, twoState, true);

      } else if (expr is MultiSelectExpr) {
        MultiSelectExpr e = (MultiSelectExpr)expr;

        ResolveExpression(e.Array, twoState);
        Contract.Assert(e.Array.Type != null);  // follows from postcondition of ResolveExpression
        Type elementType = new InferredTypeProxy();
        if (!UnifyTypes(e.Array.Type, builtIns.ArrayType(e.Indices.Count, elementType))) {
          Error(e.Array, "array selection requires an array{0} (got {1})", e.Indices.Count, e.Array.Type);
        }
        int i = 0;
        foreach (Expression idx in e.Indices) {
          Contract.Assert(idx != null);
          ResolveExpression(idx, twoState);
          Contract.Assert(idx.Type != null);  // follows from postcondition of ResolveExpression
          if (!UnifyTypes(idx.Type, Type.Int)) {
            Error(idx, "array selection requires integer indices (got {0} for index {1})", idx.Type, i);
          }
          i++;
        }
        e.Type = elementType;

      } else if (expr is SeqUpdateExpr) {
        SeqUpdateExpr e = (SeqUpdateExpr)expr;
        bool seqErr = false;
        ResolveExpression(e.Seq, twoState);
        Contract.Assert(e.Seq.Type != null);  // follows from postcondition of ResolveExpression
        Type elementType = new InferredTypeProxy();
        if (!UnifyTypes(e.Seq.Type, new SeqType(elementType))) {
          Error(expr, "sequence update requires a sequence (got {0})", e.Seq.Type);
          seqErr = true;
        }
        ResolveExpression(e.Index, twoState);
        Contract.Assert(e.Index.Type != null);  // follows from postcondition of ResolveExpression
        if (!UnifyTypes(e.Index.Type, Type.Int)) {
          Error(e.Index, "sequence update requires integer index (got {0})", e.Index.Type);
        }
        ResolveExpression(e.Value, twoState);
        Contract.Assert(e.Value.Type != null);  // follows from postcondition of ResolveExpression
        if (!UnifyTypes(e.Value.Type, elementType)) {
          Error(e.Value, "sequence update requires the value to have the element type of the sequence (got {0})", e.Value.Type);
        }
        if (!seqErr) {
          expr.Type = e.Seq.Type;
        }

      } else if (expr is FunctionCallExpr) {
        FunctionCallExpr e = (FunctionCallExpr)expr;
        ResolveFunctionCallExpr(e, twoState, false);

      } else if (expr is OldExpr) {
        OldExpr e = (OldExpr)expr;
        if (!twoState) {
          Error(expr, "old expressions are not allowed in this context");
        }
        ResolveExpression(e.E, twoState);
        expr.Type = e.E.Type;

<<<<<<< HEAD
      } else if (expr is MultiSetFormingExpr) {
        MultiSetFormingExpr e = (MultiSetFormingExpr)expr;
        ResolveExpression(e.E, twoState);
        if (!UnifyTypes(e.E.Type, new SetType(new InferredTypeProxy())) && !UnifyTypes(e.E.Type, new SeqType(new InferredTypeProxy()))) {
          Error(e.tok, "can only form a multiset from a seq or set.");
        }
        expr.Type = new MultiSetType(((CollectionType)e.E.Type).Arg);
=======
>>>>>>> 54007181
      } else if (expr is FreshExpr) {
        FreshExpr e = (FreshExpr)expr;
        if (!twoState) {
          Error(expr, "fresh expressions are not allowed in this context");
        }
        ResolveExpression(e.E, twoState);
        // the type of e.E must be either an object or a collection of objects
        Type t = e.E.Type;
        Contract.Assert(t != null);  // follows from postcondition of ResolveExpression
        if (t is CollectionType) {
          t = ((CollectionType)t).Arg;
        }
        if (t is ObjectType) {
          // fine
        } else if (UserDefinedType.DenotesClass(t) != null) {
          // fine
        } else {
          Error(expr, "the argument of a fresh expression must denote an object or a collection of objects (instead got {0})", e.E.Type);
        }
        expr.Type = Type.Bool;

      } else if (expr is AllocatedExpr) {
        AllocatedExpr e = (AllocatedExpr)expr;
        ResolveExpression(e.E, twoState);
        // e.E can be of any type
        expr.Type = Type.Bool;

      } else if (expr is UnaryExpr) {
        UnaryExpr e = (UnaryExpr)expr;
        ResolveExpression(e.E, twoState);
        Contract.Assert(e.E.Type != null);  // follows from postcondition of ResolveExpression
        switch (e.Op) {
          case UnaryExpr.Opcode.Not:
            if (!UnifyTypes(e.E.Type, Type.Bool)) {
              Error(expr, "logical negation expects a boolean argument (instead got {0})", e.E.Type);
            }
            expr.Type = Type.Bool;
            break;
          case UnaryExpr.Opcode.SetChoose:
            var elType = new InferredTypeProxy();
            if (!UnifyTypes(e.E.Type, new SetType(elType))) {
              Error(expr, "choose operator expects a set argument (instead got {0})", e.E.Type);
            }
            expr.Type = elType;
            break;
          case UnaryExpr.Opcode.SeqLength:
            if (!UnifyTypes(e.E.Type, new SeqType(new InferredTypeProxy()))) {
              Error(expr, "length operator expects a sequence argument (instead got {0})", e.E.Type);
            }
            expr.Type = Type.Int;
            break;
          default:
            Contract.Assert(false); throw new cce.UnreachableException();  // unexpected unary operator
        }

      } else if (expr is BinaryExpr) {
        BinaryExpr e = (BinaryExpr)expr;
        ResolveExpression(e.E0, twoState);
        Contract.Assert(e.E0.Type != null);  // follows from postcondition of ResolveExpression
        ResolveExpression(e.E1, twoState);
        Contract.Assert(e.E1.Type != null);  // follows from postcondition of ResolveExpression
        switch (e.Op) {
          case BinaryExpr.Opcode.Iff:
          case BinaryExpr.Opcode.Imp:
          case BinaryExpr.Opcode.And:
          case BinaryExpr.Opcode.Or:
            if (!UnifyTypes(e.E0.Type, Type.Bool)) {
              Error(expr, "first argument to {0} must be of type bool (instead got {1})", BinaryExpr.OpcodeString(e.Op), e.E0.Type);
            }
            if (!UnifyTypes(e.E1.Type, Type.Bool)) {
              Error(expr, "second argument to {0} must be of type bool (instead got {1})", BinaryExpr.OpcodeString(e.Op), e.E1.Type);
            }
            expr.Type = Type.Bool;
            break;

          case BinaryExpr.Opcode.Eq:
          case BinaryExpr.Opcode.Neq:
            if (!UnifyTypes(e.E0.Type, e.E1.Type)) {
              Error(expr, "arguments must have the same type (got {0} and {1})", e.E0.Type, e.E1.Type);
            }
            expr.Type = Type.Bool;
            break;

          case BinaryExpr.Opcode.Disjoint:
            // TODO: the error messages are backwards from what (ideally) they should be. this is necessary because UnifyTypes can't backtrack.
            if (!UnifyTypes(e.E0.Type, e.E1.Type)) {
              Error(expr, "arguments must have the same type (got {0} and {1})", e.E0.Type, e.E1.Type);
            }
            if (!UnifyTypes(e.E0.Type, new SetType(new InferredTypeProxy())) && !UnifyTypes(e.E0.Type, new MultiSetType(new InferredTypeProxy()))) {
              Error(expr, "arguments must be of a [multi]set type (got {0})", e.E0.Type);
            }
            expr.Type = Type.Bool;
            break;

          case BinaryExpr.Opcode.Lt:
          case BinaryExpr.Opcode.Le:
          case BinaryExpr.Opcode.Add:
            {
              if (e.Op == BinaryExpr.Opcode.Lt && e.E0.Type.IsDatatype) {
                if (!UnifyTypes(e.E1.Type, new DatatypeProxy())) {
                  Error(expr, "arguments to rank comparison must be datatypes (instead of {0})", e.E1.Type);
                }
                expr.Type = Type.Bool;
              } else {
                bool err = false;
                if (!UnifyTypes(e.E0.Type, new OperationTypeProxy(true))) {
                  Error(expr, "arguments to {0} must be int or a collection type (instead got {1})", BinaryExpr.OpcodeString(e.Op), e.E0.Type);
                  err = true;
                }
                if (!UnifyTypes(e.E1.Type, e.E0.Type)) {
                  Error(expr, "arguments to {0} must have the same type (got {1} and {2})", BinaryExpr.OpcodeString(e.Op), e.E0.Type, e.E1.Type);
                  err = true;
                }
                if (e.Op != BinaryExpr.Opcode.Add) {
                  expr.Type = Type.Bool;
                } else if (!err) {
                  expr.Type = e.E0.Type;
                }
              }
            }
            break;

          case BinaryExpr.Opcode.Sub:
          case BinaryExpr.Opcode.Mul:
          case BinaryExpr.Opcode.Gt:
          case BinaryExpr.Opcode.Ge:
            {
              if (e.Op == BinaryExpr.Opcode.Gt && e.E0.Type.IsDatatype) {
                if (!UnifyTypes(e.E1.Type, new DatatypeProxy())) {
                  Error(expr, "arguments to rank comparison must be datatypes (instead of {0})", e.E1.Type);
                }
                expr.Type = Type.Bool;
              } else {
                bool err = false;
                if (!UnifyTypes(e.E0.Type, new OperationTypeProxy(false))) {
                  Error(expr, "arguments to {0} must be int or a set (instead got {1})", BinaryExpr.OpcodeString(e.Op), e.E0.Type);
                  err = true;
                }
                if (!UnifyTypes(e.E1.Type, e.E0.Type)) {
                  Error(expr, "arguments to {0} must have the same type (got {1} and {2})", BinaryExpr.OpcodeString(e.Op), e.E0.Type, e.E1.Type);
                  err = true;
                }
                if (e.Op == BinaryExpr.Opcode.Gt || e.Op == BinaryExpr.Opcode.Ge) {
                  expr.Type = Type.Bool;
                } else if (!err) {
                  expr.Type = e.E0.Type;
                }
              }
            }
            break;

          case BinaryExpr.Opcode.In:
          case BinaryExpr.Opcode.NotIn:
            if (!UnifyTypes(e.E1.Type, new CollectionTypeProxy(e.E0.Type))) {
              Error(expr, "second argument to {0} must be a set or sequence of type {1} (instead got {2})", BinaryExpr.OpcodeString(e.Op), e.E0.Type, e.E1.Type);
            }
            expr.Type = Type.Bool;
            break;

          case BinaryExpr.Opcode.Div:
          case BinaryExpr.Opcode.Mod:
            if (!UnifyTypes(e.E0.Type, Type.Int)) {
              Error(expr, "first argument to {0} must be of type int (instead got {1})", BinaryExpr.OpcodeString(e.Op), e.E0.Type);
            }
            if (!UnifyTypes(e.E1.Type, Type.Int)) {
              Error(expr, "second argument to {0} must be of type int (instead got {1})", BinaryExpr.OpcodeString(e.Op), e.E1.Type);
            }
            expr.Type = Type.Int;
            break;

          default:
            Contract.Assert(false); throw new cce.UnreachableException();  // unexpected operator
        }
        e.ResolvedOp = ResolveOp(e.Op, e.E1.Type);

      } else if (expr is QuantifierExpr) {
        QuantifierExpr e = (QuantifierExpr)expr;
        int prevErrorCount = ErrorCount;
        scope.PushMarker();
        foreach (BoundVar v in e.BoundVars) {
          if (!scope.Push(v.Name, v)) {
            Error(v, "Duplicate bound-variable name: {0}", v.Name);
          }
          ResolveType(v.tok, v.Type);
        }
        if (e.Range != null) {
          ResolveExpression(e.Range, twoState);
          Contract.Assert(e.Range.Type != null);  // follows from postcondition of ResolveExpression
          if (!UnifyTypes(e.Range.Type, Type.Bool)) {
            Error(expr, "range of quantifier must be of type bool (instead got {0})", e.Range.Type);
          }
        }
        ResolveExpression(e.Term, twoState);
        Contract.Assert(e.Term.Type != null);  // follows from postcondition of ResolveExpression
        if (!UnifyTypes(e.Term.Type, Type.Bool)) {
          Error(expr, "body of quantifier must be of type bool (instead got {0})", e.Term.Type);
        }
        // Since the body is more likely to infer the types of the bound variables, resolve it
        // first (above) and only then resolve the attributes and triggers (below).
        ResolveAttributes(e.Attributes, twoState);
        ResolveTriggers(e.Trigs, twoState);
        scope.PopMarker();
        expr.Type = Type.Bool;

        if (prevErrorCount == ErrorCount) {
          var missingBounds = new List<BoundVar>();
          e.Bounds = DiscoverBounds(e.tok, e.BoundVars, e.LogicalBody(), e is ExistsExpr, missingBounds);
          if (missingBounds.Count != 0) {
            e.MissingBounds = missingBounds;
          }
        }

      } else if (expr is SetComprehension) {
        var e = (SetComprehension)expr;
        int prevErrorCount = ErrorCount;
        scope.PushMarker();
        foreach (BoundVar v in e.BoundVars) {
          if (!scope.Push(v.Name, v)) {
            Error(v, "Duplicate bound-variable name: {0}", v.Name);
          }
          ResolveType(v.tok, v.Type);
        }
        ResolveExpression(e.Range, twoState);
        Contract.Assert(e.Range.Type != null);  // follows from postcondition of ResolveExpression
        if (!UnifyTypes(e.Range.Type, Type.Bool)) {
          Error(expr, "range of comprehension must be of type bool (instead got {0})", e.Range.Type);
        }
        ResolveExpression(e.Term, twoState);
        Contract.Assert(e.Term.Type != null);  // follows from postcondition of ResolveExpression

        ResolveAttributes(e.Attributes, twoState);
        scope.PopMarker();
        expr.Type = new SetType(e.Term.Type);

        if (prevErrorCount == ErrorCount) {
          var missingBounds = new List<BoundVar>();
          e.Bounds = DiscoverBounds(e.tok, e.BoundVars, e.Range, true, missingBounds);
          if (missingBounds.Count != 0) {
            e.MissingBounds = missingBounds;
            foreach (var bv in e.MissingBounds) {
              Error(expr, "a set comprehension must produce a finite set, but Dafny's heuristics can't figure out how to produce a bounded set of values for '{0}'", bv.Name);
            }
          }
        }

      } else if (expr is WildcardExpr) {
        expr.Type = new SetType(new ObjectType());

      } else if (expr is ITEExpr) {
        ITEExpr e = (ITEExpr)expr;
        ResolveExpression(e.Test, twoState);
        Contract.Assert(e.Test.Type != null);  // follows from postcondition of ResolveExpression
        ResolveExpression(e.Thn, twoState);
        Contract.Assert(e.Thn.Type != null);  // follows from postcondition of ResolveExpression
        ResolveExpression(e.Els, twoState);
        Contract.Assert(e.Els.Type != null);  // follows from postcondition of ResolveExpression
        if (!UnifyTypes(e.Test.Type, Type.Bool)) {
          Error(expr, "guard condition in if-then-else expression must be a boolean (instead got {0})", e.Test.Type);
        }
        if (UnifyTypes(e.Thn.Type, e.Els.Type)) {
          expr.Type = e.Thn.Type;
        } else {
          Error(expr, "the two branches of an if-then-else expression must have the same type (got {0} and {1})", e.Thn.Type, e.Els.Type);
        }

      } else if (expr is MatchExpr) {
        MatchExpr me = (MatchExpr)expr;
        Contract.Assert(!twoState);  // currently, match expressions are allowed only at the outermost level of function bodies
        if (matchVarContext == null) {
          Error(me, "'match' expressions are not supported in this context");
          matchVarContext = new List<IVariable>();
        }
        ResolveExpression(me.Source, twoState);
        Contract.Assert(me.Source.Type != null);  // follows from postcondition of ResolveExpression
        UserDefinedType sourceType = null;
        DatatypeDecl dtd = null;
        Dictionary<TypeParameter,Type> subst = new Dictionary<TypeParameter,Type>();
        if (me.Source.Type.IsDatatype) {
          sourceType = (UserDefinedType)me.Source.Type;
          dtd = cce.NonNull((DatatypeDecl)sourceType.ResolvedClass);
        }
        Dictionary<string,DatatypeCtor> ctors;
        IVariable goodMatchVariable = null;
        if (dtd == null) {
          Error(me.Source, "the type of the match source expression must be a datatype (instead found {0})", me.Source.Type);
          ctors = null;
        } else {
          Contract.Assert(sourceType != null);  // dtd and sourceType are set together above
          ctors = datatypeCtors[dtd];
          Contract.Assert(ctors != null);  // dtd should have been inserted into datatypeCtors during a previous resolution stage

          IdentifierExpr ie = me.Source.Resolved as IdentifierExpr;
          if (ie == null || !(ie.Var is Formal || ie.Var is BoundVar)) {
            Error(me.Source.tok, "match source expression must be a formal parameter of the enclosing function or an enclosing match expression");
          } else if (!matchVarContext.Contains(ie.Var)) {
            Error(me.Source.tok, "match source expression '{0}' has already been used as a match source expression in this context", ie.Var.Name);
          } else {
            goodMatchVariable = ie.Var;
          }

          // build the type-parameter substitution map for this use of the datatype
          for (int i = 0; i < dtd.TypeArgs.Count; i++) {
            subst.Add(dtd.TypeArgs[i], sourceType.TypeArgs[i]);
          }
        }

        Dictionary<string,object> memberNamesUsed = new Dictionary<string,object>();  // this is really a set
        expr.Type = new InferredTypeProxy();
        foreach (MatchCaseExpr mc in me.Cases) {
          DatatypeCtor ctor = null;
          if (ctors != null) {
            Contract.Assert(dtd != null);
            if (!ctors.TryGetValue(mc.Id, out ctor)) {
              Error(mc.tok, "member {0} does not exist in datatype {1}", mc.Id, dtd.Name);
            } else {
              Contract.Assert(ctor != null);  // follows from postcondition of TryGetValue
              mc.Ctor = ctor;
              if (ctor.Formals.Count != mc.Arguments.Count) {
                Error(mc.tok, "member {0} has wrong number of formals (found {1}, expected {2})", mc.Id, mc.Arguments.Count, ctor.Formals.Count);
              }
              if (memberNamesUsed.ContainsKey(mc.Id)) {
                Error(mc.tok, "member {0} appears in more than one case", mc.Id);
              } else {
                memberNamesUsed.Add(mc.Id, null);  // add mc.Id to the set of names used
              }
            }
          }
          scope.PushMarker();
          int i = 0;
          foreach (BoundVar v in mc.Arguments) {
            if (!scope.Push(v.Name, v)) {
              Error(v, "Duplicate parameter name: {0}", v.Name);
            }
            ResolveType(v.tok, v.Type);
            if (ctor != null && i < ctor.Formals.Count) {
              Formal formal = ctor.Formals[i];
              Type st = SubstType(formal.Type, subst);
              if (!UnifyTypes(v.Type, st)) {
                Error(expr, "the declared type of the formal ({0}) does not agree with the corresponding type in the constructor's signature ({1})", v.Type, st);
              }
              v.IsGhost = formal.IsGhost;
            }
            i++;
          }
          List<IVariable> innerMatchVarContext = new List<IVariable>(matchVarContext);
          if (goodMatchVariable != null) {
            innerMatchVarContext.Remove(goodMatchVariable);  // this variable is no longer available for matching
          }
          innerMatchVarContext.AddRange(mc.Arguments);
          ResolveExpression(mc.Body, twoState, innerMatchVarContext);
          Contract.Assert(mc.Body.Type != null);  // follows from postcondition of ResolveExpression
          if (!UnifyTypes(expr.Type, mc.Body.Type)) {
            Error(mc.Body.tok, "type of case bodies do not agree (found {0}, previous types {1})", mc.Body.Type, expr.Type);
          }
          scope.PopMarker();
        }
        if (dtd != null && memberNamesUsed.Count != dtd.Ctors.Count) {
          // We could complain about the syntactic omission of constructors:
          //   Error(expr, "match expression does not cover all constructors");
          // but instead we let the verifier do a semantic check.
          // So, for now, record the missing constructors:
          foreach (var ctr in dtd.Ctors) {
            if (!memberNamesUsed.ContainsKey(ctr.Name)) {
              me.MissingCases.Add(ctr);
            }
          }
          Contract.Assert(memberNamesUsed.Count + me.MissingCases.Count == dtd.Ctors.Count);
        }

      } else {
        Contract.Assert(false); throw new cce.UnreachableException();  // unexpected expression
      }

      if (expr.Type == null) {
        // some resolution error occurred
        expr.Type = Type.Flexible;
      }
    }

    /// <summary>
    /// Generate an error for every non-ghost feature used in "expr".
    /// Requires "expr" to have been successfully resolved.
    /// </summary>
    void CheckIsNonGhost(Expression expr) {
      Contract.Requires(expr != null);
      Contract.Requires(currentClass != null);
      Contract.Requires(expr.Type != null);  // this check approximates the requirement that "expr" be resolved

      if (expr is IdentifierExpr) {
        var e = (IdentifierExpr)expr;
        if (e.Var != null && e.Var.IsGhost) {
          Error(expr, "ghost variables are allowed only in specification contexts");
          return;
        }

      } else if (expr is FieldSelectExpr) {
        var e = (FieldSelectExpr)expr;
        if (e.Field != null && e.Field.IsGhost) {
          Error(expr, "ghost fields are allowed only in specification contexts");
          return;
        }

      } else if (expr is FunctionCallExpr) {
        var e = (FunctionCallExpr)expr;
        if (e.Function != null && e.Function.IsGhost) {
          Error(expr, "function calls are allowed only in specification contexts (consider declaring the function a 'function method')");
          return;
        }
        // function is okay, so check all NON-ghost arguments
        CheckIsNonGhost(e.Receiver);
        for (int i = 0; i < e.Function.Formals.Count; i++) {
          if (!e.Function.Formals[i].IsGhost) {
            CheckIsNonGhost(e.Args[i]);
          }
        }
        return;

      } else if (expr is DatatypeValue) {
        var e = (DatatypeValue)expr;
        // check all NON-ghost arguments
        for (int i = 0; i < e.Ctor.Formals.Count; i++) {
          if (!e.Ctor.Formals[i].IsGhost) {
            CheckIsNonGhost(e.Arguments[i]);
          }
        }
        return;

      } else if (expr is OldExpr) {
        Error(expr, "old expressions are allowed only in specification and ghost contexts");
        return;

      } else if (expr is FreshExpr) {
        Error(expr, "fresh expressions are allowed only in specification and ghost contexts");
        return;

      } else if (expr is AllocatedExpr) {
        Error(expr, "allocated expressions are allowed only in specification and ghost contexts");
        return;

      } else if (expr is BinaryExpr) {
        var e = (BinaryExpr)expr;
        switch (e.ResolvedOp) {
          case BinaryExpr.ResolvedOpcode.RankGt:
          case BinaryExpr.ResolvedOpcode.RankLt:
            Error(expr, "rank comparisons are allowed only in specification and ghost contexts");
            return;
          default:
            break;
        }

      } else if (expr is QuantifierExpr) {
        var e = (QuantifierExpr)expr;
        if (e.MissingBounds != null) {
          foreach (var bv in e.MissingBounds) {
            Error(expr, "quantifiers in non-ghost contexts must be compilable, but Dafny's heuristics can't figure out how to produce a bounded set of values for '{0}'", bv.Name);
          }
          return;
        }
      }

      foreach (var ee in expr.SubExpressions) {
        CheckIsNonGhost(ee);
      }
    }

    /// <summary>
    /// If "!allowMethodCall" or if what is being called does not refer to a method, resolves "e" and returns "null".
    /// Otherwise (that is, if "allowMethodCall" and what is being called refers to a method), resolves the receiver
    /// of "e" but NOT the arguments, and returns a CallRhs corresponding to the call.
    /// </summary>
    CallRhs ResolveFunctionCallExpr(FunctionCallExpr e, bool twoState, bool allowMethodCall) {
      ResolveReceiver(e.Receiver, twoState);
      Contract.Assert(e.Receiver.Type != null);  // follows from postcondition of ResolveExpression
      NonProxyType nptype;
      MemberDecl member = ResolveMember(e.tok, e.Receiver.Type, e.Name, out nptype);
#if !NO_WORK_TO_BE_DONE
      UserDefinedType ctype = (UserDefinedType)nptype;
#endif
      if (member == null) {
        // error has already been reported by ResolveMember
      } else if (allowMethodCall && member is Method) {
        // it's a method
        return new CallRhs(e.tok, e.Receiver, e.Name, e.Args);
      } else if (!(member is Function)) {
        Error(e, "member {0} in type {1} does not refer to a function", e.Name, cce.NonNull(ctype).Name);
      } else {
        Function function = (Function)member;
        e.Function = function;
        if (e.Receiver is StaticReceiverExpr && !function.IsStatic) {
          Error(e, "an instance function must be selected via an object, not just a class name");
        }
        if (function.Formals.Count != e.Args.Count) {
          Error(e, "wrong number of function arguments (got {0}, expected {1})", e.Args.Count, function.Formals.Count);
        } else {
          Contract.Assert(ctype != null);  // follows from postcondition of ResolveMember
          if (!function.IsStatic) {
            if (!scope.AllowInstance && e.Receiver is ThisExpr) {
              // The call really needs an instance, but that instance is given as 'this', which is not
              // available in this context.  In most cases, occurrences of 'this' inside e.Receiver would
              // have been caught in the recursive call to resolve e.Receiver, but not the specific case
              // of e.Receiver being 'this' (explicitly or implicitly), for that case needs to be allowed
              // in the event that a static function calls another static function (and note that we need the
              // type of the receiver in order to find the method, so we could not have made this check
              // earlier).
              Error(e.Receiver, "'this' is not allowed in a 'static' context");
            } else if (e.Receiver is StaticReceiverExpr) {
              Error(e.Receiver, "call to instance function requires an instance");
            }
          }
          // build the type substitution map
          Dictionary<TypeParameter, Type> subst = new Dictionary<TypeParameter, Type>();
          for (int i = 0; i < ctype.TypeArgs.Count; i++) {
            subst.Add(cce.NonNull(ctype.ResolvedClass).TypeArgs[i], ctype.TypeArgs[i]);
          }
          foreach (TypeParameter p in function.TypeArgs) {
            subst.Add(p, new ParamTypeProxy(p));
          }
          // type check the arguments
          for (int i = 0; i < function.Formals.Count; i++) {
            Expression farg = e.Args[i];
            ResolveExpression(farg, twoState);
            Contract.Assert(farg.Type != null);  // follows from postcondition of ResolveExpression
            Type s = SubstType(function.Formals[i].Type, subst);
            if (!UnifyTypes(farg.Type, s)) {
              Error(e, "incorrect type of function argument {0} (expected {1}, got {2})", i, s, farg.Type);
            }
          }
          e.Type = SubstType(function.ResultType, subst);
        }

        // Resolution termination check
        if (currentFunction != null && currentFunction.EnclosingClass != null && function.EnclosingClass != null) {
          ModuleDecl callerModule = currentFunction.EnclosingClass.Module;
          ModuleDecl calleeModule = function.EnclosingClass.Module;
          if (callerModule == calleeModule) {
            // intra-module call; this is allowed; add edge in module's call graph
            callerModule.CallGraph.AddEdge(currentFunction, function);
            if (currentFunction == function) {
              currentFunction.IsRecursive = true;  // self recursion (mutual recursion is determined elsewhere)
            }
          } else if (calleeModule.IsDefaultModule) {
            // all is fine: everything implicitly imports the default module
          } else if (importGraph.Reaches(callerModule, calleeModule)) {
            // all is fine: the callee is downstream of the caller
          } else {
            Error(e, "inter-module calls must follow the module import relation (so module {0} must transitively import {1})", callerModule.Name, calleeModule.Name);
          }
        }
      }
      return null;
    }

    /// <summary>
    /// If "!allowMethodCall", or if "e" does not designate a method call, resolves "e" and returns "null".
    /// Otherwise, resolves all sub-parts of "e" and returns a (resolved) CallRhs expression representing the call.
    /// </summary>
    CallRhs ResolveIdentifierSequence(IdentifierSequence e, bool twoState, bool allowMethodCall) {
      // Look up "id" as follows:
      //  - local variable, parameter, or bound variable (if this clashes with something of interest, one can always rename the local variable locally)
      //  - type name (class or datatype)
      //  - unambiguous constructor name of a datatype (if two constructors have the same name, an error message is produced here)
      //  - field name (with implicit receiver) (if the field is ocluded by anything above, one can use an explicit "this.")
      // Note, at present, modules do not give rise to new namespaces, which is something that should
      // be changed in the language when modules are given more attention.
      Expression r = null;  // resolved version of e
      CallRhs call = null;

      TopLevelDecl decl;
      Tuple<DatatypeCtor, bool> pair;
      Dictionary<string, MemberDecl> members;
      MemberDecl member;
      var id = e.Tokens[0];
      if (scope.Find(id.val) != null) {
        // ----- root is a local variable, parameter, or bound variable
        r = new IdentifierExpr(id, id.val);
        ResolveExpression(r, twoState);
        r = ResolveSuffix(r, e, 1, twoState, allowMethodCall, out call);

      } else if (classes.TryGetValue(id.val, out decl)) {
        if (e.Tokens.Count == 1 && e.Arguments == null) {
          Error(id, "name of type ('{0}') is used as a variable", id.val);
        } else if (e.Tokens.Count == 1 && e.Arguments != null) {
          Error(id, "name of type ('{0}') is used as a function", id.val);
          // resolve the arguments nonetheless
          foreach (var arg in e.Arguments) {
            ResolveExpression(arg, twoState);
          }
        } else if (decl is ClassDecl) {
          // ----- root is a class
          var cd = (ClassDecl)decl;
          r = ResolveSuffix(new StaticReceiverExpr(id, cd), e, 1, twoState, allowMethodCall, out call);

        } else {
          // ----- root is a datatype
          var dt = (DatatypeDecl)decl;  // otherwise, unexpected TopLevelDecl
          var args = (e.Tokens.Count == 2 ? e.Arguments : null) ?? new List<Expression>();
          r = new DatatypeValue(id, id.val, e.Tokens[1].val, args);
          ResolveExpression(r, twoState);
          if (e.Tokens.Count != 2) {
            r = ResolveSuffix(r, e, 2, twoState, allowMethodCall, out call);
          }
        }

      } else if (allDatatypeCtors.TryGetValue(id.val, out pair)) {
        // ----- root is a datatype constructor
        if (pair.Item2) {
          // there is more than one constructor with this name
          Error(id, "the name '{0}' denotes a datatype constructor, but does not do so uniquely; add an explicit qualification (for example, '{1}.{0}')", id.val, pair.Item1.EnclosingDatatype.Name);
        } else {
          var args = (e.Tokens.Count == 1 ? e.Arguments : null) ?? new List<Expression>();
          r = new DatatypeValue(id, pair.Item1.EnclosingDatatype.Name, id.val, args);
          ResolveExpression(r, twoState);
          if (e.Tokens.Count != 1) {
            r = ResolveSuffix(r, e, 1, twoState, allowMethodCall, out call);
          }
        }

      } else if (classMembers.TryGetValue(currentClass, out members) && members.TryGetValue(id.val, out member)) {
        // ----- field, function, or method
        Expression receiver;
        if (member.IsStatic) {
          receiver = new StaticReceiverExpr(id, currentClass);
        } else {
          if (!scope.AllowInstance) {
            Error(id, "'this' is not allowed in a 'static' context");
            // nevertheless, set "receiver" to a value so we can continue resolution
          }
          receiver = new ImplicitThisExpr(id);
          receiver.Type = GetThisType(id, currentClass);  // resolve here
        }
        r = ResolveSuffix(receiver, e, 0, twoState, allowMethodCall, out call);

      } else {
        Error(id, "unresolved identifier: {0}", id.val);
        // resolve arguments, if any
        if (e.Arguments != null) {
          foreach (var arg in e.Arguments) {
            ResolveExpression(arg, twoState);
          }
        }
      }

      if (r != null) {
        e.ResolvedExpression = r;
        e.Type = r.Type;
      }
      return call;
    }

    /// <summary>
    /// Given resolved expression "r" and unresolved expressions e.Tokens[p..] and e.Arguments.
    /// Returns a resolved version of the expression:
    ///   r    . e.Tokens[p]    . e.Tokens[p+1]    ...    . e.Tokens[e.Tokens.Count-1]    ( e.Arguments )
    /// Except, if "allowMethodCall" is "true" and the would-be-returned value designates a method
    /// call, instead returns null and returns "call" as a non-null value.
    /// </summary>
    Expression ResolveSuffix(Expression r, IdentifierSequence e, int p, bool twoState, bool allowMethodCall, out CallRhs call) {
      Contract.Requires(r != null);
      Contract.Requires(e != null);
      Contract.Requires(0 <= p && p <= e.Tokens.Count);
      Contract.Ensures((Contract.Result<Expression>() != null && Contract.ValueAtReturn(out call) == null) ||
        (allowMethodCall && Contract.Result<Expression>() == null && Contract.ValueAtReturn(out call) != null));

      call = null;
      int nonCallArguments = e.Arguments == null ? e.Tokens.Count : e.Tokens.Count - 1;
      for (; p < nonCallArguments; p++) {
        r = new FieldSelectExpr(e.Tokens[p], r, e.Tokens[p].val);
        ResolveExpression(r, twoState);
      }

      if (p < e.Tokens.Count) {
        Contract.Assert(e.Arguments != null);

        Dictionary<string, MemberDecl> members;
        MemberDecl member;
        UserDefinedType receiverType = UserDefinedType.DenotesClass(r.Type);
        if (allowMethodCall &&
          receiverType != null &&
          classMembers.TryGetValue((ClassDecl)receiverType.ResolvedClass, out members) &&
          members.TryGetValue(e.Tokens[p].val, out member) &&
          member is Method) {
          // method
          call = new CallRhs(e.Tokens[p], r, e.Tokens[p].val, e.Arguments);
          r = null;
        } else {
          r = new FunctionCallExpr(e.Tokens[p], e.Tokens[p].val, r, e.Arguments);
          ResolveExpression(r, twoState);
        }
      } else if (e.Arguments != null) {
        Contract.Assert(p == e.Tokens.Count);
        Error(e.OpenParen, "non-function expression is called with parameters");
        // resolve the arguments nonetheless
        foreach (var arg in e.Arguments) {
          ResolveExpression(arg, twoState);
        }
      }
      return r;
    }

    /// <summary>
    /// Tries to find a bounded pool for each of the bound variables "bvars" of "expr".  If this process
    /// fails, then "null" is returned and the bound variables for which the process fails are added to "missingBounds".
    /// Requires "e" to be successfully resolved.
    /// </summary>
    List<QuantifierExpr.BoundedPool> DiscoverBounds(IToken tok, List<BoundVar> bvars, Expression expr, bool polarity, List<BoundVar> missingBounds) {
      Contract.Requires(tok != null);
      Contract.Requires(bvars != null);
      Contract.Requires(missingBounds != null);
      Contract.Requires(expr.Type != null);  // a sanity check (but not a complete proof) that "e" has been resolved
      Contract.Ensures(
        (Contract.Result<List<QuantifierExpr.BoundedPool>>() != null &&
         Contract.Result<List<QuantifierExpr.BoundedPool>>().Count == bvars.Count &&
         Contract.OldValue(missingBounds.Count) == missingBounds.Count) ||
        (Contract.Result<List<QuantifierExpr.BoundedPool>>() == null &&
         Contract.OldValue(missingBounds.Count) < missingBounds.Count));

      var bounds = new List<QuantifierExpr.BoundedPool>();
      bool foundError = false;
      for (int j = 0; j < bvars.Count; j++) {
        var bv = bvars[j];
        if (bv.Type is BoolType) {
          // easy
          bounds.Add(new QuantifierExpr.BoolBoundedPool());
        } else {
          // Go through the conjuncts of the range expression look for bounds.
          Expression lowerBound = bv.Type is NatType ? new LiteralExpr(bv.tok, new BigInteger(0)) : null;
          Expression upperBound = null;
          foreach (var conjunct in NormalizedConjuncts(expr, polarity)) {
            var c = conjunct as BinaryExpr;
            if (c == null) {
              goto CHECK_NEXT_CONJUNCT;
            }
            var e0 = c.E0;
            var e1 = c.E1;
            int whereIsBv = SanitizeForBoundDiscovery(bvars, j, c.ResolvedOp, ref e0, ref e1);
            if (whereIsBv < 0) {
              goto CHECK_NEXT_CONJUNCT;
            }
            switch (c.ResolvedOp) {
              case BinaryExpr.ResolvedOpcode.InSet:
                if (whereIsBv == 0) {
                  bounds.Add(new QuantifierExpr.SetBoundedPool(e1));
                  goto CHECK_NEXT_BOUND_VARIABLE;
                }
                break;
              case BinaryExpr.ResolvedOpcode.InMultiSet:
                if (whereIsBv == 0) {
                  bounds.Add(new QuantifierExpr.SetBoundedPool(e1));
                  goto CHECK_NEXT_BOUND_VARIABLE;
                }
                break;
              case BinaryExpr.ResolvedOpcode.InSeq:
                if (whereIsBv == 0) {
                  bounds.Add(new QuantifierExpr.SeqBoundedPool(e1));
                  goto CHECK_NEXT_BOUND_VARIABLE;
                }
                break;
              case BinaryExpr.ResolvedOpcode.EqCommon:
                if (bv.Type is IntType) {
                  var otherOperand = whereIsBv == 0 ? e1 : e0;
                  bounds.Add(new QuantifierExpr.IntBoundedPool(otherOperand, Plus(otherOperand, 1)));
                  goto CHECK_NEXT_BOUND_VARIABLE;
                }
                break;
              case BinaryExpr.ResolvedOpcode.Gt:
              case BinaryExpr.ResolvedOpcode.Ge:
                Contract.Assert(false); throw new cce.UnreachableException();  // promised by postconditions of NormalizedConjunct
              case BinaryExpr.ResolvedOpcode.Lt:
                if (whereIsBv == 0 && upperBound == null) {
                  upperBound = e1;  // bv < E
                } else if (whereIsBv == 1 && lowerBound == null) {
                  lowerBound = Plus(e0, 1);  // E < bv
                }
                break;
              case BinaryExpr.ResolvedOpcode.Le:
                if (whereIsBv == 0 && upperBound == null) {
                  upperBound = Plus(e1, 1);  // bv <= E
                } else if (whereIsBv == 1 && lowerBound == null) {
                  lowerBound = e0;  // E <= bv
                }
                break;
              default:
                break;
            }
            if (lowerBound != null && upperBound != null) {
              // we have found two halves
              bounds.Add(new QuantifierExpr.IntBoundedPool(lowerBound, upperBound));
              goto CHECK_NEXT_BOUND_VARIABLE;
            }
          CHECK_NEXT_CONJUNCT: ;
          }
          // we have checked every conjunct in the range expression and still have not discovered good bounds
          missingBounds.Add(bv);  // record failing bound variable
          foundError = true;
        }
      CHECK_NEXT_BOUND_VARIABLE: ;  // should goto here only if the bound for the current variable has been discovered (otherwise, return with null from this method)
      }
      return foundError ? null : bounds;
    }

    /// <summary>
    /// If the return value is negative, the resulting "e0" and "e1" should not be used.
    /// Otherwise, the following is true on return:
    /// The new "e0 op e1" is equivalent to the old "e0 op e1".
    /// One of "e0" and "e1" is the identifier "boundVars[bvi]"; the return value is either 0 or 1, and indicates which.
    /// The other of "e0" and "e1" is an expression whose free variables are not among "boundVars[bvi..]".
    /// Ensures that the resulting "e0" and "e1" are not ConcreteSyntaxExpression's.
    /// </summary>
    int SanitizeForBoundDiscovery(List<BoundVar> boundVars, int bvi, BinaryExpr.ResolvedOpcode op, ref Expression e0, ref Expression e1)
    {
      Contract.Requires(e0 != null);
      Contract.Requires(e1 != null);
      Contract.Requires(boundVars != null);
      Contract.Requires(0 <= bvi && bvi < boundVars.Count);
      Contract.Ensures(Contract.Result<int>() < 2);
      Contract.Ensures(!(Contract.ValueAtReturn(out e0) is ConcreteSyntaxExpression));
      Contract.Ensures(!(Contract.ValueAtReturn(out e1) is ConcreteSyntaxExpression));

      var bv = boundVars[bvi];
      e0 = e0.Resolved;
      e1 = e1.Resolved;

      // make an initial assessment of where bv is; to continue, we need bv to appear in exactly one operand
      var fv0 = FreeVariables(e0);
      var fv1 = FreeVariables(e1);
      Expression thisSide;
      Expression thatSide;
      int whereIsBv;
      if (fv0.Contains(bv)) {
        if (fv1.Contains(bv)) {
          return -1;
        }
        whereIsBv = 0;
        thisSide = e0; thatSide = e1;
      } else if (fv1.Contains(bv)) {
        whereIsBv = 1;
        thisSide = e1; thatSide = e0;
      } else {
        return -1;
      }

      // Next, clean up the side where bv is by adjusting both sides of the expression
      switch (op) {
        case BinaryExpr.ResolvedOpcode.EqCommon:
        case BinaryExpr.ResolvedOpcode.NeqCommon:
        case BinaryExpr.ResolvedOpcode.Gt:
        case BinaryExpr.ResolvedOpcode.Ge:
        case BinaryExpr.ResolvedOpcode.Le:
        case BinaryExpr.ResolvedOpcode.Lt:
          // Repeatedly move additive or subtractive terms from thisSide to thatSide
          while (true) {
            var bin = thisSide as BinaryExpr;
            if (bin == null) {
              break;  // done simplifying

            } else if (bin.ResolvedOp == BinaryExpr.ResolvedOpcode.Add) {
              // Change "A+B op C" into either "A op C-B" or "B op C-A", depending on where we find bv among A and B.
              if (!FreeVariables(bin.E1).Contains(bv)) {
                thisSide = bin.E0.Resolved;
                thatSide = new BinaryExpr(bin.tok, BinaryExpr.Opcode.Sub, thatSide, bin.E1);
              } else {
                thisSide = bin.E1.Resolved;
                thatSide = new BinaryExpr(bin.tok, BinaryExpr.Opcode.Sub, thatSide, bin.E0);
              }
              ((BinaryExpr)thatSide).ResolvedOp = BinaryExpr.ResolvedOpcode.Sub;
              thatSide.Type = bin.Type;

            } else if (bin.ResolvedOp == BinaryExpr.ResolvedOpcode.Sub) {
              // Change "A-B op C" in a similar way.
              if (!FreeVariables(bin.E1).Contains(bv)) {
                // change to "A op C+B"
                thisSide = bin.E0.Resolved;
                thatSide = new BinaryExpr(bin.tok, BinaryExpr.Opcode.Add, thatSide, bin.E1);
                ((BinaryExpr)thatSide).ResolvedOp = BinaryExpr.ResolvedOpcode.Add;
              } else {
                // In principle, change to "-B op C-A" and then to "B dualOp A-C".  But since we don't want
                // to change "op", we instead end with "A-C op B" and switch the mapping of thisSide/thatSide
                // to e0/e1 (by inverting "whereIsBv").
                thisSide = bin.E1.Resolved;
                thatSide = new BinaryExpr(bin.tok, BinaryExpr.Opcode.Sub, bin.E0, thatSide);
                ((BinaryExpr)thatSide).ResolvedOp = BinaryExpr.ResolvedOpcode.Sub;
                whereIsBv = 1 - whereIsBv;
              }
              thatSide.Type = bin.Type;

            } else {
              break;  // done simplifying
            }
          }
          break;

        default:
          break;
      }

      // Now, see if the interesting side is simply bv itself
      if (thisSide is IdentifierExpr && ((IdentifierExpr)thisSide).Var == bv) {
        // we're cool
      } else {
        // no, the situation is more complicated than we care to understand
        return -1;
      }

      // Finally, check that the other side does not contain "bv" or any of the bound variables
      // listed after "bv" in the quantifier.
      var fv = FreeVariables(thatSide);
      for (int i = bvi; i < boundVars.Count; i++) {
        if (fv.Contains(boundVars[i])) {
          return -1;
        }
      }

      // As we return, also return the adjusted sides
      if (whereIsBv == 0) {
        e0 = thisSide; e1 = thatSide;
      } else {
        e0 = thatSide; e1 = thisSide;
      }
      return whereIsBv;
    }

    /// <summary>
    /// Returns all conjuncts of "expr" in "polarity" positions.  That is, if "polarity" is "true", then
    /// returns the conjuncts of "expr" in positive positions; else, returns the conjuncts of "expr" in
    /// negative positions.  The method considers a canonical-like form of the expression that pushes
    /// negations inwards far enough that one can determine what the result is going to be (so, almost
    /// a negation normal form).
    /// As a convenience, arithmetic inequalities are rewritten so that the negation of an arithmetic
    /// inequality is never returned and the comparisons > and >= are never returned; the negation of
    /// a common equality or disequality is rewritten analogously.
    /// Requires "expr" to be successfully resolved.
    /// Ensures that what is returned is not a ConcreteSyntaxExpression.
    /// </summary>
    IEnumerable<Expression> NormalizedConjuncts(Expression expr, bool polarity) {
      // We consider 5 cases.  To describe them, define P(e)=Conjuncts(e,true) and N(e)=Conjuncts(e,false).
      //   *  X ==> Y    is treated as a shorthand for !X || Y, and so is described by the remaining cases
      //   *  X && Y     P(_) = P(X),P(Y)    and    N(_) = !(X && Y)
      //   *  X || Y     P(_) = (X || Y)     and    N(_) = N(X),N(Y)
      //   *  !X         P(_) = N(X)         and    N(_) = P(X)
      //   *  else       P(_) = else         and    N(_) = !else
      // So for ==>, we have:
      //   *  X ==> Y    P(_) = P(!X || Y) = (!X || Y) = (X ==> Y)
      //                 N(_) = N(!X || Y) = N(!X),N(Y) = P(X),N(Y)
      expr = expr.Resolved;

      // Binary expressions
      var b = expr as BinaryExpr;
      if (b != null) {
        bool breakDownFurther = false;
        bool p0 = polarity;
        if (b.ResolvedOp == BinaryExpr.ResolvedOpcode.And) {
          breakDownFurther = polarity;
        } else if (b.ResolvedOp == BinaryExpr.ResolvedOpcode.Or) {
          breakDownFurther = !polarity;
        } else if (b.ResolvedOp == BinaryExpr.ResolvedOpcode.Imp) {
          breakDownFurther = !polarity;
          p0 = !p0;
        }
        if (breakDownFurther) {
          foreach (var c in NormalizedConjuncts(b.E0, p0)) {
            yield return c;
          }
          foreach (var c in NormalizedConjuncts(b.E1, polarity)) {
            yield return c;
          }
          yield break;
        }
      }

      // Unary expression
      var u = expr as UnaryExpr;
      if (u != null && u.Op == UnaryExpr.Opcode.Not) {
        foreach (var c in NormalizedConjuncts(u.E, !polarity)) {
          yield return c;
        }
        yield break;
      }

      // no other case applied, so return the expression or its negation, but first clean it up a little
      b = expr as BinaryExpr;
      if (b != null) {
        BinaryExpr.Opcode newOp;
        BinaryExpr.ResolvedOpcode newROp;
        bool swapOperands;
        switch (b.ResolvedOp) {
          case BinaryExpr.ResolvedOpcode.Gt:  // A > B         yield polarity ? (B < A) : (A <= B);
            newOp = polarity ? BinaryExpr.Opcode.Lt : BinaryExpr.Opcode.Le;
            newROp = polarity ? BinaryExpr.ResolvedOpcode.Lt : BinaryExpr.ResolvedOpcode.Le;
            swapOperands = polarity;
            break;
          case BinaryExpr.ResolvedOpcode.Ge:  // A >= B        yield polarity ? (B <= A) : (A < B);
            newOp = polarity ? BinaryExpr.Opcode.Le : BinaryExpr.Opcode.Lt;
            newROp = polarity ? BinaryExpr.ResolvedOpcode.Le : BinaryExpr.ResolvedOpcode.Lt;
            swapOperands = polarity;
            break;
          case BinaryExpr.ResolvedOpcode.Le:  // A <= B        yield polarity ? (A <= B) : (B < A);
            newOp = polarity ? BinaryExpr.Opcode.Le : BinaryExpr.Opcode.Lt;
            newROp = polarity ? BinaryExpr.ResolvedOpcode.Le : BinaryExpr.ResolvedOpcode.Lt;
            swapOperands = !polarity;
            break;
          case BinaryExpr.ResolvedOpcode.Lt:  // A < B         yield polarity ? (A < B) : (B <= A);
            newOp = polarity ? BinaryExpr.Opcode.Lt : BinaryExpr.Opcode.Le;
            newROp = polarity ? BinaryExpr.ResolvedOpcode.Lt : BinaryExpr.ResolvedOpcode.Le;
            swapOperands = !polarity;
            break;
          case BinaryExpr.ResolvedOpcode.EqCommon:  // A == B         yield polarity ? (A == B) : (A != B);
            newOp = polarity ? BinaryExpr.Opcode.Eq : BinaryExpr.Opcode.Neq;
            newROp = polarity ? BinaryExpr.ResolvedOpcode.EqCommon : BinaryExpr.ResolvedOpcode.NeqCommon;
            swapOperands = false;
            break;
          case BinaryExpr.ResolvedOpcode.NeqCommon:  // A != B         yield polarity ? (A != B) : (A == B);
            newOp = polarity ? BinaryExpr.Opcode.Neq : BinaryExpr.Opcode.Eq;
            newROp = polarity ? BinaryExpr.ResolvedOpcode.NeqCommon : BinaryExpr.ResolvedOpcode.EqCommon;
            swapOperands = false;
            break;
          default:
            goto JUST_RETURN_IT;
        }
        if (newROp != b.ResolvedOp || swapOperands) {
          b = new BinaryExpr(b.tok, newOp, swapOperands ? b.E1 : b.E0, swapOperands ? b.E0 : b.E1);
          b.ResolvedOp = newROp;
          b.Type = Type.Bool;
          yield return b;
          yield break;
        }
      }
    JUST_RETURN_IT: ;
      if (polarity) {
        yield return expr;
      } else {
        expr = new UnaryExpr(expr.tok, UnaryExpr.Opcode.Not, expr);
        expr.Type = Type.Bool;
        yield return expr;
      }
    }

    Expression Plus(Expression e, int n) {
      Contract.Requires(0 <= n);

      var nn = new LiteralExpr(e.tok, n);
      nn.Type = Type.Int;
      var p = new BinaryExpr(e.tok, BinaryExpr.Opcode.Add, e, nn);
      p.ResolvedOp = BinaryExpr.ResolvedOpcode.Add;
      p.Type = Type.Int;
      return p;
    }

    /// <summary>
    /// Returns the set of free variables in "expr".
    /// Requires "expr" to be successfully resolved.
    /// Ensures that the set returned has no aliases.
    /// </summary>
    ISet<IVariable> FreeVariables(Expression expr) {
      Contract.Requires(expr != null);
      Contract.Ensures(expr.Type != null);

      if (expr is IdentifierExpr) {
        var e = (IdentifierExpr)expr;
        return new HashSet<IVariable>() { e.Var };

      } else  if (expr is QuantifierExpr) {
        var e = (QuantifierExpr)expr;
        var s = FreeVariables(e.LogicalBody());
        foreach (var bv in e.BoundVars) {
          s.Remove(bv);
        }
        return s;

      } else if (expr is MatchExpr) {
        var e = (MatchExpr)expr;
        var s = FreeVariables(e.Source);
        foreach (MatchCaseExpr mc in e.Cases) {
          var t = FreeVariables(mc.Body);
          foreach (var bv in mc.Arguments) {
            t.Remove(bv);
          }
          s.UnionWith(t);
        }
        return s;

      } else {
        ISet<IVariable> s = null;
        foreach (var e in expr.SubExpressions) {
          var t = FreeVariables(e);
          if (s == null) {
            s = t;
          } else {
            s.UnionWith(t);
          }
        }
        return s == null ? new HashSet<IVariable>() : s;
      }
    }

    void ResolveReceiver(Expression expr, bool twoState)
    {
      Contract.Requires(expr != null);
      Contract.Requires(currentClass != null);
      Contract.Ensures(expr.Type != null);

      if (expr is ThisExpr) {
        // Allow 'this' here, regardless of scope.AllowInstance.  The caller is responsible for
        // making sure 'this' does not really get used when it's not available.
        expr.Type = GetThisType(expr.tok, currentClass);
      } else {
        ResolveExpression(expr, twoState);
      }
    }

    void ResolveSeqSelectExpr(SeqSelectExpr e, bool twoState, bool allowNonUnitArraySelection) {
      Contract.Requires(e != null);
      if (e.Type != null) {
        // already resolved
        return;
      }

      bool seqErr = false;
      ResolveExpression(e.Seq, twoState);
      Contract.Assert(e.Seq.Type != null);  // follows from postcondition of ResolveExpression
      Type elementType = new InferredTypeProxy();
      Type expectedType;
      if (e.SelectOne || allowNonUnitArraySelection) {
        expectedType = new IndexableTypeProxy(elementType);
      } else {
        expectedType = new SeqType(elementType);
      }
      if (!UnifyTypes(e.Seq.Type, expectedType)) {
        Error(e, "sequence/array selection requires a sequence or array (got {0})", e.Seq.Type);
        seqErr = true;
      }
      if (e.E0 != null) {
        ResolveExpression(e.E0, twoState);
        Contract.Assert(e.E0.Type != null);  // follows from postcondition of ResolveExpression
        if (!UnifyTypes(e.E0.Type, Type.Int)) {
          Error(e.E0, "sequence/array selection requires integer indices (got {0})", e.E0.Type);
        }
      }
      if (e.E1 != null) {
        ResolveExpression(e.E1, twoState);
        Contract.Assert(e.E1.Type != null);  // follows from postcondition of ResolveExpression
        if (!UnifyTypes(e.E1.Type, Type.Int)) {
          Error(e.E1, "sequence/array selection requires integer indices (got {0})", e.E1.Type);
        }
      }
      if (!seqErr) {
        if (e.SelectOne) {
          e.Type = elementType;
        } else {
          e.Type = new SeqType(elementType);
        }
      }
    }

    /// <summary>
    /// Note: this method is allowed to be called even if "type" does not make sense for "op", as might be the case if
    /// resolution of the binary expression failed.  If so, an arbitrary resolved opcode is returned.
    /// </summary>
    BinaryExpr.ResolvedOpcode ResolveOp(BinaryExpr.Opcode op, Type operandType) {
      Contract.Requires(operandType != null);
      switch (op) {
        case BinaryExpr.Opcode.Iff:  return BinaryExpr.ResolvedOpcode.Iff;
        case BinaryExpr.Opcode.Imp:  return BinaryExpr.ResolvedOpcode.Imp;
        case BinaryExpr.Opcode.And:  return BinaryExpr.ResolvedOpcode.And;
        case BinaryExpr.Opcode.Or:  return BinaryExpr.ResolvedOpcode.Or;
        case BinaryExpr.Opcode.Eq:
          if (operandType is SetType) {
            return BinaryExpr.ResolvedOpcode.SetEq;
          } else if (operandType is MultiSetType) {
            return BinaryExpr.ResolvedOpcode.MultiSetEq;
          } else if (operandType is SeqType) {
            return BinaryExpr.ResolvedOpcode.SeqEq;
          } else {
            return BinaryExpr.ResolvedOpcode.EqCommon;
          }
        case BinaryExpr.Opcode.Neq:
          if (operandType is SetType) {
            return BinaryExpr.ResolvedOpcode.SetNeq;
          } else if (operandType is MultiSetType) {
            return BinaryExpr.ResolvedOpcode.MultiSetNeq;
          } else if (operandType is SeqType) {
            return BinaryExpr.ResolvedOpcode.SeqNeq;
          } else {
            return BinaryExpr.ResolvedOpcode.NeqCommon;
          }
        case BinaryExpr.Opcode.Disjoint:
          if (operandType is MultiSetType) {
            return BinaryExpr.ResolvedOpcode.MultiSetDisjoint;
          } else {
            return BinaryExpr.ResolvedOpcode.Disjoint;
          } 
        case BinaryExpr.Opcode.Lt:
          if (operandType.IsDatatype) {
            return BinaryExpr.ResolvedOpcode.RankLt;
          } else if (operandType is SetType) {
            return BinaryExpr.ResolvedOpcode.ProperSubset;
          } else if (operandType is MultiSetType) {
            return BinaryExpr.ResolvedOpcode.ProperMultiSubset;
          } else if (operandType is SeqType) {
            return BinaryExpr.ResolvedOpcode.ProperPrefix;
          } else {
            return BinaryExpr.ResolvedOpcode.Lt;
          }
        case BinaryExpr.Opcode.Le:
          if (operandType is SetType) {
            return BinaryExpr.ResolvedOpcode.Subset;
          } else if (operandType is MultiSetType) {
            return BinaryExpr.ResolvedOpcode.MultiSubset;
          } else if (operandType is SeqType) {
            return BinaryExpr.ResolvedOpcode.Prefix;
          } else {
            return BinaryExpr.ResolvedOpcode.Le;
          }
        case BinaryExpr.Opcode.Add:
          if (operandType is SetType) {
            return BinaryExpr.ResolvedOpcode.Union;
          } else if (operandType is MultiSetType) {
            return BinaryExpr.ResolvedOpcode.MultiSetUnion;
          } else if (operandType is SeqType) {
            return BinaryExpr.ResolvedOpcode.Concat;
          } else {
            return BinaryExpr.ResolvedOpcode.Add;
          }
        case BinaryExpr.Opcode.Sub:
          if (operandType is SetType) {
            return BinaryExpr.ResolvedOpcode.SetDifference;
          } else if (operandType is MultiSetType) {
            return BinaryExpr.ResolvedOpcode.MultiSetDifference;
          } else {
            return BinaryExpr.ResolvedOpcode.Sub;
          }
        case BinaryExpr.Opcode.Mul:
          if (operandType is SetType) {
            return BinaryExpr.ResolvedOpcode.Intersection;
          } else if (operandType is MultiSetType) {
            return BinaryExpr.ResolvedOpcode.MultiSetIntersection;
          } else {
            return BinaryExpr.ResolvedOpcode.Mul;
          }
        case BinaryExpr.Opcode.Gt:
          if (operandType.IsDatatype) {
            return BinaryExpr.ResolvedOpcode.RankGt;
          } else if (operandType is SetType) {
            return BinaryExpr.ResolvedOpcode.ProperSuperset;
          } else if (operandType is MultiSetType) {
            return BinaryExpr.ResolvedOpcode.ProperMultiSuperset;
          } else {
            return BinaryExpr.ResolvedOpcode.Gt;
          }
        case BinaryExpr.Opcode.Ge:
          if (operandType is SetType) {
            return BinaryExpr.ResolvedOpcode.Superset;
          } else if (operandType is MultiSetType) {
            return BinaryExpr.ResolvedOpcode.MultiSuperset;
          } else {
            return BinaryExpr.ResolvedOpcode.Ge;
          }
        case BinaryExpr.Opcode.In:
          if (operandType is SetType) {
            return BinaryExpr.ResolvedOpcode.InSet;
          } else if (operandType is MultiSetType) {
            return BinaryExpr.ResolvedOpcode.InMultiSet;
          } else {
            return BinaryExpr.ResolvedOpcode.InSeq;
          }
        case BinaryExpr.Opcode.NotIn:
          if (operandType is SetType) {
            return BinaryExpr.ResolvedOpcode.NotInSet;
          } else if (operandType is MultiSetType) {
            return BinaryExpr.ResolvedOpcode.NotInMultiSet;
          } else {
            return BinaryExpr.ResolvedOpcode.NotInSeq;
          }
        case BinaryExpr.Opcode.Div:  return BinaryExpr.ResolvedOpcode.Div;
        case BinaryExpr.Opcode.Mod:  return BinaryExpr.ResolvedOpcode.Mod;
        default:
          Contract.Assert(false); throw new cce.UnreachableException();  // unexpected operator
      }
    }

    /// <summary>
    /// Returns whether or not 'expr' has any subexpression that uses some feature (like a ghost or quantifier)
    /// that is allowed only in specification contexts.
    /// Requires 'expr' to be a successfully resolved expression.
    /// </summary>
    bool UsesSpecFeatures(Expression expr)
    {
      Contract.Requires(expr != null);
      Contract.Requires(currentClass != null);

      if (expr is LiteralExpr) {
        return false;
      } else if (expr is ThisExpr) {
        return false;
      } else if (expr is IdentifierExpr) {
        IdentifierExpr e = (IdentifierExpr)expr;
        return cce.NonNull(e.Var).IsGhost;
      } else if (expr is DatatypeValue) {
        DatatypeValue dtv = (DatatypeValue)expr;
        return Contract.Exists(dtv.Arguments, arg=> UsesSpecFeatures(arg));
      } else if (expr is DisplayExpression) {
        DisplayExpression e = (DisplayExpression)expr;
        return Contract.Exists( e.Elements,ee=> UsesSpecFeatures(ee));
      } else if (expr is FieldSelectExpr) {
        FieldSelectExpr e = (FieldSelectExpr)expr;
        return cce.NonNull(e.Field).IsGhost || UsesSpecFeatures(e.Obj);
      } else if (expr is SeqSelectExpr) {
        SeqSelectExpr e = (SeqSelectExpr)expr;
        return UsesSpecFeatures(e.Seq) ||
               (e.E0 != null && UsesSpecFeatures(e.E0)) ||
               (e.E1 != null && UsesSpecFeatures(e.E1));
      } else if (expr is SeqUpdateExpr) {
        SeqUpdateExpr e = (SeqUpdateExpr)expr;
        return UsesSpecFeatures(e.Seq) ||
               (e.Index != null && UsesSpecFeatures(e.Index)) ||
               (e.Value != null && UsesSpecFeatures(e.Value));
      } else if (expr is FunctionCallExpr) {
        FunctionCallExpr e = (FunctionCallExpr)expr;
        if (cce.NonNull(e.Function).IsGhost) {
          return true;
        }
        return Contract.Exists( e.Args,arg=> UsesSpecFeatures(arg));
      } else if (expr is OldExpr) {
        OldExpr e = (OldExpr)expr;
        return UsesSpecFeatures(e.E);
      } else if (expr is FreshExpr) {
        return true;
      } else if (expr is AllocatedExpr) {
        return true;
      } else if (expr is UnaryExpr) {
        UnaryExpr e = (UnaryExpr)expr;
        return UsesSpecFeatures(e.E);
      } else if (expr is BinaryExpr) {
        BinaryExpr e = (BinaryExpr)expr;
        if (e.ResolvedOp == BinaryExpr.ResolvedOpcode.RankLt || e.ResolvedOp == BinaryExpr.ResolvedOpcode.RankGt) {
          return true;
        }
        return UsesSpecFeatures(e.E0) || UsesSpecFeatures(e.E1);
      } else if (expr is QuantifierExpr) {
        var e = (QuantifierExpr)expr;
        return e.Bounds == null;  // if the resolver found bounds, then the quantifier can be compiled
      } else if (expr is WildcardExpr) {
        return false;
      } else if (expr is ITEExpr) {
        ITEExpr e = (ITEExpr)expr;
        return UsesSpecFeatures(e.Test) || UsesSpecFeatures(e.Thn) || UsesSpecFeatures(e.Els);
      } else if (expr is MatchExpr) {
        MatchExpr me = (MatchExpr)expr;
        if (UsesSpecFeatures(me.Source)) {
          return true;
        }
        return Contract.Exists( me.Cases,mc=> UsesSpecFeatures(mc.Body));
      } else if (expr is ConcreteSyntaxExpression) {
        var e = (ConcreteSyntaxExpression)expr;
        return e.ResolvedExpression != null && UsesSpecFeatures(e.ResolvedExpression);
      } else {
        Contract.Assert(false); throw new cce.UnreachableException();  // unexpected expression
      }
    }
  }

  class Scope<Thing> where Thing : class {
    [Rep] readonly List<string> names = new List<string>();  // a null means a marker
    [Rep] readonly List<Thing> things = new List<Thing>();
    [ContractInvariantMethod]
    void ObjectInvariant()
    {
      Contract.Invariant(names != null);
      Contract.Invariant(things != null);
      Contract.Invariant(names.Count == things.Count);
      Contract.Invariant(-1 <= scopeSizeWhereInstancesWereDisallowed && scopeSizeWhereInstancesWereDisallowed <= names.Count);
    }

    int scopeSizeWhereInstancesWereDisallowed = -1;

    public bool AllowInstance {
      get { return scopeSizeWhereInstancesWereDisallowed == -1; }
      set
      {Contract.Requires(AllowInstance && !value);  // only allowed to change from true to false (that's all that's currently needed in Dafny); Pop is what can make the change in the other direction
        scopeSizeWhereInstancesWereDisallowed = names.Count;
      }
    }

    public void PushMarker() {
      names.Add(null);
      things.Add(null);
    }

    public void PopMarker() {
      int n = names.Count;
      while (true) {
        n--;
        if (names[n] == null) {
          break;
        }
      }
      names.RemoveRange(n, names.Count - n);
      things.RemoveRange(n, things.Count - n);
      if (names.Count < scopeSizeWhereInstancesWereDisallowed) {
        scopeSizeWhereInstancesWereDisallowed = -1;
      }
    }

    // Pushes name-->thing association and returns "true", if name has not already been pushed since the last marker.
    // If name already has been pushed since the last marker, does nothing and returns "false".
    public bool Push(string name, Thing thing) {
      Contract.Requires(name != null);
      Contract.Requires(thing != null);
      if (Find(name, true) != null) {
        return false;
      } else {
        names.Add(name);
        things.Add(thing);
        return true;
      }
    }

    Thing Find(string name, bool topScopeOnly) {
      Contract.Requires(name != null);
      for (int n = names.Count; 0 <= --n; ) {
        if (names[n] == null) {
          if (topScopeOnly) {
            return null;  // no present
          }
        } else if (names[n] == name) {
          Thing t = things[n];
          Contract.Assert(t != null);
          return t;
        }
      }
      return null;  // not present
    }

    public Thing Find(string name) {
      Contract.Requires(name != null);
      return Find(name, false);
    }
  }
}
<|MERGE_RESOLUTION|>--- conflicted
+++ resolved
@@ -1,3852 +1,3845 @@
-//-----------------------------------------------------------------------------
-//
-// Copyright (C) Microsoft Corporation.  All Rights Reserved.
-//
-//-----------------------------------------------------------------------------
-using System;
-using System.Collections.Generic;
-using System.Numerics;
-using System.Diagnostics.Contracts;
-using Microsoft.Boogie;
-
-namespace Microsoft.Dafny {
-  public class Resolver {
-    public int ErrorCount = 0;
-    protected virtual void Error(IToken tok, string msg, params object[] args) {
-      Contract.Requires(tok != null);
-      Contract.Requires(msg != null);
-      ConsoleColor col = Console.ForegroundColor;
-      Console.ForegroundColor = ConsoleColor.Red;
-      Console.WriteLine("{0}({1},{2}): Error: {3}",
-          tok.filename, tok.line, tok.col-1,
-          string.Format(msg, args));
-      Console.ForegroundColor = col;
-      ErrorCount++;
-    }
-    void Error(Declaration d, string msg, params object[] args) {
-      Contract.Requires(d != null);
-      Contract.Requires(msg != null);
-      Error(d.tok, msg, args);
-    }
-    void Error(Statement s, string msg, params object[] args) {
-      Contract.Requires(s != null);
-      Contract.Requires(msg != null);
-      Error(s.Tok, msg, args);
-    }
-    void Error(NonglobalVariable v, string msg, params object[] args) {
-      Contract.Requires(v != null);
-      Contract.Requires(msg != null);
-      Error(v.tok, msg, args);
-    }
-    void Error(Expression e, string msg, params object[] args) {
-      Contract.Requires(e != null);
-      Contract.Requires(msg != null);
-      Error(e.tok, msg, args);
-    }
-
-    readonly BuiltIns builtIns;
-    readonly Dictionary<string/*!*/,TopLevelDecl/*!*/>/*!*/ classes = new Dictionary<string/*!*/,TopLevelDecl/*!*/>();
-    readonly Dictionary<ClassDecl/*!*/,Dictionary<string/*!*/,MemberDecl/*!*/>/*!*/>/*!*/ classMembers = new Dictionary<ClassDecl/*!*/,Dictionary<string/*!*/,MemberDecl/*!*/>/*!*/>();
-    readonly Dictionary<DatatypeDecl/*!*/, Dictionary<string/*!*/, MemberDecl/*!*/>/*!*/>/*!*/ datatypeMembers = new Dictionary<DatatypeDecl/*!*/, Dictionary<string/*!*/, MemberDecl/*!*/>/*!*/>();
-    readonly Dictionary<DatatypeDecl/*!*/, Dictionary<string/*!*/, DatatypeCtor/*!*/>/*!*/>/*!*/ datatypeCtors = new Dictionary<DatatypeDecl/*!*/, Dictionary<string/*!*/, DatatypeCtor/*!*/>/*!*/>();
-    readonly Dictionary<string/*!*/, Tuple<DatatypeCtor, bool>> allDatatypeCtors = new Dictionary<string, Tuple<DatatypeCtor, bool>>();
-    readonly Graph<ModuleDecl/*!*/>/*!*/ importGraph = new Graph<ModuleDecl/*!*/>();
-
-    public Resolver(Program prog) {
-      Contract.Requires(prog != null);
-      builtIns = prog.BuiltIns;
-    }
-
-    [ContractInvariantMethod]
-    void ObjectInvariant() {
-      Contract.Invariant(builtIns != null);
-      Contract.Invariant(cce.NonNullDictionaryAndValues(classes));
-      Contract.Invariant(cce.NonNullElements(importGraph));
-      Contract.Invariant(cce.NonNullDictionaryAndValues(classMembers) && Contract.ForAll(classMembers.Values, v => cce.NonNullDictionaryAndValues(v)));
-      Contract.Invariant(cce.NonNullDictionaryAndValues(datatypeCtors) && Contract.ForAll(datatypeCtors.Values, v => cce.NonNullDictionaryAndValues(v)));
-    }
-
-    bool checkRefinements = true; // used to indicate a cycle in refinements
-
-    public void ResolveProgram(Program prog) {
-      Contract.Requires(prog != null);
-      // register modules
-      Dictionary<string,ModuleDecl> modules = new Dictionary<string,ModuleDecl>();
-      foreach (ModuleDecl m in prog.Modules) {
-        if (modules.ContainsKey(m.Name)) {
-          Error(m, "Duplicate module name: {0}", m.Name);
-        } else {
-          modules.Add(m.Name, m);
-        }
-      }
-      // resolve imports and register top-level declarations
-      RegisterTopLevelDecls(prog.BuiltIns.SystemModule.TopLevelDecls);
-      Graph<TopLevelDecl> refines = new Graph<TopLevelDecl>();
-      foreach (ModuleDecl m in prog.Modules) {
-        importGraph.AddVertex(m);
-        foreach (string imp in m.Imports) {
-          ModuleDecl other;
-          if (!modules.TryGetValue(imp, out other)) {
-            Error(m, "module {0} named among imports does not exist", imp);
-          } else if (other == m) {
-            Error(m, "module must not import itself: {0}", imp);
-          } else {
-            Contract.Assert(other != null);  // follows from postcondition of TryGetValue
-            importGraph.AddEdge(m, other);
-          }
-        }
-        RegisterTopLevelDecls(m.TopLevelDecls);
-        foreach (TopLevelDecl decl in m.TopLevelDecls) {Contract.Assert(decl != null); refines.AddVertex(decl);}
-      }
-      // check for cycles in the import graph
-      List<ModuleDecl> cycle = importGraph.TryFindCycle();
-      if (cycle != null) {
-        string cy = "";
-        string sep = "";
-        foreach (ModuleDecl m in cycle) {
-          cy = m.Name + sep + cy;
-          sep = " -> ";
-        }
-        Error(cycle[0], "import graph contains a cycle: {0}", cy);
-      } else {
-        // fill in module heights
-        List<ModuleDecl> mm = importGraph.TopologicallySortedComponents();
-        Contract.Assert(mm.Count == prog.Modules.Count);  // follows from the fact that there are no cycles
-        int h = 0;
-        foreach (ModuleDecl m in mm) {
-          m.Height = h;
-          h++;
-        }
-      }
-
-      // resolve top-level declarations of refinements
-      foreach (ModuleDecl m in prog.Modules)
-        foreach (TopLevelDecl decl in m.TopLevelDecls)
-          if (decl is ClassRefinementDecl) {
-            ClassRefinementDecl rdecl = (ClassRefinementDecl) decl;
-            ResolveTopLevelRefinement(rdecl);
-            if (rdecl.Refined != null) refines.AddEdge(rdecl, rdecl.Refined);
-          }
-
-      // attempt finding refinement cycles
-      List<TopLevelDecl> refinesCycle = refines.TryFindCycle();
-      if (refinesCycle != null) {
-        string cy = "";
-        string sep = "";
-        foreach (TopLevelDecl decl in refinesCycle) {
-          cy = decl + sep + cy;
-          sep = " -> ";
-        }
-        Error(refinesCycle[0], "Detected a cyclic refinement declaration: {0}", cy);
-        checkRefinements = false;
-      }
-
-      // resolve top-level declarations
-      Graph<DatatypeDecl> datatypeDependencies = new Graph<DatatypeDecl>();
-      foreach (ModuleDecl m in prog.Modules) {
-        ResolveTopLevelDecls_Signatures(m.TopLevelDecls, datatypeDependencies);
-      }
-      foreach (ModuleDecl m in prog.Modules) {
-        ResolveTopLevelDecls_Meat(m.TopLevelDecls, datatypeDependencies);
-      }
-      // compute IsRecursive bit for mutually recursive functions
-      foreach (ModuleDecl m in prog.Modules) {
-        foreach (TopLevelDecl decl in m.TopLevelDecls) {
-          ClassDecl cl = decl as ClassDecl;
-          if (cl != null) {
-            foreach (MemberDecl member in cl.Members) {
-              Function fn = member as Function;
-              if (fn != null && !fn.IsRecursive) {  // note, self-recursion has already been determined
-                int n = m.CallGraph.GetSCCSize(fn);
-                if (2 <= n) {
-                  // the function is mutually recursive (note, the SCC does not determine self recursion)
-                  fn.IsRecursive = true;
-                }
-              }
-            }
-          }
-        }
-      }
-    }
-
-    public void RegisterTopLevelDecls(List<TopLevelDecl> declarations) {
-      Contract.Requires(declarations != null);
-      foreach (TopLevelDecl d in declarations) {
-        Contract.Assert(d != null);
-        // register the class/datatype name
-        if (classes.ContainsKey(d.Name)) {
-          Error(d, "Duplicate name of top-level declaration: {0}", d.Name);
-        } else {
-          classes.Add(d.Name, d);
-        }
-
-        if (d is ClassDecl) {
-          ClassDecl cl = (ClassDecl)d;
-
-          // register the names of the class members
-          Dictionary<string, MemberDecl> members = new Dictionary<string, MemberDecl>();
-          classMembers.Add(cl, members);
-
-          bool hasConstructor = false;
-          foreach (MemberDecl m in cl.Members) {
-            if (members.ContainsKey(m.Name)) {
-              Error(m, "Duplicate member name: {0}", m.Name);
-            } else {
-              members.Add(m.Name, m);
-            }
-            if (m is Constructor) {
-              hasConstructor = true;
-            }
-          }
-          cl.HasConstructor = hasConstructor;
-
-        } else {
-          DatatypeDecl dt = (DatatypeDecl)d;
-
-          // register the names of the constructors
-          Dictionary<string,DatatypeCtor> ctors = new Dictionary<string,DatatypeCtor>();
-          datatypeCtors.Add(dt, ctors);
-          // ... and of the other members
-          Dictionary<string, MemberDecl> members = new Dictionary<string, MemberDecl>();
-          datatypeMembers.Add(dt, members);
-
-          foreach (DatatypeCtor ctor in dt.Ctors) {
-            if (ctor.Name.EndsWith("?")) {
-              Error(ctor, "a datatype constructor name is not allowed to end with '?'");
-            } else  if (ctors.ContainsKey(ctor.Name)) {
-              Error(ctor, "Duplicate datatype constructor name: {0}", ctor.Name);
-            } else {
-              ctors.Add(ctor.Name, ctor);
-
-              // create and add the query "method" (field, really)
-              string queryName = ctor.Name + "?";
-              var query = new SpecialField(ctor.tok, queryName, "_" + ctor.Name, "", "", false, false, Type.Bool, null);
-              query.EnclosingClass = dt;  // resolve here
-              members.Add(queryName, query);
-              ctor.QueryField = query;
-
-              // also register the constructor name globally
-              Tuple<DatatypeCtor, bool> pair;
-              if (allDatatypeCtors.TryGetValue(ctor.Name, out pair)) {
-                // mark it as a duplicate
-                allDatatypeCtors[ctor.Name] = new Tuple<DatatypeCtor, bool>(pair.Item1, true);
-              } else {
-                // add new
-                allDatatypeCtors.Add(ctor.Name, new Tuple<DatatypeCtor, bool>(ctor, false));
-              }
-            }
-          }
-          // add deconstructors now (that is, after the query methods have been added)
-          foreach (DatatypeCtor ctor in dt.Ctors) {
-            foreach (var formal in ctor.Formals) {
-              SpecialField dtor = null;
-              if (formal.HasName) {
-                if (members.ContainsKey(formal.Name)) {
-                  Error(ctor, "Name of deconstructor is used by another member of the datatype: {0}", formal.Name);
-                } else {
-                  dtor = new SpecialField(formal.tok, formal.Name, "dtor_" + formal.Name, "", "", false, false, formal.Type, null);
-                  dtor.EnclosingClass = dt;  // resolve here
-                  members.Add(formal.Name, dtor);
-                }
-              }
-              ctor.Destructors.Add(dtor);
-            }
-          }
-        }
-      }
-    }
-
-    public void ResolveTopLevelRefinement(ClassRefinementDecl decl) {
-      Contract.Requires(decl != null);
-      if (!classes.ContainsKey(decl.RefinedClass.val)) {
-        Error(decl.RefinedClass, "Refined class declaration is missing: {0}", decl.RefinedClass.val);
-      } else {
-        TopLevelDecl a = classes[decl.RefinedClass.val];
-        if (!(a is ClassDecl)) {
-          Error(a, "Refined declaration is not a class declaration: {0}", a.Name);
-          return;
-        }
-        decl.Refined = cce.NonNull((ClassDecl) a);
-        // TODO: copy over remaining members of a
-      }
-    }
-
-    public void ResolveTopLevelDecls_Signatures(List<TopLevelDecl/*!*/>/*!*/ declarations, Graph<DatatypeDecl/*!*/>/*!*/ datatypeDependencies) {
-      Contract.Requires(declarations != null);
-      Contract.Requires(cce.NonNullElements(datatypeDependencies));
-      foreach (TopLevelDecl d in declarations) {
-        Contract.Assert(d != null);
-        allTypeParameters.PushMarker();
-        ResolveTypeParameters(d.TypeArgs, true, d);
-        if (d is ClassDecl) {
-          ResolveClassMemberTypes((ClassDecl)d);
-        } else {
-          ResolveCtorTypes((DatatypeDecl)d, datatypeDependencies);
-        }
-        allTypeParameters.PopMarker();
-      }
-    }
-
-    public void ResolveTopLevelDecls_Meat(List<TopLevelDecl/*!*/>/*!*/ declarations, Graph<DatatypeDecl/*!*/>/*!*/ datatypeDependencies) {
-      Contract.Requires(declarations != null);
-      Contract.Requires(cce.NonNullElements(datatypeDependencies));
-      foreach (TopLevelDecl d in declarations) {
-        Contract.Assert(d != null);
-        allTypeParameters.PushMarker();
-        ResolveTypeParameters(d.TypeArgs, false, d);
-        if (d is ClassDecl) {
-          ResolveClassMemberBodies((ClassDecl)d);
-        } else {
-          DatatypeDecl dtd = (DatatypeDecl)d;
-          if (datatypeDependencies.GetSCCRepresentative(dtd) == dtd) {
-            // do the following check once per SCC, so call it on each SCC representative
-            SccStratosphereCheck(dtd, datatypeDependencies);
-          }
-        }
-        allTypeParameters.PopMarker();
-      }
-    }
-
-    ClassDecl currentClass;
-    Function currentFunction;
-    readonly Scope<TypeParameter>/*!*/ allTypeParameters = new Scope<TypeParameter>();
-    readonly Scope<IVariable>/*!*/ scope = new Scope<IVariable>();
-    readonly Scope<Statement>/*!*/ labeledStatements = new Scope<Statement>();
-    readonly List<Statement> loopStack = new List<Statement>();  // the enclosing loops (from which it is possible to break out)
-    readonly Dictionary<Statement, bool> inSpecOnlyContext = new Dictionary<Statement, bool>();  // invariant: domain contain union of the domains of "labeledStatements" and "loopStack"
-
-    /// <summary>
-    /// Assumes type parameters have already been pushed
-    /// </summary>
-    void ResolveClassMemberTypes(ClassDecl/*!*/ cl)
-    {
-      Contract.Requires(cl != null);
-      Contract.Requires(currentClass == null);
-      Contract.Ensures(currentClass == null);
-
-      currentClass = cl;
-      foreach (MemberDecl member in cl.Members) {
-        member.EnclosingClass = cl;
-        if (member is Field) {
-          ResolveType(member.tok, ((Field)member).Type);
-
-        } else if (member is Function) {
-          Function f = (Function)member;
-          allTypeParameters.PushMarker();
-          ResolveTypeParameters(f.TypeArgs, true, f);
-          ResolveFunctionSignature(f);
-          allTypeParameters.PopMarker();
-
-        } else if (member is Method) {
-          Method m = (Method)member;
-          allTypeParameters.PushMarker();
-          ResolveTypeParameters(m.TypeArgs, true, m);
-          ResolveMethodSignature(m);
-          allTypeParameters.PopMarker();
-
-        } else if (member is CouplingInvariant) {
-          CouplingInvariant inv = (CouplingInvariant)member;
-          if (currentClass is ClassRefinementDecl) {
-            ClassDecl refined = ((ClassRefinementDecl)currentClass).Refined;
-            if (refined != null) {
-              Contract.Assert(classMembers.ContainsKey(refined));
-              Dictionary<string,MemberDecl> members = classMembers[refined];
-
-              // resolve abstracted fields in the refined class
-              List<Field> fields = new List<Field>();
-              foreach (IToken tok in inv.Toks) {
-                if (!members.ContainsKey(tok.val))
-                  Error(tok, "Refined class does not declare a field: {0}", tok.val);
-                else {
-                  MemberDecl field = members[tok.val];
-                  if (!(field is Field))
-                    Error(tok, "Coupling invariant refers to a non-field member: {0}", tok.val);
-                  else if (fields.Contains(cce.NonNull((Field)field)))
-                    Error(tok, "Duplicate reference to a field in the refined class: {0}", tok.val);
-                  else
-                    fields.Add(cce.NonNull((Field)field));
-                }
-              }
-              inv.Refined = fields;
-            }
-
-          } else {
-            Error(member, "Coupling invariants can only be declared in refinement classes");
-          }
-        } else {
-          Contract.Assert(false); throw new cce.UnreachableException();  // unexpected member type
-        }
-
-        if (currentClass is ClassRefinementDecl) {
-          ClassDecl refined = ((ClassRefinementDecl)currentClass).Refined;
-          if (refined != null) {
-            Contract.Assert(classMembers.ContainsKey(refined));
-
-            // there is a member with the same name in refined class if and only if the member is a refined method
-            if ((member is MethodRefinement) != (classMembers[refined].ContainsKey(member.Name)))
-              Error(member, "Refined class has a member with the same name as in the refinement class: {0}", member.Name);
-          }
-        }
-      }
-      currentClass = null;
-    }
-
-    /// <summary>
-    /// Assumes type parameters have already been pushed, and that all types in class members have been resolved
-    /// </summary>
-    void ResolveClassMemberBodies(ClassDecl cl)
-    {
-      Contract.Requires(cl != null);
-      Contract.Requires(currentClass == null);
-      Contract.Ensures(currentClass == null);
-
-      ResolveAttributes(cl.Attributes, false);
-      currentClass = cl;
-      foreach (MemberDecl member in cl.Members) {
-        ResolveAttributes(member.Attributes, false);
-        if (member is Field) {
-          // nothing more to do
-
-        } else if (member is Function) {
-          Function f = (Function)member;
-          allTypeParameters.PushMarker();
-          ResolveTypeParameters(f.TypeArgs, false, f);
-          ResolveFunction(f);
-          allTypeParameters.PopMarker();
-
-        } else if (member is Method) {
-          Method m = (Method)member;
-          allTypeParameters.PushMarker();
-          ResolveTypeParameters(m.TypeArgs, false, m);
-          ResolveMethod(m);
-          allTypeParameters.PopMarker();
-
-          // check if signature of the refined method matches the refinement method
-          if (member is MethodRefinement) {
-            MethodRefinement mf = (MethodRefinement)member;
-            if (currentClass is ClassRefinementDecl) {
-              // should have already been resolved
-              if (((ClassRefinementDecl)currentClass).Refined != null) {
-                MemberDecl d = classMembers[((ClassRefinementDecl)currentClass).Refined][mf.Name];
-                if (d is Method) {
-                  mf.Refined = (Method)d;
-                  if (mf.Ins.Count != mf.Refined.Ins.Count)
-                    Error(mf, "Different number of input variables");
-                  if (mf.Outs.Count != mf.Refined.Outs.Count)
-                    Error(mf, "Different number of output variables");
-                  if (mf.IsStatic || mf.Refined.IsStatic)
-                    Error(mf, "Refined methods cannot be static");
-                } else {
-                  Error(member, "Refined class has a non-method member with the same name: {0}", member.Name);
-                }
-              }
-            } else {
-              Error(member, "Refinement methods can only be declared in refinement classes: {0}", member.Name);
-            }
-          }
-
-        } else if (member is CouplingInvariant) {
-          CouplingInvariant inv = (CouplingInvariant)member;
-          if (inv.Refined != null) {
-            inv.Formals = new List<Formal>();
-            scope.PushMarker();
-            for (int i = 0; i < inv.Refined.Count; i++) {
-              Field field = inv.Refined[i];
-              Contract.Assert(field != null);
-              Formal formal = new Formal(inv.Toks[i], field.Name, field.Type, true, field.IsGhost);
-              Contract.Assert(formal != null);
-              inv.Formals.Add(formal);
-              scope.Push(inv.Toks[i].val, formal);
-            }
-            ResolveExpression(inv.Expr, false);
-            scope.PopMarker();
-          }
-        } else {
-          Contract.Assert(false); throw new cce.UnreachableException();  // unexpected member type
-        }
-      }
-      currentClass = null;
-    }
-
-    /// <summary>
-    /// Assumes type parameters have already been pushed
-    /// </summary>
-    void ResolveCtorTypes(DatatypeDecl/*!*/ dt, Graph<DatatypeDecl/*!*/>/*!*/ dependencies)
-    {
-      Contract.Requires(dt != null);
-      Contract.Requires(cce.NonNullElements(dependencies));
-      foreach (DatatypeCtor ctor in dt.Ctors) {
-
-        ctor.EnclosingDatatype = dt;
-
-        allTypeParameters.PushMarker();
-        ResolveCtorSignature(ctor);
-        allTypeParameters.PopMarker();
-
-        foreach (Formal p in ctor.Formals) {
-          DatatypeDecl dependee = p.Type.AsDatatype;
-          if (dependee != null) {
-            dependencies.AddEdge(dt, dependee);
-          }
-        }
-      }
-    }
-
-    /// <summary>
-    /// Check that the SCC of 'startingPoint' can be carved up into stratospheres in such a way that each
-    /// datatype has some value that can be constructed from datatypes in lower stratospheres only.
-    /// The algorithm used here is quadratic in the number of datatypes in the SCC.  Since that number is
-    /// deemed to be rather small, this seems okay.
-    /// </summary>
-    void SccStratosphereCheck(DatatypeDecl startingPoint, Graph<DatatypeDecl/*!*/>/*!*/ dependencies)
-    {
-      Contract.Requires(startingPoint != null);
-      Contract.Requires(cce.NonNullElements(dependencies));
-      List<DatatypeDecl> scc = dependencies.GetSCC(startingPoint);
-      List<DatatypeDecl> cleared = new List<DatatypeDecl>();  // this is really a set
-      while (true) {
-        int clearedThisRound = 0;
-        foreach (DatatypeDecl dt in scc) {
-          if (cleared.Contains(dt)) {
-            // previously cleared
-          } else if (StratosphereCheck(dt, dependencies, cleared)) {
-            clearedThisRound++;
-            cleared.Add(dt);
-            // (it would be nice if the List API allowed us to remove 'dt' from 'scc' here; then we wouldn't have to check 'cleared.Contains(dt)' above and below)
-          }
-        }
-        if (cleared.Count == scc.Count) {
-          // all is good
-          return;
-        } else if (clearedThisRound != 0) {
-          // some progress was made, so let's keep going
-        } else {
-          // whatever is in scc-cleared now failed to pass the test
-          foreach (DatatypeDecl dt in scc) {
-            if (!cleared.Contains(dt)) {
-              Error(dt, "because of cyclic dependencies among constructor argument types, no instances of datatype '{0}' can be constructed", dt.Name);
-            }
-          }
-          return;
-        }
-      }
-    }
-
-    /// <summary>
-    /// Check that the datatype has some constructor all whose argument types go to a lower stratum, which means
-    /// go to a different SCC or to a type in 'goodOnes'.
-    /// Returns 'true' and sets dt.DefaultCtor if that is the case.
-    /// </summary>
-    bool StratosphereCheck(DatatypeDecl dt, Graph<DatatypeDecl/*!*/>/*!*/ dependencies, List<DatatypeDecl/*!*/>/*!*/ goodOnes) {
-      Contract.Requires(dt != null);
-      Contract.Requires(cce.NonNullElements(dependencies));
-      Contract.Requires(cce.NonNullElements(goodOnes));
-      // Stated differently, check that there is some constuctor where no argument type goes to the same stratum.
-      DatatypeDecl stratumRepresentative = dependencies.GetSCCRepresentative(dt);
-      foreach (DatatypeCtor ctor in dt.Ctors) {
-        foreach (Formal p in ctor.Formals) {
-          DatatypeDecl dependee = p.Type.AsDatatype;
-          if (dependee == null) {
-            // the type is not a datatype, which means it's in the lowest stratum (below all datatypes)
-          } else if (dependencies.GetSCCRepresentative(dependee) != stratumRepresentative) {
-            // the argument type goes to a different stratum, which must be a "lower" one, so this argument is fine
-          } else if (goodOnes.Contains(dependee)) {
-            // the argument type is in the same SCC, but has already passed the test, so it is to be considered as
-            // being in a lower stratum
-          } else {
-            // the argument type is in the same stratum as 'dt', so this constructor is not what we're looking for
-            goto NEXT_OUTER_ITERATION;
-          }
-        }
-        // this constructor satisfies the requirements, so the datatype is allowed
-        dt.DefaultCtor = ctor;
-        return true;
-        NEXT_OUTER_ITERATION: {}
-      }
-      // no constructor satisfied the requirements, so this is an illegal datatype declaration
-      return false;
-    }
-
-    void ResolveAttributes(Attributes attrs, bool twoState) {
-      // order does not matter for resolution, so resolve them in reverse order
-      for (; attrs != null; attrs = attrs.Prev) {
-        ResolveAttributeArgs(attrs.Args, twoState);
-      }
-    }
-
-    void ResolveAttributeArgs(List<Attributes.Argument/*!*/>/*!*/ args, bool twoState) {
-      Contract.Requires(args != null);
-      foreach (Attributes.Argument aa in args) {
-        Contract.Assert(aa != null);
-        if (aa.E != null) {
-          ResolveExpression(aa.E, twoState);
-        }
-      }
-    }
-
-    void ResolveTriggers(Triggers trigs, bool twoState) {
-      // order does not matter for resolution, so resolve them in reverse order
-      for (; trigs != null; trigs = trigs.Prev) {
-        foreach (Expression e in trigs.Terms) {
-          ResolveExpression(e, twoState);
-        }
-      }
-    }
-
-    void ResolveTypeParameters(List<TypeParameter/*!*/>/*!*/ tparams, bool emitErrors, TypeParameter.ParentType/*!*/ parent) {
-
-      Contract.Requires(tparams != null);
-      Contract.Requires(parent != null);
-      // push type arguments of the refined class
-      if (checkRefinements && parent is ClassRefinementDecl) {
-        ClassDecl refined = ((ClassRefinementDecl)parent).Refined;
-        if (refined != null)
-          ResolveTypeParameters(refined.TypeArgs, false, refined);
-      }
-
-      // push non-duplicated type parameter names
-      foreach (TypeParameter tp in tparams) {
-        Contract.Assert(tp != null);
-        if (emitErrors) {
-          // we're seeing this TypeParameter for the first time
-          tp.Parent = parent;
-        }
-        if (!allTypeParameters.Push(tp.Name, tp) && emitErrors) {
-          Error(tp, "Duplicate type-parameter name: {0}", tp.Name);
-        }
-      }
-    }
-
-    /// <summary>
-    /// Assumes type parameters have already been pushed
-    /// </summary>
-    void ResolveFunctionSignature(Function f) {
-      Contract.Requires(f != null);
-      scope.PushMarker();
-      foreach (Formal p in f.Formals) {
-        if (!scope.Push(p.Name, p)) {
-          Error(p, "Duplicate parameter name: {0}", p.Name);
-        }
-        ResolveType(p.tok, p.Type);
-      }
-      ResolveType(f.tok, f.ResultType);
-      scope.PopMarker();
-    }
-
-    /// <summary>
-    /// Assumes type parameters have already been pushed
-    /// </summary>
-    void ResolveFunction(Function f){
-      Contract.Requires(f != null);
-      Contract.Requires(currentFunction == null);
-      Contract.Ensures(currentFunction == null);
-      scope.PushMarker();
-      currentFunction = f;
-      if (f.IsStatic) {
-        scope.AllowInstance = false;
-      }
-      foreach (Formal p in f.Formals) {
-        scope.Push(p.Name, p);
-      }
-      foreach (Expression r in f.Req) {
-        ResolveExpression(r, false);
-        Contract.Assert(r.Type != null);  // follows from postcondition of ResolveExpression
-        if (!UnifyTypes(r.Type, Type.Bool)) {
-          Error(r, "Precondition must be a boolean (got {0})", r.Type);
-        }
-      }
-      foreach (FrameExpression fr in f.Reads) {
-        ResolveFrameExpression(fr, "reads");
-      }
-      foreach (Expression r in f.Ens) {
-        ResolveExpression(r, false);  // since this is a function, the postcondition is still a one-state predicate
-        Contract.Assert(r.Type != null);  // follows from postcondition of ResolveExpression
-        if (!UnifyTypes(r.Type, Type.Bool)) {
-          Error(r, "Postcondition must be a boolean (got {0})", r.Type);
-        }
-      }
-      foreach (Expression r in f.Decreases) {
-        ResolveExpression(r, false);
-        // any type is fine
-      }
-      if (f.Body != null) {
-        List<IVariable> matchVarContext = new List<IVariable>(f.Formals);
-        ResolveExpression(f.Body, false, matchVarContext);
-        if (!f.IsGhost) {
-          CheckIsNonGhost(f.Body);
-        }
-        Contract.Assert(f.Body.Type != null);  // follows from postcondition of ResolveExpression
-        if (!UnifyTypes(f.Body.Type, f.ResultType)) {
-          Error(f, "Function body type mismatch (expected {0}, got {1})", f.ResultType, f.Body.Type);
-        }
-      }
-      currentFunction = null;
-      scope.PopMarker();
-    }
-
-    void ResolveFrameExpression(FrameExpression fe, string kind) {
-      Contract.Requires(fe != null);
-      Contract.Requires(kind != null);
-      ResolveExpression(fe.E, false);
-      Type t = fe.E.Type;
-      Contract.Assert(t != null);  // follows from postcondition of ResolveExpression
-      if (t is CollectionType) {
-        t = ((CollectionType)t).Arg;
-      }
-      if (t is ObjectType) {
-        // fine, as long as there's no field name
-        if (fe.FieldName != null) {
-          Error(fe.E, "type '{0}' does not contain a field named '{1}'", t, fe.FieldName);
-        }
-      } else if (UserDefinedType.DenotesClass(t) != null) {
-        // fine type
-        if (fe.FieldName != null) {
-          NonProxyType nptype;
-          MemberDecl member = ResolveMember(fe.E.tok, t, fe.FieldName, out nptype);
-          UserDefinedType ctype = (UserDefinedType)nptype;  // correctness of cast follows from the DenotesClass test above
-          if (member == null) {
-            // error has already been reported by ResolveMember
-          } else if (!(member is Field)) {
-            Error(fe.E, "member {0} in type {1} does not refer to a field", fe.FieldName, cce.NonNull(ctype).Name);
-          } else {
-            Contract.Assert(ctype != null && ctype.ResolvedClass != null);  // follows from postcondition of ResolveMember
-            fe.Field = (Field)member;
-          }
-        }
-      } else {
-        Error(fe.E, "a {0}-clause expression must denote an object or a collection of objects (instead got {1})", kind, fe.E.Type);
-      }
-    }
-
-    /// <summary>
-    /// Assumes type parameters have already been pushed
-    /// </summary>
-    void ResolveMethodSignature(Method m) {
-      Contract.Requires(m != null);
-      scope.PushMarker();
-      // resolve in-parameters
-      foreach (Formal p in m.Ins) {
-        if (!scope.Push(p.Name, p)) {
-          Error(p, "Duplicate parameter name: {0}", p.Name);
-        }
-        ResolveType(p.tok, p.Type);
-      }
-      // resolve out-parameters
-      foreach (Formal p in m.Outs) {
-        if (!scope.Push(p.Name, p)) {
-          Error(p, "Duplicate parameter name: {0}", p.Name);
-        }
-        ResolveType(p.tok, p.Type);
-      }
-      scope.PopMarker();
-    }
-
-    /// <summary>
-    /// Assumes type parameters have already been pushed
-    /// </summary>
-    void ResolveMethod(Method m) {
-      Contract.Requires(m != null);
-      // Add in-parameters to the scope, but don't care about any duplication errors, since they have already been reported
-      scope.PushMarker();
-      if (m.IsStatic) {
-        scope.AllowInstance = false;
-      }
-      foreach (Formal p in m.Ins) {
-        scope.Push(p.Name, p);
-      }
-
-      // Start resolving specification...
-      foreach (MaybeFreeExpression e in m.Req) {
-        ResolveExpression(e.E, false);
-        Contract.Assert(e.E.Type != null);  // follows from postcondition of ResolveExpression
-        if (!UnifyTypes(e.E.Type, Type.Bool)) {
-          Error(e.E, "Precondition must be a boolean (got {0})", e.E.Type);
-        }
-      }
-      foreach (FrameExpression fe in m.Mod) {
-        ResolveFrameExpression(fe, "modifies");
-      }
-      foreach (Expression e in m.Decreases) {
-        ResolveExpression(e, false);
-        // any type is fine
-      }
-
-      // Add out-parameters to a new scope that will also include the outermost-level locals of the body
-      // Don't care about any duplication errors among the out-parameters, since they have already been reported
-      scope.PushMarker();
-      foreach (Formal p in m.Outs) {
-        scope.Push(p.Name, p);
-      }
-
-      // ... continue resolving specification
-      foreach (MaybeFreeExpression e in m.Ens) {
-        ResolveExpression(e.E, true);
-        Contract.Assert(e.E.Type != null);  // follows from postcondition of ResolveExpression
-        if (!UnifyTypes(e.E.Type, Type.Bool)) {
-          Error(e.E, "Postcondition must be a boolean (got {0})", e.E.Type);
-        }
-      }
-
-      // Resolve body
-      if (m.Body != null) {
-        ResolveBlockStatement(m.Body, m.IsGhost, m);
-      }
-
-      scope.PopMarker();  // for the out-parameters and outermost-level locals
-      scope.PopMarker();  // for the in-parameters
-    }
-
-    void ResolveCtorSignature(DatatypeCtor ctor) {
-      Contract.Requires(ctor != null);
-      foreach (Formal p in ctor.Formals) {
-        ResolveType(p.tok, p.Type);
-      }
-    }
-
-    public void ResolveType(IToken tok, Type type) {
-      Contract.Requires(type != null);
-      if (type is BasicType) {
-        // nothing to resolve
-      } else if (type is CollectionType) {
-        var t = (CollectionType)type;
-        var argType = t.Arg;
-        ResolveType(tok, argType);
-        if (argType.IsSubrangeType) {
-          Error(tok, "sorry, cannot instantiate collection type with a subrange type");
-        }
-      } else if (type is UserDefinedType) {
-        UserDefinedType t = (UserDefinedType)type;
-        foreach (Type tt in t.TypeArgs) {
-          ResolveType(t.tok, tt);
-          if (tt.IsSubrangeType) {
-            Error(t.tok, "sorry, cannot instantiate type parameter with a subrange type");
-          }
-        }
-        TypeParameter tp = allTypeParameters.Find(t.Name);
-        if (tp != null) {
-          if (t.TypeArgs.Count == 0) {
-            t.ResolvedParam = tp;
-          } else {
-            Error(t.tok, "Type parameter expects no type arguments: {0}", t.Name);
-          }
-        } else if (t.ResolvedClass == null) {  // this test is because 'array' is already resolved; TODO: an alternative would be to pre-populate 'classes' with built-in references types like 'array' (and perhaps in the future 'string')
-          TopLevelDecl d;
-          if (!classes.TryGetValue(t.Name, out d)) {
-            Error(t.tok, "Undeclared top-level type or type parameter: {0}", t.Name);
-          } else if (cce.NonNull(d).TypeArgs.Count == t.TypeArgs.Count) {
-            t.ResolvedClass = d;
-          } else {
-            Error(t.tok, "Wrong number of type arguments ({0} instead of {1}) passed to class/datatype: {2}", t.TypeArgs.Count, d.TypeArgs.Count, t.Name);
-          }
-        }
-
-      } else if (type is TypeProxy) {
-        TypeProxy t = (TypeProxy)type;
-        if (t.T != null) {
-          ResolveType(tok, t.T);
-        }
-
-      } else {
-        Contract.Assert(false); throw new cce.UnreachableException();  // unexpected type
-      }
-    }
-
-    public bool UnifyTypes(Type a, Type b) {
-      Contract.Requires(a != null);
-      Contract.Requires(b != null);
-      while (a is TypeProxy) {
-        TypeProxy proxy = (TypeProxy)a;
-        if (proxy.T == null) {
-          // merge a and b; to avoid cycles, first get to the bottom of b
-          while (b is TypeProxy && ((TypeProxy)b).T != null) {
-            b = ((TypeProxy)b).T;
-          }
-          return AssignProxy(proxy, b);
-        } else {
-          a = proxy.T;
-        }
-      }
-
-      while (b is TypeProxy) {
-        TypeProxy proxy = (TypeProxy)b;
-        if (proxy.T == null) {
-          // merge a and b (we have already got to the bottom of a)
-          return AssignProxy(proxy, a);
-        } else {
-          b = proxy.T;
-        }
-      }
-
-#if !NO_CHEAP_OBJECT_WORKAROUND
-      if (a is ObjectType || b is ObjectType) {  // TODO: remove this temporary hack
-        var other = a is ObjectType ? b : a;
-        if (other is BoolType || other is IntType || other is SetType || other is SeqType || other.IsDatatype) {
-          return false;
-        }
-        // allow anything else with object; this is BOGUS
-        return true;
-      }
-#endif
-      // Now, a and b are non-proxies and stand for the same things as the original a and b, respectively.
-
-      if (a is BoolType) {
-        return b is BoolType;
-      } else if (a is IntType) {
-        return b is IntType;
-      } else if (a is ObjectType) {
-        return b is ObjectType;
-      } else if (a is SetType) {
-        return b is SetType && UnifyTypes(((SetType)a).Arg, ((SetType)b).Arg);
-      } else if (a is MultiSetType) {
-        return b is MultiSetType && UnifyTypes(((MultiSetType)a).Arg, ((MultiSetType)b).Arg);
-      } else if (a is SeqType) {
-        return b is SeqType && UnifyTypes(((SeqType)a).Arg, ((SeqType)b).Arg);
-      } else if (a is UserDefinedType) {
-        if (!(b is UserDefinedType)) {
-          return false;
-        }
-        UserDefinedType aa = (UserDefinedType)a;
-        UserDefinedType bb = (UserDefinedType)b;
-        if (aa.ResolvedClass != null && aa.ResolvedClass == bb.ResolvedClass) {
-          // these are both resolved class/datatype types
-          Contract.Assert(aa.TypeArgs.Count == bb.TypeArgs.Count);
-          bool successSoFar = true;
-          for (int i = 0; i < aa.TypeArgs.Count; i++) {
-            if (!UnifyTypes(aa.TypeArgs[i], bb.TypeArgs[i])) {
-              successSoFar = false;
-            }
-          }
-          return successSoFar;
-        } else if (aa.ResolvedParam != null && aa.ResolvedParam == bb.ResolvedParam) {
-          // these are both resolved type parameters
-          Contract.Assert(aa.TypeArgs.Count == 0 && bb.TypeArgs.Count == 0);
-          return true;
-        } else {
-          // something is wrong; either aa or bb wasn't properly resolved, or they don't unify
-          return false;
-        }
-
-      } else {
-        Contract.Assert(false); throw new cce.UnreachableException();  // unexpected type
-      }
-    }
-
-    bool AssignProxy(TypeProxy proxy, Type t){
-      Contract.Requires(proxy != null);
-      Contract.Requires(t != null);
-      Contract.Requires(proxy.T == null);
-      Contract.Requires((t is TypeProxy)|| ((TypeProxy)t).T == null);
-      //modifies proxy.T, ((TypeProxy)t).T;  // might also change t.T if t is a proxy
-      Contract.Ensures(Contract.Result<bool>() || proxy == t || proxy.T != null || (t is TypeProxy && ((TypeProxy)t).T != null));
-      if (proxy == t) {
-        // they are already in the same equivalence class
-        return true;
-
-      } else if (proxy is UnrestrictedTypeProxy) {
-        // it's fine to redirect proxy to t (done below)
-
-      } else if (t is UnrestrictedTypeProxy) {
-          // merge proxy and t by redirecting t to proxy, rather than the other way around
-          ((TypeProxy)t).T = proxy;
-          return true;
-
-      } else if (t is RestrictedTypeProxy) {
-        // Both proxy and t are restricted type proxies.  To simplify unification, order proxy and t
-        // according to their types.
-        RestrictedTypeProxy r0 = (RestrictedTypeProxy)proxy;
-        RestrictedTypeProxy r1 = (RestrictedTypeProxy)t;
-        if (r0.OrderID <= r1.OrderID) {
-          return AssignRestrictedProxies(r0, r1);
-        } else {
-          return AssignRestrictedProxies(r1, r0);
-        }
-
-      // In the remaining cases, proxy is a restricted proxy and t is a non-proxy
-      } else if (proxy is DatatypeProxy) {
-        if (t.IsDatatype) {
-          // all is fine, proxy can be redirected to t
-        } else {
-          return false;
-        }
-
-      } else if (proxy is ObjectTypeProxy) {
-        if (t is ObjectType || UserDefinedType.DenotesClass(t) != null) {
-          // all is fine, proxy can be redirected to t
-        } else {
-          return false;
-        }
-
-      } else if (proxy is ObjectsTypeProxy) {
-        if (t is ObjectType || UserDefinedType.DenotesClass(t) != null) {
-          // all is good
-        } else if (t is CollectionType) {
-          proxy.T = new CollectionTypeProxy(new ObjectTypeProxy());
-          return UnifyTypes(proxy.T, t);
-        }
-
-      } else if (proxy is CollectionTypeProxy) {
-        CollectionTypeProxy collProxy = (CollectionTypeProxy)proxy;
-        if (t is CollectionType) {
-          if (!UnifyTypes(collProxy.Arg, ((CollectionType)t).Arg)) {
-            return false;
-          }
-        } else {
-          return false;
-        }
-
-      } else if (proxy is OperationTypeProxy) {
-        OperationTypeProxy opProxy = (OperationTypeProxy)proxy;
-        if (t is IntType || t is SetType || t is MultiSetType || (opProxy.AllowSeq && t is SeqType)) {
-          // this is the expected case
-        } else {
-          return false;
-        }
-
-      } else if (proxy is IndexableTypeProxy) {
-        IndexableTypeProxy iProxy = (IndexableTypeProxy)proxy;
-        if (t is SeqType) {
-          if (!UnifyTypes(iProxy.Arg, ((SeqType)t).Arg)) {
-            return false;
-          }
-        } else if (t.IsArrayType && (t.AsArrayType).Dims == 1) {
-          Type elType = UserDefinedType.ArrayElementType(t);
-          if (!UnifyTypes(iProxy.Arg, elType)) {
-            return false;
-          }
-        } else {
-          return false;
-        }
-
-      } else {
-        Contract.Assert(false); throw new cce.UnreachableException();  // unexpected proxy type
-      }
-
-      // do the merge, but never infer a subrange type
-      if (t is NatType) {
-        proxy.T = Type.Int;
-      } else {
-        proxy.T = t;
-      }
-      return true;
-    }
-
-    bool AssignRestrictedProxies(RestrictedTypeProxy a, RestrictedTypeProxy b)
-    { Contract.Requires(a != null);
-      Contract.Requires(b != null);
-      Contract.Requires(a != b);
-      Contract.Requires(a.T == null && b.T == null);
-      Contract.Requires(a.OrderID <= b.OrderID);
-      //modifies a.T, b.T;
-      Contract.Ensures(Contract.Result<bool>() || a.T != null || b.T != null);
-
-      if (a is DatatypeProxy) {
-        if (b is DatatypeProxy) {
-          // all is fine
-          a.T = b;
-          return true;
-        } else {
-          return false;
-        }
-      } else if (a is ObjectTypeProxy) {
-        if (b is ObjectTypeProxy) {
-          // all is fine
-          a.T = b;
-          return true;
-        } else if (b is ObjectsTypeProxy) {
-          // unify a and b by redirecting b to a, since a gives the stronger requirement
-          b.T = a;
-          return true;
-        } else if (b is IndexableTypeProxy) {
-          // the intersection of ObjectTypeProxy and IndexableTypeProxy is an array type
-          a.T = builtIns.ArrayType(1, ((IndexableTypeProxy)b).Arg);
-          b.T = a.T;
-          return true;
-        } else {
-          return false;
-        }
-
-      } else if (a is ObjectsTypeProxy) {
-        if (b is ObjectsTypeProxy) {
-          // fine
-          a.T = b;
-          return true;
-        } else if (b is CollectionTypeProxy) {
-          // fine provided b's collection-element-type can be unified with object or a class type
-          a.T = b;
-          return UnifyTypes(((CollectionTypeProxy)b).Arg, new ObjectTypeProxy());
-        } else if (b is OperationTypeProxy) {
-          // fine; restrict a to sets of object/class, and restrict b to set/seq of object/class
-          if (((OperationTypeProxy)b).AllowSeq) {
-            a.T = new CollectionTypeProxy(new ObjectTypeProxy());
-            b.T = a.T;
-          } else {
-            a.T = new SetType(new ObjectTypeProxy());
-            b.T = a.T;
-          }
-          return true;
-        } else if (b is IndexableTypeProxy) {
-          IndexableTypeProxy pb = (IndexableTypeProxy)b;
-          // the intersection of ObjectsTypeProxy and IndexableTypeProxy is
-          // EITHER a sequence of ObjectTypeProxy OR an array of anything
-          // TODO: here, only the first of the two cases is supported
-          b.T = new SeqType(pb.Arg);
-          a.T = b.T;
-          return UnifyTypes(pb.Arg, new ObjectTypeProxy());
-        } else {
-          Contract.Assert(false); throw new cce.UnreachableException();  // unexpected restricted-proxy type
-        }
-
-      } else if (a is CollectionTypeProxy) {
-        if (b is CollectionTypeProxy) {
-          a.T = b;
-          return UnifyTypes(((CollectionTypeProxy)a).Arg, ((CollectionTypeProxy)b).Arg);
-        } else if (b is OperationTypeProxy) {
-          if (((OperationTypeProxy)b).AllowSeq) {
-            b.T = a;  // a is a stronger constraint than b
-          } else {
-            // a says set<T>,seq<T> and b says int,set; the intersection is set<T>
-            a.T = new SetType(((CollectionTypeProxy)a).Arg);
-            b.T = a.T;
-          }
-          return true;
-        } else if (b is IndexableTypeProxy) {
-          CollectionTypeProxy pa = (CollectionTypeProxy)a;
-          IndexableTypeProxy pb = (IndexableTypeProxy)b;
-          // strengthen a and b to a sequence type
-          a.T = new SeqType(pa.Arg);
-          b.T = new SeqType(pb.Arg);
-          return UnifyTypes(pa.Arg, pb.Arg);
-        } else {
-          Contract.Assert(false); throw new cce.UnreachableException();  // unexpected restricted-proxy type
-        }
-
-      } else if (a is OperationTypeProxy) {
-        OperationTypeProxy pa = (OperationTypeProxy)a;
-        if (b is OperationTypeProxy) {
-          if (!pa.AllowSeq || ((OperationTypeProxy)b).AllowSeq) {
-            b.T = a;
-          } else {
-            a.T = b;  // b has the stronger requirement
-          }
-          return true;
-        } else {
-          IndexableTypeProxy pb = (IndexableTypeProxy)b;  // cast justification:  lse we have unexpected restricted-proxy type
-          if (pa.AllowSeq) {
-            // strengthen a and b to a sequence type
-            b.T = new SeqType(pb.Arg);
-            a.T = b.T;
-            return true;
-          } else {
-            return false;
-          }
-        }
-
-      } else if (a is IndexableTypeProxy) {
-        Contract.Assert(b is IndexableTypeProxy);  // else we have unexpected restricted-proxy type
-        a.T = b;
-        return UnifyTypes(((IndexableTypeProxy)a).Arg, ((IndexableTypeProxy)b).Arg);
-
-      } else {
-        Contract.Assert(false); throw new cce.UnreachableException();  // unexpected restricted-proxy type
-      }
-    }
-
-    /// <summary>
-    /// "specContextOnly" means that the statement must be erasable, that is, it should be okay to omit it
-    /// at run time.  That means it must not have any side effects on non-ghost variables, for example.
-    /// </summary>
-    public void ResolveStatement(Statement stmt, bool specContextOnly, Method method) {
-      Contract.Requires(stmt != null);
-      Contract.Requires(method != null);
-      if (stmt is PredicateStmt) {
-        PredicateStmt s = (PredicateStmt)stmt;
-        s.IsGhost = true;
-        ResolveExpression(s.Expr, true);
-        Contract.Assert(s.Expr.Type != null);  // follows from postcondition of ResolveExpression
-        if (!UnifyTypes(s.Expr.Type, Type.Bool)) {
-          Error(s.Expr, "condition is expected to be of type {0}, but is {1}", Type.Bool, s.Expr.Type);
-        }
-
-      } else if (stmt is PrintStmt) {
-        PrintStmt s = (PrintStmt)stmt;
-        ResolveAttributeArgs(s.Args, false);
-        if (specContextOnly) {
-          Error(stmt, "print statement is not allowed in this context (because this is a ghost method or because the statement is guarded by a specification-only expression)");
-        }
-
-      } else if (stmt is BreakStmt) {
-        var s = (BreakStmt)stmt;
-        if (s.TargetLabel != null) {
-          Statement target = labeledStatements.Find(s.TargetLabel);
-          if (target == null) {
-            Error(s, "break label is undefined or not in scope: {0}", s.TargetLabel);
-          } else {
-            s.TargetStmt = target;
-            bool targetIsLoop = target is WhileStmt || target is AlternativeLoopStmt;
-            if (specContextOnly && !s.TargetStmt.IsGhost && !inSpecOnlyContext[s.TargetStmt]) {
-              Error(stmt, "ghost-context break statement is not allowed to break out of non-ghost " + (targetIsLoop ? "loop" : "structure"));
-            }
-          }
-        } else {
-          if (loopStack.Count < s.BreakCount) {
-            Error(s, "trying to break out of more loop levels than there are enclosing loops");
-          } else {
-            Statement target = loopStack[loopStack.Count - s.BreakCount];
-            if (target.Labels == null) {
-              // make sure there is a label, because the compiler and translator will want to see a unique ID
-              target.Labels = new LabelNode(target.Tok, null, null);
-            }
-            s.TargetStmt = target;
-            if (specContextOnly && !target.IsGhost && !inSpecOnlyContext[target]) {
-              Error(stmt, "ghost-context break statement is not allowed to break out of non-ghost loop");
-            }
-          }
-        }
-
-      } else if (stmt is ReturnStmt) {
-        if (specContextOnly && !method.IsGhost) {
-          // TODO: investigate. This error message is suspicious. It seems that a return statement is only
-          // disallowed from a ghost if or while in a non-ghost method, which is not what this says.
-          Error(stmt, "return statement is not allowed in this context (because this is a ghost method or because the statement is guarded by a specification-only expression)");
-        }
-        ReturnStmt s = (ReturnStmt) stmt;
-        if (s.rhss != null) {
-          if (method.Outs.Count != s.rhss.Count)
-            Error(s, "number of return parameters does not match declaration (found {0}, expected {1})", s.rhss.Count, method.Outs.Count);
-          else {
-            Contract.Assert(s.rhss.Count > 0);
-            // Create a hidden update statement using the out-parameter formals, resolve the RHS, and check that the RHS is good.
-            List<Expression> formals = new List<Expression>();
-            int i = 0;
-            foreach (Formal f in method.Outs) {
-              IdentifierExpr ident = new IdentifierExpr(f.tok, f.Name);
-              ident.Var = f;
-              ident.Type = ident.Var.Type;
-              Contract.Assert(f.Type != null);
-              formals.Add(ident);
-              // link the reciever parameter properly:
-              if (s.rhss[i] is TypeRhs) {
-                var r = (TypeRhs)s.rhss[i];
-                if (r.InitCall != null) {
-                  r.InitCall.Receiver = ident;
-                }
-              }
-              i++;
-            }
-            s.hiddenUpdate = new UpdateStmt(s.Tok, formals, s.rhss, true);
-            // resolving the update statement will check for return statement specifics.
-            ResolveStatement(s.hiddenUpdate, specContextOnly, method);
-          }
-        }
-        else {// this is a regular return statement.
-          s.hiddenUpdate = null;
-        }
-      } else if (stmt is UpdateStmt) {
-        ResolveUpdateStmt((UpdateStmt)stmt, specContextOnly, method);
-      } else if (stmt is VarDeclStmt) {
-        var s = (VarDeclStmt)stmt;
-        foreach (var vd in s.Lhss) {
-          ResolveStatement(vd, specContextOnly, method);
-          s.ResolvedStatements.Add(vd);
-        }
-        if (s.Update != null) {
-          ResolveStatement(s.Update, specContextOnly, method);
-          s.ResolvedStatements.Add(s.Update);
-        }
-
-      } else if (stmt is AssignStmt) {
-        AssignStmt s = (AssignStmt)stmt;
-        int prevErrorCount = ErrorCount;
-        if (s.Lhs is SeqSelectExpr) {
-          ResolveSeqSelectExpr((SeqSelectExpr)s.Lhs, true, true);  // allow ghosts for now, tighted up below
-        } else {
-          ResolveExpression(s.Lhs, true);  // allow ghosts for now, tighted up below
-        }
-        bool lhsResolvedSuccessfully = ErrorCount == prevErrorCount;
-        Contract.Assert(s.Lhs.Type != null);  // follows from postcondition of ResolveExpression
-        // check that LHS denotes a mutable variable or a field
-        bool lvalueIsGhost = false;
-        var lhs = s.Lhs.Resolved;
-        if (lhs is IdentifierExpr) {
-          IVariable var = ((IdentifierExpr)lhs).Var;
-          if (var == null) {
-            // the LHS didn't resolve correctly; some error would already have been reported
-          } else {
-            lvalueIsGhost = var.IsGhost || method.IsGhost;
-            if (!var.IsMutable) {
-              Error(stmt, "LHS of assignment must denote a mutable variable or field");
-            }
-            if (!lvalueIsGhost && specContextOnly) {
-              Error(stmt, "Assignment to non-ghost variable is not allowed in this context (because this is a ghost method or because the statement is guarded by a specification-only expression)");
-            }
-          }
-        } else if (lhs is FieldSelectExpr) {
-          var fse = (FieldSelectExpr)lhs;
-          if (fse.Field != null) {  // otherwise, an error was reported above
-            lvalueIsGhost = fse.Field.IsGhost;
-            if (!lvalueIsGhost) {
-              if (specContextOnly) {
-                Error(stmt, "Assignment to non-ghost field is not allowed in this context (because this is a ghost method or because the statement is guarded by a specification-only expression)");
-              } else {
-                // It is now that we wish we would have resolved s.Lhs to not allow ghosts.  Too late, so we do
-                // the next best thing.
-                if (lhsResolvedSuccessfully && UsesSpecFeatures(fse.Obj)) {
-                  Error(stmt, "Assignment to non-ghost field is not allowed to use specification-only expressions in the receiver");
-                }
-              }
-            }
-            if (!fse.Field.IsMutable) {
-              Error(stmt, "LHS of assignment does not denote a mutable field");
-            }
-          }
-        } else if (lhs is SeqSelectExpr) {
-          var slhs = (SeqSelectExpr)lhs;
-          // LHS is fine, provided the "sequence" is really an array
-          if (lhsResolvedSuccessfully) {
-            Contract.Assert(slhs.Seq.Type != null);
-            if (!UnifyTypes(slhs.Seq.Type, builtIns.ArrayType(1, new InferredTypeProxy()))) {
-              Error(slhs.Seq, "LHS of array assignment must denote an array element (found {0})", slhs.Seq.Type);
-            }
-            if (specContextOnly) {
-              Error(stmt, "Assignment to array element is not allowed in this context (because this is a ghost method or because the statement is guarded by a specification-only expression)");
-            }
-            if (!slhs.SelectOne) {
-              Error(stmt, "cannot assign to multiple array elements (try a foreach).");
-            }
-          }
-
-        } else if (lhs is MultiSelectExpr) {
-          if (specContextOnly) {
-            Error(stmt, "Assignment to array element is not allowed in this context (because this is a ghost method or because the statement is guarded by a specification-only expression)");
-          }
-
-        } else {
-          Error(stmt, "LHS of assignment must denote a mutable variable or field");
-        }
-
-        s.IsGhost = lvalueIsGhost;
-        Type lhsType = s.Lhs.Type;
-        if (lhs is SeqSelectExpr && !((SeqSelectExpr)lhs).SelectOne) {
-          Error(stmt, "cannot assign to multiple array elements (try a foreach).");
-          //lhsType = UserDefinedType.ArrayElementType(lhsType);
-        } else {
-          if (s.Rhs is ExprRhs) {
-            ExprRhs rr = (ExprRhs)s.Rhs;
-            ResolveExpression(rr.Expr, true);
-            if (!lvalueIsGhost) {
-              CheckIsNonGhost(rr.Expr);
-            }
-            Contract.Assert(rr.Expr.Type != null);  // follows from postcondition of ResolveExpression
-            if (!UnifyTypes(lhsType, rr.Expr.Type)) {
-              Error(stmt, "RHS (of type {0}) not assignable to LHS (of type {1})", rr.Expr.Type, lhsType);
-            }
-          } else if (s.Rhs is TypeRhs) {
-            TypeRhs rr = (TypeRhs)s.Rhs;
-            Type t = ResolveTypeRhs(rr, stmt, lvalueIsGhost, method);
-            if (!lvalueIsGhost) {
-              if (rr.ArrayDimensions != null) {
-                foreach (var dim in rr.ArrayDimensions) {
-                  CheckIsNonGhost(dim);
-                }
-              }
-              if (rr.InitCall != null) {
-                foreach (var arg in rr.InitCall.Args) {
-                  CheckIsNonGhost(arg);
-                }
-              }
-            }
-            if (!UnifyTypes(lhsType, t)) {
-              Error(stmt, "type {0} is not assignable to LHS (of type {1})", t, lhsType);
-            }
-          } else if (s.Rhs is HavocRhs) {
-            // nothing else to do
-          } else {
-            Contract.Assert(false); throw new cce.UnreachableException();  // unexpected RHS
-          }
-        }
-<<<<<<< HEAD
-=======
-
->>>>>>> 54007181
-      } else if (stmt is VarDecl) {
-        VarDecl s = (VarDecl)stmt;
-        if (s.OptionalType != null) {
-          ResolveType(stmt.Tok, s.OptionalType);
-          s.type = s.OptionalType;
-        }
-        // now that the declaration has been processed, add the name to the scope
-        if (!scope.Push(s.Name, s)) {
-          Error(s, "Duplicate local-variable name: {0}", s.Name);
-        }
-        if (specContextOnly) {
-          // a local variable in a specification-only context might as well be ghost
-          s.IsGhost = true;
-        }
-
-      } else if (stmt is CallStmt) {
-        CallStmt s = (CallStmt)stmt;
-        ResolveCallStmt(s, specContextOnly, method, null);
-
-      } else if (stmt is BlockStmt) {
-        scope.PushMarker();
-        ResolveBlockStatement((BlockStmt)stmt, specContextOnly, method);
-        scope.PopMarker();
-
-      } else if (stmt is IfStmt) {
-        IfStmt s = (IfStmt)stmt;
-        bool branchesAreSpecOnly = specContextOnly;
-        if (s.Guard != null) {
-          int prevErrorCount = ErrorCount;
-          ResolveExpression(s.Guard, true);
-          Contract.Assert(s.Guard.Type != null);  // follows from postcondition of ResolveExpression
-          bool successfullyResolved = ErrorCount == prevErrorCount;
-          if (!UnifyTypes(s.Guard.Type, Type.Bool)) {
-            Error(s.Guard, "condition is expected to be of type {0}, but is {1}", Type.Bool, s.Guard.Type);
-          }
-          if (!specContextOnly && successfullyResolved) {
-            branchesAreSpecOnly = UsesSpecFeatures(s.Guard);
-          }
-        }
-        s.IsGhost = branchesAreSpecOnly;
-        ResolveStatement(s.Thn, branchesAreSpecOnly, method);
-        if (s.Els != null) {
-          ResolveStatement(s.Els, branchesAreSpecOnly, method);
-        }
-
-      } else if (stmt is AlternativeStmt) {
-        var s = (AlternativeStmt)stmt;
-        s.IsGhost = ResolveAlternatives(s.Alternatives, specContextOnly, null, method);
-
-      } else if (stmt is WhileStmt) {
-        WhileStmt s = (WhileStmt)stmt;
-        bool bodyMustBeSpecOnly = specContextOnly;
-        if (s.Guard != null) {
-          int prevErrorCount = ErrorCount;
-          ResolveExpression(s.Guard, true);
-          Contract.Assert(s.Guard.Type != null);  // follows from postcondition of ResolveExpression
-          bool successfullyResolved = ErrorCount == prevErrorCount;
-          if (!UnifyTypes(s.Guard.Type, Type.Bool)) {
-            Error(s.Guard, "condition is expected to be of type {0}, but is {1}", Type.Bool, s.Guard.Type);
-          }
-          if (!specContextOnly && successfullyResolved) {
-            bodyMustBeSpecOnly = UsesSpecFeatures(s.Guard);
-          }
-        }
-        foreach (MaybeFreeExpression inv in s.Invariants) {
-          ResolveExpression(inv.E, true);
-          Contract.Assert(inv.E.Type != null);  // follows from postcondition of ResolveExpression
-          if (!UnifyTypes(inv.E.Type, Type.Bool)) {
-            Error(inv.E, "invariant is expected to be of type {0}, but is {1}", Type.Bool, inv.E.Type);
-          }
-        }
-        foreach (Expression e in s.Decreases) {
-          ResolveExpression(e, true);
-          if (bodyMustBeSpecOnly && e is WildcardExpr) {
-            Error(e, "'decreases *' is not allowed on ghost loops");
-          }
-          // any type is fine
-        }
-        if(s.Mod != null) {
-          foreach (FrameExpression fe in s.Mod) {
-            ResolveFrameExpression(fe, "modifies");
-          }
-        }
-        s.IsGhost = bodyMustBeSpecOnly;
-        loopStack.Add(s);  // push
-        if (s.Labels == null) {  // otherwise, "s" is already in "inSpecOnlyContext" map
-          inSpecOnlyContext.Add(s, specContextOnly);
-        }
-        ResolveStatement(s.Body, bodyMustBeSpecOnly, method);
-        loopStack.RemoveAt(loopStack.Count-1);  // pop
-
-      } else if (stmt is AlternativeLoopStmt) {
-        var s = (AlternativeLoopStmt)stmt;
-        s.IsGhost = ResolveAlternatives(s.Alternatives, specContextOnly, s, method);
-        foreach (MaybeFreeExpression inv in s.Invariants) {
-          ResolveExpression(inv.E, true);
-          Contract.Assert(inv.E.Type != null);  // follows from postcondition of ResolveExpression
-          if (!UnifyTypes(inv.E.Type, Type.Bool)) {
-            Error(inv.E, "invariant is expected to be of type {0}, but is {1}", Type.Bool, inv.E.Type);
-          }
-        }
-        foreach (Expression e in s.Decreases) {
-          ResolveExpression(e, true);
-          if (s.IsGhost && e is WildcardExpr) {
-            Error(e, "'decreases *' is not allowed on ghost loops");
-          }
-          // any type is fine
-        }
-
-      } else if (stmt is ForeachStmt) {
-        ForeachStmt s = (ForeachStmt)stmt;
-
-        ResolveExpression(s.Collection, true);
-        Contract.Assert(s.Collection.Type != null);  // follows from postcondition of ResolveExpression
-        if (!UnifyTypes(s.Collection.Type, new CollectionTypeProxy(s.BoundVar.Type))) {
-          Error(s.Collection, "The type is expected to be a collection of {0} (instead got {1})", s.BoundVar.Type, s.Collection.Type);
-        }
-
-        scope.PushMarker();
-        bool b = scope.Push(s.BoundVar.Name, s.BoundVar);
-        Contract.Assert(b);  // since we just pushed a marker, we expect the Push to succeed
-        ResolveType(s.BoundVar.tok, s.BoundVar.Type);
-        int prevErrorCount = ErrorCount;
-
-        ResolveExpression(s.Range, true);
-        Contract.Assert(s.Range.Type != null);  // follows from postcondition of ResolveExpression
-        if (!UnifyTypes(s.Range.Type, Type.Bool)) {
-          Error(s.Range, "range condition is expected to be of type {0}, but is {1}", Type.Bool, s.Range.Type);
-        }
-        bool successfullyResolvedCollectionAndRange = ErrorCount == prevErrorCount;
-
-        foreach (PredicateStmt ss in s.BodyPrefix) {
-          ResolveStatement(ss, specContextOnly, method);
-        }
-
-        bool specOnly = specContextOnly ||
-                        (successfullyResolvedCollectionAndRange && (UsesSpecFeatures(s.Collection) || UsesSpecFeatures(s.Range)));
-        s.IsGhost = specOnly;
-        ResolveStatement(s.GivenBody, specOnly, method);
-        // check for correct usage of BoundVar in LHS and RHS of this assignment
-        if (s.GivenBody is AssignStmt) {
-          s.BodyAssign = (AssignStmt)s.GivenBody;
-        } else if (s.GivenBody is ConcreteSyntaxStatement) {
-          var css = (ConcreteSyntaxStatement)s.GivenBody;
-          if (css.ResolvedStatements.Count == 1 && css.ResolvedStatements[0] is AssignStmt) {
-            s.BodyAssign = (AssignStmt)css.ResolvedStatements[0];
-          }
-        }
-        if (s.BodyAssign == null) {
-          Error(s, "update statement inside foreach must be a single assignment statement");
-        } else {
-          FieldSelectExpr lhs = s.BodyAssign.Lhs as FieldSelectExpr;
-          IdentifierExpr obj = lhs == null ? null : lhs.Obj as IdentifierExpr;
-          if (obj == null || obj.Var != s.BoundVar) {
-            Error(s, "assignment inside foreach must assign to a field of the bound variable of the foreach statement");
-          } else {
-            var rhs = s.BodyAssign.Rhs as ExprRhs;
-            if (rhs != null && rhs.Expr is UnaryExpr && ((UnaryExpr)rhs.Expr).Op == UnaryExpr.Opcode.SetChoose) {
-              Error(s, "foreach statement does not support 'choose' statements");
-            }
-          }
-        }
-
-        scope.PopMarker();
-
-      } else if (stmt is MatchStmt) {
-        MatchStmt s = (MatchStmt)stmt;
-        bool bodyIsSpecOnly = specContextOnly;
-        int prevErrorCount = ErrorCount;
-        ResolveExpression(s.Source, true);
-        Contract.Assert(s.Source.Type != null);  // follows from postcondition of ResolveExpression
-        bool successfullyResolved = ErrorCount == prevErrorCount;
-        if (!specContextOnly && successfullyResolved) {
-          bodyIsSpecOnly = UsesSpecFeatures(s.Source);
-        }
-        UserDefinedType sourceType = null;
-        DatatypeDecl dtd = null;
-        Dictionary<TypeParameter,Type> subst = new Dictionary<TypeParameter,Type>();
-        if (s.Source.Type.IsDatatype) {
-          sourceType = (UserDefinedType)s.Source.Type;
-          dtd = cce.NonNull((DatatypeDecl)sourceType.ResolvedClass);
-        }
-        Dictionary<string,DatatypeCtor> ctors;
-        if (dtd == null) {
-          Error(s.Source, "the type of the match source expression must be a datatype (instead found {0})", s.Source.Type);
-          ctors = null;
-        } else {
-          Contract.Assert(sourceType != null);  // dtd and sourceType are set together above
-          ctors = datatypeCtors[dtd];
-          Contract.Assert(ctors != null);  // dtd should have been inserted into datatypeCtors during a previous resolution stage
-
-          // build the type-parameter substitution map for this use of the datatype
-          for (int i = 0; i < dtd.TypeArgs.Count; i++) {
-            subst.Add(dtd.TypeArgs[i], sourceType.TypeArgs[i]);
-          }
-        }
-        s.IsGhost = bodyIsSpecOnly;
-
-        Dictionary<string,object> memberNamesUsed = new Dictionary<string,object>();  // this is really a set
-        foreach (MatchCaseStmt mc in s.Cases) {
-          DatatypeCtor ctor = null;
-          if (ctors != null) {
-            Contract.Assert(dtd != null);
-            if (!ctors.TryGetValue(mc.Id, out ctor)) {
-              Error(mc.tok, "member {0} does not exist in datatype {1}", mc.Id, dtd.Name);
-            } else {
-              Contract.Assert(ctor != null);  // follows from postcondition of TryGetValue
-              mc.Ctor = ctor;
-              if (ctor.Formals.Count != mc.Arguments.Count) {
-                Error(mc.tok, "member {0} has wrong number of formals (found {1}, expected {2})", mc.Id, mc.Arguments.Count, ctor.Formals.Count);
-              }
-              if (memberNamesUsed.ContainsKey(mc.Id)) {
-                Error(mc.tok, "member {0} appears in more than one case", mc.Id);
-              } else {
-                memberNamesUsed.Add(mc.Id, null);  // add mc.Id to the set of names used
-              }
-            }
-          }
-          scope.PushMarker();
-          int i = 0;
-          foreach (BoundVar v in mc.Arguments) {
-            if (!scope.Push(v.Name, v)) {
-              Error(v, "Duplicate parameter name: {0}", v.Name);
-            }
-            ResolveType(v.tok, v.Type);
-            if (ctor != null && i < ctor.Formals.Count) {
-              Formal formal = ctor.Formals[i];
-              Type st = SubstType(formal.Type, subst);
-              if (!UnifyTypes(v.Type, st)) {
-                Error(stmt, "the declared type of the formal ({0}) does not agree with the corresponding type in the constructor's signature ({1})", v.Type, st);
-              }
-              v.IsGhost = formal.IsGhost;
-            }
-            i++;
-          }
-          foreach (Statement ss in mc.Body) {
-            ResolveStatement(ss, bodyIsSpecOnly, method);
-          }
-          scope.PopMarker();
-        }
-        if (dtd != null && memberNamesUsed.Count != dtd.Ctors.Count) {
-          // We could complain about the syntactic omission of constructors:
-          //   Error(stmt, "match statement does not cover all constructors");
-          // but instead we let the verifier do a semantic check.
-          // So, for now, record the missing constructors:
-          foreach (var ctr in dtd.Ctors) {
-            if (!memberNamesUsed.ContainsKey(ctr.Name)) {
-              s.MissingCases.Add(ctr);
-            }
-          }
-          Contract.Assert(memberNamesUsed.Count + s.MissingCases.Count == dtd.Ctors.Count);
-        }
-
-
-      } else {
-        Contract.Assert(false); throw new cce.UnreachableException();
-      }
-    }
-
-    private void ResolveUpdateStmt(UpdateStmt s, bool specContextOnly, Method method)
-    {
-      int prevErrorCount = ErrorCount;
-      // First, resolve all LHS's and expression-looking RHS's.
-      SeqSelectExpr arrayRangeLhs = null;
-      foreach (var lhs in s.Lhss) {
-        if (lhs is SeqSelectExpr) {
-          var sse = (SeqSelectExpr)lhs;
-          ResolveSeqSelectExpr(sse, true, true);
-          if (arrayRangeLhs == null && !sse.SelectOne) {
-            arrayRangeLhs = sse;
-          }
-        }
-        else {
-          ResolveExpression(lhs, true);
-        }
-      }
-      IToken firstEffectfulRhs = null;
-      CallRhs callRhs = null;
-      // Resolve RHSs
-      foreach (var rhs in s.Rhss) {
-        bool isEffectful;
-        if (rhs is TypeRhs) {
-          var tr = (TypeRhs)rhs;
-          ResolveTypeRhs(tr, s, specContextOnly, method);
-          isEffectful = tr.InitCall != null;
-        }
-        else if (rhs is HavocRhs) {
-          isEffectful = false;
-        }
-        else {
-          var er = (ExprRhs)rhs;
-          if (er.Expr is IdentifierSequence) {
-            var cRhs = ResolveIdentifierSequence((IdentifierSequence)er.Expr, true, true);
-            isEffectful = cRhs != null;
-            callRhs = callRhs ?? cRhs;
-          }
-          else if (er.Expr is FunctionCallExpr) {
-            var cRhs = ResolveFunctionCallExpr((FunctionCallExpr)er.Expr, true, true);
-            isEffectful = cRhs != null;
-            callRhs = callRhs ?? cRhs;
-          }
-          else {
-            ResolveExpression(er.Expr, true);
-            isEffectful = false;
-          }
-        }
-        if (isEffectful && firstEffectfulRhs == null) {
-          firstEffectfulRhs = rhs.Tok;
-        }
-      }
-      // check for duplicate identifiers on the left (full duplication checking for references and the like is done during verification)
-      var lhsNameSet = new Dictionary<string, object>();
-      foreach (var lhs in s.Lhss) {
-        var ie = lhs.Resolved as IdentifierExpr;
-        if (ie != null) {
-          if (lhsNameSet.ContainsKey(ie.Name)) {
-            Error(s, "Duplicate variable in left-hand side of {1} statement: {0}", ie.Name, callRhs != null ? "call" : "assignment");
-          }
-          else {
-            lhsNameSet.Add(ie.Name, null);
-          }
-        }
-      }
-
-      // figure out what kind of UpdateStmt this is
-      if (firstEffectfulRhs == null) {
-        if (s.Lhss.Count == 0) {
-          Contract.Assert(s.Rhss.Count == 1);  // guaranteed by the parser
-          Error(s, "expected method call, found expression");
-        }
-        else if (s.Lhss.Count != s.Rhss.Count) {
-          Error(s, "the number of left-hand sides ({0}) and right-hand sides ({1}) must match for a multi-assignment", s.Lhss.Count, s.Rhss.Count);
-        }
-        else if (arrayRangeLhs != null && s.Lhss.Count != 1) {
-          Error(arrayRangeLhs, "array-range may not be used as LHS of multi-assignment; use separate assignment statements for each array-range assignment");
-        }
-        else if (ErrorCount == prevErrorCount) {
-          // add the statements here in a sequence, but don't use that sequence later for translation (instead, should translated properly as multi-assignment)
-          for (int i = 0; i < s.Lhss.Count; i++) {
-            var a = new AssignStmt(s.Tok, s.Lhss[i].Resolved, s.Rhss[i]);
-            s.ResolvedStatements.Add(a);
-          }
-        }
-      }
-      else {
-        if (s.CanMutateKnownState) {
-          if (1 < s.Rhss.Count)
-            Error(firstEffectfulRhs, "cannot have effectful parameter in multi-return statement.");
-          else { // it might be ok, if it is a TypeExpr
-            Contract.Assert(s.Rhss.Count == 1);
-            if (callRhs != null) {
-              Error(callRhs.Tok, "cannot have method call in return statement.");
-            }
-            else {
-              // we have a TypeExpr
-              Contract.Assert(s.Rhss[0] is TypeRhs);
-              var tr = (TypeRhs)s.Rhss[0];
-              Contract.Assert(tr.InitCall != null); // there were effects, so this must have been a call.
-              if (tr.CanAffectPreviouslyKnownExpressions) {
-                Error(tr.Tok, "can only have initialization methods which modify at most 'this'.");
-              }
-            }
-          }
-        }
-        else {
-          // if there was an effectful RHS, that must be the only RHS
-          if (s.Rhss.Count != 1) {
-            Error(firstEffectfulRhs, "an update statement is allowed an effectful RHS only if there is just one RHS");
-          }
-          else if (arrayRangeLhs != null) {
-            Error(arrayRangeLhs, "Assignment to range of array elements must have a simple expression RHS; try using a temporary local variable");
-          }
-          else if (callRhs == null) {
-            // must be a single TypeRhs
-            if (s.Lhss.Count != 1) {
-              Contract.Assert(2 <= s.Lhss.Count);  // the parser allows 0 Lhss only if the whole statement looks like an expression (not a TypeRhs)
-              Error(s.Lhss[1].tok, "the number of left-hand sides ({0}) and right-hand sides ({1}) must match for a multi-assignment", s.Lhss.Count, s.Rhss.Count);
-            }
-            else if (ErrorCount == prevErrorCount) {
-              var a = new AssignStmt(s.Tok, s.Lhss[0].Resolved, s.Rhss[0]);
-              s.ResolvedStatements.Add(a);
-            }
-          }
-          else {
-            // a call statement
-            if (ErrorCount == prevErrorCount) {
-              var resolvedLhss = new List<Expression>();
-              foreach (var ll in s.Lhss) {
-                resolvedLhss.Add(ll.Resolved);
-              }
-              var a = new CallStmt(callRhs.Tok, resolvedLhss, callRhs.Receiver, callRhs.MethodName, callRhs.Args);
-              s.ResolvedStatements.Add(a);
-            }
-          }
-        }
-      }
-
-      foreach (var a in s.ResolvedStatements) {
-        ResolveStatement(a, specContextOnly, method);
-      }
-    }
-
-    bool ResolveAlternatives(List<GuardedAlternative> alternatives, bool specContextOnly, AlternativeLoopStmt loopToCatchBreaks, Method method) {
-      Contract.Requires(alternatives != null);
-      Contract.Requires(method != null);
-
-      bool isGhost = specContextOnly;
-      // first, resolve the guards, which tells us whether or not the entire statement is a ghost statement
-      foreach (var alternative in alternatives) {
-        int prevErrorCount = ErrorCount;
-        ResolveExpression(alternative.Guard, true);
-        Contract.Assert(alternative.Guard.Type != null);  // follows from postcondition of ResolveExpression
-        bool successfullyResolved = ErrorCount == prevErrorCount;
-        if (!UnifyTypes(alternative.Guard.Type, Type.Bool)) {
-          Error(alternative.Guard, "condition is expected to be of type {0}, but is {1}", Type.Bool, alternative.Guard.Type);
-        }
-        if (!specContextOnly && successfullyResolved) {
-          isGhost = isGhost || UsesSpecFeatures(alternative.Guard);
-        }
-      }
-
-      if (loopToCatchBreaks != null) {
-        loopStack.Add(loopToCatchBreaks);  // push
-        if (loopToCatchBreaks.Labels == null) {  // otherwise, "loopToCatchBreak" is already in "inSpecOnlyContext" map
-          inSpecOnlyContext.Add(loopToCatchBreaks, specContextOnly);
-        }
-      }
-      foreach (var alternative in alternatives) {
-        scope.PushMarker();
-        foreach (Statement ss in alternative.Body) {
-          ResolveStatement(ss, isGhost, method);
-        }
-        scope.PopMarker();
-      }
-      if (loopToCatchBreaks != null) {
-        loopStack.RemoveAt(loopStack.Count - 1);  // pop
-      }
-
-      return isGhost;
-    }
-
-    /// <summary>
-    /// Resolves the given call statement.
-    /// Assumes all LHSs have already been resolved (and checked for mutability).
-    /// </summary>
-    void ResolveCallStmt(CallStmt s, bool specContextOnly, Method method, Type receiverType) {
-      Contract.Requires(s != null);
-      Contract.Requires(method != null);
-      bool isInitCall = receiverType != null;
-
-      // resolve receiver, unless told otherwise
-      if (receiverType == null) {
-        ResolveReceiver(s.Receiver, true);
-        Contract.Assert(s.Receiver.Type != null);  // follows from postcondition of ResolveExpression
-        receiverType = s.Receiver.Type;
-      }
-      // resolve the method name
-      NonProxyType nptype;
-      MemberDecl member = ResolveMember(s.Tok, receiverType, s.MethodName, out nptype);
-      Method callee = null;
-      if (member == null) {
-        // error has already been reported by ResolveMember
-      } else if (!(member is Method)) {
-        Error(s, "member {0} in type {1} does not refer to a method", s.MethodName, nptype);
-      } else {
-        callee = (Method)member;
-        s.Method = callee;
-        if (!isInitCall && callee is Constructor) {
-          Error(s, "a constructor is only allowed to be called when an object is being allocated");
-        }
-        s.IsGhost = callee.IsGhost;
-        if (specContextOnly && !callee.IsGhost) {
-          Error(s, "only ghost methods can be called from this context");
-        }
-      }
-
-      // resolve left-hand sides
-      foreach (var lhs in s.Lhs) {
-        Contract.Assume(lhs.Type != null);  // a sanity check that LHSs have already been resolved
-      }
-      // resolve arguments
-      if (!s.IsGhost) {
-        CheckIsNonGhost(s.Receiver);
-      }
-      int j = 0;
-      foreach (Expression e in s.Args) {
-        bool allowGhost = s.IsGhost || callee == null || callee.Ins.Count <= j || callee.Ins[j].IsGhost;
-        ResolveExpression(e, true);
-        if (!allowGhost) {
-          CheckIsNonGhost(e);
-        }
-        j++;
-      }
-
-      if (callee == null) {
-        // error has been reported above
-      } else if (callee.Ins.Count != s.Args.Count) {
-        Error(s, "wrong number of method arguments (got {0}, expected {1})", s.Args.Count, callee.Ins.Count);
-      } else if (callee.Outs.Count != s.Lhs.Count) {
-        if (isInitCall) {
-          Error(s, "a method called as an initialization method must not have any result arguments");
-        } else {
-          Error(s, "wrong number of method result arguments (got {0}, expected {1})", s.Lhs.Count, callee.Outs.Count);
-        }
-      } else {
-        Contract.Assert(nptype != null);  // follows from postcondition of ResolveMember above
-        if (isInitCall) {
-          if (callee.IsStatic) {
-            Error(s.Tok, "a method called as an initialization method must not be 'static'");
-          }
-        } else if (!callee.IsStatic) {
-          if (!scope.AllowInstance && s.Receiver is ThisExpr) {
-            // The call really needs an instance, but that instance is given as 'this', which is not
-            // available in this context.  For more details, see comment in the resolution of a
-            // FunctionCallExpr.
-            Error(s.Receiver, "'this' is not allowed in a 'static' context");
-          } else if (s.Receiver is StaticReceiverExpr) {
-            Error(s.Receiver, "call to instance method requires an instance");
-          }
-        }
-#if !NO_WORK_TO_BE_DONE
-        UserDefinedType ctype = (UserDefinedType)nptype;  // TODO: get rid of this statement, make this code handle any non-proxy type
-#endif
-        // build the type substitution map
-        Dictionary<TypeParameter, Type> subst = new Dictionary<TypeParameter, Type>();
-        for (int i = 0; i < ctype.TypeArgs.Count; i++) {
-          subst.Add(cce.NonNull(ctype.ResolvedClass).TypeArgs[i], ctype.TypeArgs[i]);
-        }
-        foreach (TypeParameter p in callee.TypeArgs) {
-          subst.Add(p, new ParamTypeProxy(p));
-        }
-        // type check the arguments
-        for (int i = 0; i < callee.Ins.Count; i++) {
-          Type st = SubstType(callee.Ins[i].Type, subst);
-          if (!UnifyTypes(cce.NonNull(s.Args[i].Type), st)) {
-            Error(s, "incorrect type of method in-parameter {0} (expected {1}, got {2})", i, st, s.Args[i].Type);
-          }
-        }
-        for (int i = 0; i < callee.Outs.Count; i++) {
-          Type st = SubstType(callee.Outs[i].Type, subst);
-          var lhs = s.Lhs[i];
-          if (!UnifyTypes(cce.NonNull(lhs.Type), st)) {
-            Error(s, "incorrect type of method out-parameter {0} (expected {1}, got {2})", i, st, lhs.Type);
-          } else {
-            var resolvedLhs = lhs.Resolved;
-            if (!specContextOnly && (s.IsGhost || callee.Outs[i].IsGhost)) {
-              // LHS must denote a ghost
-              if (resolvedLhs is IdentifierExpr) {
-                var ll = (IdentifierExpr)resolvedLhs;
-                if (!ll.Var.IsGhost) {
-                  if (ll is AutoGhostIdentifierExpr && ll.Var is VarDecl) {
-                    // the variable was actually declared in this statement, so auto-declare it as ghost
-                    ((VarDecl)ll.Var).MakeGhost();
-                  } else {
-                    Error(s, "actual out-parameter {0} is required to be a ghost variable", i);
-                  }
-                }
-              } else if (resolvedLhs is FieldSelectExpr) {
-                var ll = (FieldSelectExpr)resolvedLhs;
-                if (!ll.Field.IsGhost) {
-                  Error(s, "actual out-parameter {0} is required to be a ghost field", i);
-                }
-              } else {
-                // this is an array update, and arrays are always non-ghost
-                Error(s, "actual out-parameter {0} is required to be a ghost variable", i);
-              }
-            }
-            // LHS must denote a mutable field.
-            if (resolvedLhs is IdentifierExpr) {
-              var ll = (IdentifierExpr)resolvedLhs;
-              if (!ll.Var.IsMutable) {
-                Error(resolvedLhs, "LHS of assignment must denote a mutable variable");
-              }
-            } else if (resolvedLhs is FieldSelectExpr) {
-              var ll = (FieldSelectExpr)resolvedLhs;
-              if (!ll.Field.IsMutable) {
-                Error(resolvedLhs, "LHS of assignment must denote a mutable field");
-              }
-            }
-          }
-        }
-
-        // Resolution termination check
-        if (method.EnclosingClass != null && callee.EnclosingClass != null) {
-          ModuleDecl callerModule = method.EnclosingClass.Module;
-          ModuleDecl calleeModule = callee.EnclosingClass.Module;
-          if (callerModule == calleeModule) {
-            // intra-module call; this is allowed; add edge in module's call graph
-            callerModule.CallGraph.AddEdge(method, callee);
-          } else if (calleeModule.IsDefaultModule) {
-            // all is fine: everything implicitly imports the default module
-          } else if (importGraph.Reaches(callerModule, calleeModule)) {
-            // all is fine: the callee is downstream of the caller
-          } else {
-            Error(s, "inter-module calls must follow the module import relation (so module {0} must transitively import {1})", callerModule.Name, calleeModule.Name);
-          }
-        }
-      }
-    }
-
-    void ResolveBlockStatement(BlockStmt blockStmt, bool specContextOnly, Method method)
-    {
-      Contract.Requires(blockStmt != null);
-      Contract.Requires(method != null);
-
-      foreach (Statement ss in blockStmt.Body) {
-        labeledStatements.PushMarker();
-        // push labels
-        for (var lnode = ss.Labels; lnode != null; lnode = lnode.Next) {
-          Contract.Assert(lnode.Label != null);  // LabelNode's with .Label==null are added only during resolution of the break statements with 'stmt' as their target, which hasn't happened yet
-          var prev = labeledStatements.Find(lnode.Label);
-          if (prev == ss) {
-            Error(lnode.Tok, "duplicate label");
-          } else if (prev != null) {
-            Error(lnode.Tok, "label shadows an enclosing label");
-          } else {
-            bool b = labeledStatements.Push(lnode.Label, ss);
-            Contract.Assert(b);  // since we just checked for duplicates, we expect the Push to succeed
-            if (lnode == ss.Labels) {  // add it only once
-              inSpecOnlyContext.Add(ss, specContextOnly);
-            }
-          }
-        }
-        ResolveStatement(ss, specContextOnly, method);
-        labeledStatements.PopMarker();
-      }
-    }
-
-    Type ResolveTypeRhs(TypeRhs rr, Statement stmt, bool specContextOnly, Method method) {
-      Contract.Requires(rr != null);
-      Contract.Requires(stmt != null);
-      Contract.Requires(method != null);
-      Contract.Ensures(Contract.Result<Type>() != null);
-
-      if (rr.Type == null) {
-        ResolveType(stmt.Tok, rr.EType);
-        if (rr.ArrayDimensions == null) {
-          if (!rr.EType.IsRefType) {
-            Error(stmt, "new can be applied only to reference types (got {0})", rr.EType);
-          } else {
-            bool callsConstructor = false;
-            if (rr.InitCall != null) {
-              ResolveCallStmt(rr.InitCall, specContextOnly, method, rr.EType);
-              if (rr.InitCall.Method is Constructor) {
-                callsConstructor = true;
-              }
-            }
-            if (!callsConstructor && rr.EType is UserDefinedType) {
-              var udt = (UserDefinedType)rr.EType;
-              var cl = (ClassDecl)udt.ResolvedClass;  // cast is guarantted by the call to rr.EType.IsRefType above, together with the "rr.EType is UserDefinedType" test
-              if (cl.HasConstructor) {
-                Error(stmt, "when allocating an object of type '{0}', one of its constructor methods must be called", cl.Name);
-              }
-            }
-          }
-          rr.Type = rr.EType;
-        } else {
-          int i = 0;
-          if (rr.EType.IsSubrangeType) {
-            Error(stmt, "sorry, cannot instantiate 'array' type with a subrange type");
-          }
-          foreach (Expression dim in rr.ArrayDimensions) {
-            Contract.Assert(dim != null);
-            ResolveExpression(dim, true);
-            if (!UnifyTypes(dim.Type, Type.Int)) {
-              Error(stmt, "new must use an integer expression for the array size (got {0} for index {1})", dim.Type, i);
-            }
-            i++;
-          }
-          rr.Type = builtIns.ArrayType(rr.ArrayDimensions.Count, rr.EType);
-        }
-      }
-      return rr.Type;
-    }
-
-    MemberDecl ResolveMember(IToken tok, Type receiverType, string memberName, out NonProxyType nptype)
-    {
-      Contract.Requires(tok != null);
-      Contract.Requires(receiverType != null);
-      Contract.Requires(memberName != null);
-      Contract.Ensures(Contract.Result<MemberDecl>() == null || Contract.ValueAtReturn(out nptype) != null);
-
-      nptype = null;  // prepare for the worst
-      receiverType = receiverType.Normalize();
-      if (receiverType is TypeProxy) {
-        Error(tok, "type of the receiver is not fully determined at this program point", receiverType);
-        return null;
-      }
-      Contract.Assert(receiverType is NonProxyType);  // there are only two kinds of types: proxies and non-proxies
-
-      UserDefinedType ctype = UserDefinedType.DenotesClass(receiverType);
-      if (ctype != null) {
-        ClassDecl cd = (ClassDecl)ctype.ResolvedClass;  // correctness of cast follows from postcondition of DenotesClass
-        Contract.Assert(ctype.TypeArgs.Count == cd.TypeArgs.Count);  // follows from the fact that ctype was resolved
-        MemberDecl member;
-        if (!classMembers[cd].TryGetValue(memberName, out member)) {
-          Error(tok, "member {0} does not exist in class {1}", memberName, ctype.Name);
-          return null;
-        } else {
-          nptype = ctype;
-          return member;
-        }
-      }
-
-      DatatypeDecl dtd = receiverType.AsDatatype;
-      if (dtd != null) {
-        MemberDecl member;
-        if (!datatypeMembers[dtd].TryGetValue(memberName, out member)) {
-          Error(tok, "member {0} does not exist in datatype {1}", memberName, dtd.Name);
-          return null;
-        } else {
-          nptype = (UserDefinedType)receiverType;
-          return member;
-        }
-      }
-
-      Error(tok, "type {0} does not have a member {1}", receiverType, memberName);
-      return null;
-    }
-
-    public static Type SubstType(Type type, Dictionary<TypeParameter/*!*/,Type/*!*/>/*!*/ subst) {
-      Contract.Requires(type != null);
-      Contract.Requires(cce.NonNullDictionaryAndValues(subst));
-      Contract.Ensures(Contract.Result<Type>() != null);
-
-      if (type is BasicType) {
-        return type;
-      } else if (type is CollectionType) {
-        CollectionType t = (CollectionType)type;
-        Type arg = SubstType(t.Arg, subst);
-        if (arg == t.Arg) {
-          return type;
-        } else if (type is SetType) {
-          return new SetType(arg);
-        } else if (type is MultiSetType) {
-          return new MultiSetType(arg);
-        } else if (type is SeqType) {
-          return new SeqType(arg);
-        } else {
-          Contract.Assert(false); throw new cce.UnreachableException();  // unexpected collection type
-        }
-      } else if (type is UserDefinedType) {
-        UserDefinedType t = (UserDefinedType)type;
-        if (t.ResolvedParam != null) {
-          Contract.Assert(t.TypeArgs.Count == 0);
-          Type s;
-          if (subst.TryGetValue(t.ResolvedParam, out s)) {
-            return cce.NonNull(s);
-          } else {
-            return type;
-          }
-        } else if (t.ResolvedClass != null) {
-          List<Type> newArgs = null;  // allocate it lazily
-          for (int i = 0; i < t.TypeArgs.Count; i++) {
-            Type p = t.TypeArgs[i];
-            Type s = SubstType(p, subst);
-            if (s != p && newArgs == null) {
-              // lazily construct newArgs
-              newArgs = new List<Type>();
-              for (int j = 0; j < i; j++) {
-                newArgs.Add(t.TypeArgs[j]);
-              }
-            }
-            if (newArgs != null) {
-              newArgs.Add(s);
-            }
-          }
-          if (newArgs == null) {
-            // there were no substitutions
-            return type;
-          } else {
-            return new UserDefinedType(t.tok, t.Name, t.ResolvedClass, newArgs);
-          }
-        } else {
-          // there's neither a resolved param nor a resolved class, which means the UserDefinedType wasn't
-          // properly resolved; just return it
-          return type;
-        }
-      } else if (type is TypeProxy) {
-        TypeProxy t = (TypeProxy)type;
-        if (t.T == null) {
-          return type;
-        } else {
-          // bypass the proxy
-          return SubstType(t.T, subst);
-        }
-      } else {
-        Contract.Assert(false); throw new cce.UnreachableException();  // unexpected type
-      }
-    }
-
-    public static UserDefinedType GetThisType(IToken tok, ClassDecl cl) {
-      Contract.Requires(tok != null);
-      Contract.Requires(cl != null);
-      Contract.Ensures(Contract.Result<UserDefinedType>() != null);
-
-      List<Type> args = new List<Type>();
-      foreach (TypeParameter tp in cl.TypeArgs) {
-        args.Add(new UserDefinedType(tok, tp.Name, tp));
-      }
-      return new UserDefinedType(tok, cl.Name, cl, args);
-    }
-
-    /// <summary>
-    /// Requires "member" to be declared in a class.
-    /// </summary>
-    public static UserDefinedType GetReceiverType(IToken tok, MemberDecl member) {
-      Contract.Requires(tok != null);
-      Contract.Requires(member != null);
-      Contract.Ensures(Contract.Result<UserDefinedType>() != null);
-
-      return GetThisType(tok, (ClassDecl)member.EnclosingClass);
-    }
-
-    /// <summary>
-    /// "twoState" implies that "old" and "fresh" expressions are allowed
-    /// </summary>
-    void ResolveExpression(Expression expr, bool twoState) {
-      ResolveExpression(expr, twoState, null);
-    }
-
-    /// <summary>
-    /// "matchVarContext" says which variables are allowed to be used as the source expression in a "match" expression;
-    /// if null, no "match" expression will be allowed.
-    /// </summary>
-    void ResolveExpression(Expression expr, bool twoState, List<IVariable> matchVarContext) {
-      Contract.Requires(expr != null);
-      Contract.Requires(currentClass != null);
-      Contract.Ensures(expr.Type != null);
-      if (expr.Type != null) {
-        // expression has already been resovled
-        return;
-      }
-
-      // The following cases will resolve the subexpressions and will attempt to assign a type of expr.  However, if errors occur
-      // and it cannot be determined what the type of expr is, then it is fine to leave expr.Type as null.  In that case, the end
-      // of this method will assign proxy type to the expression, which reduces the number of error messages that are produced
-      // while type checking the rest of the program.
-
-      if (expr is ParensExpression) {
-        var e = (ParensExpression)expr;
-        ResolveExpression(e.E, twoState, matchVarContext);  // allow "match" expressions inside e.E if the parenthetic expression had been allowed to be a "match" expression
-        e.ResolvedExpression = e.E;
-        e.Type = e.E.Type;
-
-      } else if (expr is ChainingExpression) {
-        var e = (ChainingExpression)expr;
-        ResolveExpression(e.E, twoState);
-        e.ResolvedExpression = e.E;
-        e.Type = e.E.Type;
-
-      } else if (expr is IdentifierSequence) {
-        var e = (IdentifierSequence)expr;
-        ResolveIdentifierSequence(e, twoState, false);
-
-      } else if (expr is LiteralExpr) {
-        LiteralExpr e = (LiteralExpr)expr;
-        if (e.Value == null) {
-          e.Type = new ObjectTypeProxy();
-        } else if (e.Value is BigInteger) {
-          e.Type = Type.Int;
-        } else if (e.Value is bool) {
-          e.Type = Type.Bool;
-        } else {
-          Contract.Assert(false); throw new cce.UnreachableException();  // unexpected literal type
-        }
-
-      } else if (expr is ThisExpr) {
-        if (!scope.AllowInstance) {
-          Error(expr, "'this' is not allowed in a 'static' context");
-        }
-        expr.Type = GetThisType(expr.tok, currentClass);  // do this regardless of scope.AllowInstance, for better error reporting
-
-      } else if (expr is IdentifierExpr) {
-        IdentifierExpr e = (IdentifierExpr)expr;
-        e.Var = scope.Find(e.Name);
-        if (e.Var == null) {
-          Error(expr, "Identifier does not denote a local variable, parameter, or bound variable: {0}", e.Name);
-        } else {
-          expr.Type = e.Var.Type;
-        }
-
-      } else if (expr is DatatypeValue) {
-        DatatypeValue dtv = (DatatypeValue)expr;
-        TopLevelDecl d;
-        if (!classes.TryGetValue(dtv.DatatypeName, out d)) {
-          Error(expr.tok, "Undeclared datatype: {0}", dtv.DatatypeName);
-        } else if (!(d is DatatypeDecl)) {
-          Error(expr.tok, "Expected datatype, found class: {0}", dtv.DatatypeName);
-        } else {
-          // this resolution is a little special, in that the syntax shows only the base name, not its instantiation (which is inferred)
-          DatatypeDecl dt = (DatatypeDecl)d;
-          List<Type> gt = new List<Type>(dt.TypeArgs.Count);
-          Dictionary<TypeParameter,Type> subst = new Dictionary<TypeParameter,Type>();
-          for (int i = 0; i < dt.TypeArgs.Count; i++) {
-            Type t = new InferredTypeProxy();
-            gt.Add(t);
-            dtv.InferredTypeArgs.Add(t);
-            subst.Add(dt.TypeArgs[i], t);
-          }
-          expr.Type = new UserDefinedType(dtv.tok, dtv.DatatypeName, gt);
-          ResolveType(expr.tok, expr.Type);
-
-          DatatypeCtor ctor;
-          if (!datatypeCtors[dt].TryGetValue(dtv.MemberName, out ctor)) {
-            Error(expr.tok, "undeclared constructor {0} in datatype {1}", dtv.MemberName, dtv.DatatypeName);
-          } else {
-            Contract.Assert(ctor != null);  // follows from postcondition of TryGetValue
-            dtv.Ctor = ctor;
-            if (ctor.Formals.Count != dtv.Arguments.Count) {
-              Error(expr.tok, "wrong number of arguments to datatype constructor {0} (found {1}, expected {2})", dtv.DatatypeName, dtv.Arguments.Count, ctor.Formals.Count);
-            }
-          }
-          int j = 0;
-          foreach (Expression arg in dtv.Arguments) {
-            Formal formal = ctor != null && j < ctor.Formals.Count ? ctor.Formals[j] : null;
-            ResolveExpression(arg, twoState);
-            Contract.Assert(arg.Type != null);  // follows from postcondition of ResolveExpression
-            if (formal != null) {
-              Type st = SubstType(formal.Type, subst);
-              if (!UnifyTypes(arg.Type, st)) {
-                Error(arg.tok, "incorrect type of datatype constructor argument (found {0}, expected {1})", arg.Type, st);
-              }
-            }
-            j++;
-          }
-        }
-
-      } else if (expr is DisplayExpression) {
-        DisplayExpression e = (DisplayExpression)expr;
-        Type elementType = new InferredTypeProxy();
-        foreach (Expression ee in e.Elements) {
-          ResolveExpression(ee, twoState);
-          Contract.Assert(ee.Type != null);  // follows from postcondition of ResolveExpression
-          if (!UnifyTypes(elementType, ee.Type)) {
-            Error(ee, "All elements of display must be of the same type (got {0}, but type of previous elements is {1})", ee.Type, elementType);
-          }
-        }
-        if (expr is SetDisplayExpr) {
-          expr.Type = new SetType(elementType);
-        } else if (expr is MultiSetDisplayExpr) {
-          expr.Type = new MultiSetType(elementType);
-        } else {
-          expr.Type = new SeqType(elementType);
-        }
-
-      } else if (expr is FieldSelectExpr) {
-        var e = (FieldSelectExpr)expr;
-        ResolveExpression(e.Obj, twoState);
-        Contract.Assert(e.Obj.Type != null);  // follows from postcondition of ResolveExpression
-        NonProxyType nptype;
-        MemberDecl member = ResolveMember(expr.tok, e.Obj.Type, e.FieldName, out nptype);
-#if !NO_WORK_TO_BE_DONE
-        UserDefinedType ctype = (UserDefinedType)nptype;
-#endif
-        if (member == null) {
-          // error has already been reported by ResolveMember
-        } else if (!(member is Field)) {
-          Error(expr, "member {0} in type {1} does not refer to a field", e.FieldName, cce.NonNull(ctype).Name);
-        } else {
-          Contract.Assert(ctype != null && ctype.ResolvedClass != null);  // follows from postcondition of ResolveMember
-          e.Field = (Field)member;
-          if (e.Obj is StaticReceiverExpr) {
-            Error(expr, "a field must be selected via an object, not just a class name");
-          }
-          // build the type substitution map
-          Dictionary<TypeParameter,Type> subst = new Dictionary<TypeParameter,Type>();
-          for (int i = 0; i < ctype.TypeArgs.Count; i++) {
-            subst.Add(ctype.ResolvedClass.TypeArgs[i], ctype.TypeArgs[i]);
-          }
-          e.Type = SubstType(e.Field.Type, subst);
-        }
-
-      } else if (expr is SeqSelectExpr) {
-        SeqSelectExpr e = (SeqSelectExpr)expr;
-        ResolveSeqSelectExpr(e, twoState, true);
-
-      } else if (expr is MultiSelectExpr) {
-        MultiSelectExpr e = (MultiSelectExpr)expr;
-
-        ResolveExpression(e.Array, twoState);
-        Contract.Assert(e.Array.Type != null);  // follows from postcondition of ResolveExpression
-        Type elementType = new InferredTypeProxy();
-        if (!UnifyTypes(e.Array.Type, builtIns.ArrayType(e.Indices.Count, elementType))) {
-          Error(e.Array, "array selection requires an array{0} (got {1})", e.Indices.Count, e.Array.Type);
-        }
-        int i = 0;
-        foreach (Expression idx in e.Indices) {
-          Contract.Assert(idx != null);
-          ResolveExpression(idx, twoState);
-          Contract.Assert(idx.Type != null);  // follows from postcondition of ResolveExpression
-          if (!UnifyTypes(idx.Type, Type.Int)) {
-            Error(idx, "array selection requires integer indices (got {0} for index {1})", idx.Type, i);
-          }
-          i++;
-        }
-        e.Type = elementType;
-
-      } else if (expr is SeqUpdateExpr) {
-        SeqUpdateExpr e = (SeqUpdateExpr)expr;
-        bool seqErr = false;
-        ResolveExpression(e.Seq, twoState);
-        Contract.Assert(e.Seq.Type != null);  // follows from postcondition of ResolveExpression
-        Type elementType = new InferredTypeProxy();
-        if (!UnifyTypes(e.Seq.Type, new SeqType(elementType))) {
-          Error(expr, "sequence update requires a sequence (got {0})", e.Seq.Type);
-          seqErr = true;
-        }
-        ResolveExpression(e.Index, twoState);
-        Contract.Assert(e.Index.Type != null);  // follows from postcondition of ResolveExpression
-        if (!UnifyTypes(e.Index.Type, Type.Int)) {
-          Error(e.Index, "sequence update requires integer index (got {0})", e.Index.Type);
-        }
-        ResolveExpression(e.Value, twoState);
-        Contract.Assert(e.Value.Type != null);  // follows from postcondition of ResolveExpression
-        if (!UnifyTypes(e.Value.Type, elementType)) {
-          Error(e.Value, "sequence update requires the value to have the element type of the sequence (got {0})", e.Value.Type);
-        }
-        if (!seqErr) {
-          expr.Type = e.Seq.Type;
-        }
-
-      } else if (expr is FunctionCallExpr) {
-        FunctionCallExpr e = (FunctionCallExpr)expr;
-        ResolveFunctionCallExpr(e, twoState, false);
-
-      } else if (expr is OldExpr) {
-        OldExpr e = (OldExpr)expr;
-        if (!twoState) {
-          Error(expr, "old expressions are not allowed in this context");
-        }
-        ResolveExpression(e.E, twoState);
-        expr.Type = e.E.Type;
-
-<<<<<<< HEAD
-      } else if (expr is MultiSetFormingExpr) {
-        MultiSetFormingExpr e = (MultiSetFormingExpr)expr;
-        ResolveExpression(e.E, twoState);
-        if (!UnifyTypes(e.E.Type, new SetType(new InferredTypeProxy())) && !UnifyTypes(e.E.Type, new SeqType(new InferredTypeProxy()))) {
-          Error(e.tok, "can only form a multiset from a seq or set.");
-        }
-        expr.Type = new MultiSetType(((CollectionType)e.E.Type).Arg);
-=======
->>>>>>> 54007181
-      } else if (expr is FreshExpr) {
-        FreshExpr e = (FreshExpr)expr;
-        if (!twoState) {
-          Error(expr, "fresh expressions are not allowed in this context");
-        }
-        ResolveExpression(e.E, twoState);
-        // the type of e.E must be either an object or a collection of objects
-        Type t = e.E.Type;
-        Contract.Assert(t != null);  // follows from postcondition of ResolveExpression
-        if (t is CollectionType) {
-          t = ((CollectionType)t).Arg;
-        }
-        if (t is ObjectType) {
-          // fine
-        } else if (UserDefinedType.DenotesClass(t) != null) {
-          // fine
-        } else {
-          Error(expr, "the argument of a fresh expression must denote an object or a collection of objects (instead got {0})", e.E.Type);
-        }
-        expr.Type = Type.Bool;
-
-      } else if (expr is AllocatedExpr) {
-        AllocatedExpr e = (AllocatedExpr)expr;
-        ResolveExpression(e.E, twoState);
-        // e.E can be of any type
-        expr.Type = Type.Bool;
-
-      } else if (expr is UnaryExpr) {
-        UnaryExpr e = (UnaryExpr)expr;
-        ResolveExpression(e.E, twoState);
-        Contract.Assert(e.E.Type != null);  // follows from postcondition of ResolveExpression
-        switch (e.Op) {
-          case UnaryExpr.Opcode.Not:
-            if (!UnifyTypes(e.E.Type, Type.Bool)) {
-              Error(expr, "logical negation expects a boolean argument (instead got {0})", e.E.Type);
-            }
-            expr.Type = Type.Bool;
-            break;
-          case UnaryExpr.Opcode.SetChoose:
-            var elType = new InferredTypeProxy();
-            if (!UnifyTypes(e.E.Type, new SetType(elType))) {
-              Error(expr, "choose operator expects a set argument (instead got {0})", e.E.Type);
-            }
-            expr.Type = elType;
-            break;
-          case UnaryExpr.Opcode.SeqLength:
-            if (!UnifyTypes(e.E.Type, new SeqType(new InferredTypeProxy()))) {
-              Error(expr, "length operator expects a sequence argument (instead got {0})", e.E.Type);
-            }
-            expr.Type = Type.Int;
-            break;
-          default:
-            Contract.Assert(false); throw new cce.UnreachableException();  // unexpected unary operator
-        }
-
-      } else if (expr is BinaryExpr) {
-        BinaryExpr e = (BinaryExpr)expr;
-        ResolveExpression(e.E0, twoState);
-        Contract.Assert(e.E0.Type != null);  // follows from postcondition of ResolveExpression
-        ResolveExpression(e.E1, twoState);
-        Contract.Assert(e.E1.Type != null);  // follows from postcondition of ResolveExpression
-        switch (e.Op) {
-          case BinaryExpr.Opcode.Iff:
-          case BinaryExpr.Opcode.Imp:
-          case BinaryExpr.Opcode.And:
-          case BinaryExpr.Opcode.Or:
-            if (!UnifyTypes(e.E0.Type, Type.Bool)) {
-              Error(expr, "first argument to {0} must be of type bool (instead got {1})", BinaryExpr.OpcodeString(e.Op), e.E0.Type);
-            }
-            if (!UnifyTypes(e.E1.Type, Type.Bool)) {
-              Error(expr, "second argument to {0} must be of type bool (instead got {1})", BinaryExpr.OpcodeString(e.Op), e.E1.Type);
-            }
-            expr.Type = Type.Bool;
-            break;
-
-          case BinaryExpr.Opcode.Eq:
-          case BinaryExpr.Opcode.Neq:
-            if (!UnifyTypes(e.E0.Type, e.E1.Type)) {
-              Error(expr, "arguments must have the same type (got {0} and {1})", e.E0.Type, e.E1.Type);
-            }
-            expr.Type = Type.Bool;
-            break;
-
-          case BinaryExpr.Opcode.Disjoint:
-            // TODO: the error messages are backwards from what (ideally) they should be. this is necessary because UnifyTypes can't backtrack.
-            if (!UnifyTypes(e.E0.Type, e.E1.Type)) {
-              Error(expr, "arguments must have the same type (got {0} and {1})", e.E0.Type, e.E1.Type);
-            }
-            if (!UnifyTypes(e.E0.Type, new SetType(new InferredTypeProxy())) && !UnifyTypes(e.E0.Type, new MultiSetType(new InferredTypeProxy()))) {
-              Error(expr, "arguments must be of a [multi]set type (got {0})", e.E0.Type);
-            }
-            expr.Type = Type.Bool;
-            break;
-
-          case BinaryExpr.Opcode.Lt:
-          case BinaryExpr.Opcode.Le:
-          case BinaryExpr.Opcode.Add:
-            {
-              if (e.Op == BinaryExpr.Opcode.Lt && e.E0.Type.IsDatatype) {
-                if (!UnifyTypes(e.E1.Type, new DatatypeProxy())) {
-                  Error(expr, "arguments to rank comparison must be datatypes (instead of {0})", e.E1.Type);
-                }
-                expr.Type = Type.Bool;
-              } else {
-                bool err = false;
-                if (!UnifyTypes(e.E0.Type, new OperationTypeProxy(true))) {
-                  Error(expr, "arguments to {0} must be int or a collection type (instead got {1})", BinaryExpr.OpcodeString(e.Op), e.E0.Type);
-                  err = true;
-                }
-                if (!UnifyTypes(e.E1.Type, e.E0.Type)) {
-                  Error(expr, "arguments to {0} must have the same type (got {1} and {2})", BinaryExpr.OpcodeString(e.Op), e.E0.Type, e.E1.Type);
-                  err = true;
-                }
-                if (e.Op != BinaryExpr.Opcode.Add) {
-                  expr.Type = Type.Bool;
-                } else if (!err) {
-                  expr.Type = e.E0.Type;
-                }
-              }
-            }
-            break;
-
-          case BinaryExpr.Opcode.Sub:
-          case BinaryExpr.Opcode.Mul:
-          case BinaryExpr.Opcode.Gt:
-          case BinaryExpr.Opcode.Ge:
-            {
-              if (e.Op == BinaryExpr.Opcode.Gt && e.E0.Type.IsDatatype) {
-                if (!UnifyTypes(e.E1.Type, new DatatypeProxy())) {
-                  Error(expr, "arguments to rank comparison must be datatypes (instead of {0})", e.E1.Type);
-                }
-                expr.Type = Type.Bool;
-              } else {
-                bool err = false;
-                if (!UnifyTypes(e.E0.Type, new OperationTypeProxy(false))) {
-                  Error(expr, "arguments to {0} must be int or a set (instead got {1})", BinaryExpr.OpcodeString(e.Op), e.E0.Type);
-                  err = true;
-                }
-                if (!UnifyTypes(e.E1.Type, e.E0.Type)) {
-                  Error(expr, "arguments to {0} must have the same type (got {1} and {2})", BinaryExpr.OpcodeString(e.Op), e.E0.Type, e.E1.Type);
-                  err = true;
-                }
-                if (e.Op == BinaryExpr.Opcode.Gt || e.Op == BinaryExpr.Opcode.Ge) {
-                  expr.Type = Type.Bool;
-                } else if (!err) {
-                  expr.Type = e.E0.Type;
-                }
-              }
-            }
-            break;
-
-          case BinaryExpr.Opcode.In:
-          case BinaryExpr.Opcode.NotIn:
-            if (!UnifyTypes(e.E1.Type, new CollectionTypeProxy(e.E0.Type))) {
-              Error(expr, "second argument to {0} must be a set or sequence of type {1} (instead got {2})", BinaryExpr.OpcodeString(e.Op), e.E0.Type, e.E1.Type);
-            }
-            expr.Type = Type.Bool;
-            break;
-
-          case BinaryExpr.Opcode.Div:
-          case BinaryExpr.Opcode.Mod:
-            if (!UnifyTypes(e.E0.Type, Type.Int)) {
-              Error(expr, "first argument to {0} must be of type int (instead got {1})", BinaryExpr.OpcodeString(e.Op), e.E0.Type);
-            }
-            if (!UnifyTypes(e.E1.Type, Type.Int)) {
-              Error(expr, "second argument to {0} must be of type int (instead got {1})", BinaryExpr.OpcodeString(e.Op), e.E1.Type);
-            }
-            expr.Type = Type.Int;
-            break;
-
-          default:
-            Contract.Assert(false); throw new cce.UnreachableException();  // unexpected operator
-        }
-        e.ResolvedOp = ResolveOp(e.Op, e.E1.Type);
-
-      } else if (expr is QuantifierExpr) {
-        QuantifierExpr e = (QuantifierExpr)expr;
-        int prevErrorCount = ErrorCount;
-        scope.PushMarker();
-        foreach (BoundVar v in e.BoundVars) {
-          if (!scope.Push(v.Name, v)) {
-            Error(v, "Duplicate bound-variable name: {0}", v.Name);
-          }
-          ResolveType(v.tok, v.Type);
-        }
-        if (e.Range != null) {
-          ResolveExpression(e.Range, twoState);
-          Contract.Assert(e.Range.Type != null);  // follows from postcondition of ResolveExpression
-          if (!UnifyTypes(e.Range.Type, Type.Bool)) {
-            Error(expr, "range of quantifier must be of type bool (instead got {0})", e.Range.Type);
-          }
-        }
-        ResolveExpression(e.Term, twoState);
-        Contract.Assert(e.Term.Type != null);  // follows from postcondition of ResolveExpression
-        if (!UnifyTypes(e.Term.Type, Type.Bool)) {
-          Error(expr, "body of quantifier must be of type bool (instead got {0})", e.Term.Type);
-        }
-        // Since the body is more likely to infer the types of the bound variables, resolve it
-        // first (above) and only then resolve the attributes and triggers (below).
-        ResolveAttributes(e.Attributes, twoState);
-        ResolveTriggers(e.Trigs, twoState);
-        scope.PopMarker();
-        expr.Type = Type.Bool;
-
-        if (prevErrorCount == ErrorCount) {
-          var missingBounds = new List<BoundVar>();
-          e.Bounds = DiscoverBounds(e.tok, e.BoundVars, e.LogicalBody(), e is ExistsExpr, missingBounds);
-          if (missingBounds.Count != 0) {
-            e.MissingBounds = missingBounds;
-          }
-        }
-
-      } else if (expr is SetComprehension) {
-        var e = (SetComprehension)expr;
-        int prevErrorCount = ErrorCount;
-        scope.PushMarker();
-        foreach (BoundVar v in e.BoundVars) {
-          if (!scope.Push(v.Name, v)) {
-            Error(v, "Duplicate bound-variable name: {0}", v.Name);
-          }
-          ResolveType(v.tok, v.Type);
-        }
-        ResolveExpression(e.Range, twoState);
-        Contract.Assert(e.Range.Type != null);  // follows from postcondition of ResolveExpression
-        if (!UnifyTypes(e.Range.Type, Type.Bool)) {
-          Error(expr, "range of comprehension must be of type bool (instead got {0})", e.Range.Type);
-        }
-        ResolveExpression(e.Term, twoState);
-        Contract.Assert(e.Term.Type != null);  // follows from postcondition of ResolveExpression
-
-        ResolveAttributes(e.Attributes, twoState);
-        scope.PopMarker();
-        expr.Type = new SetType(e.Term.Type);
-
-        if (prevErrorCount == ErrorCount) {
-          var missingBounds = new List<BoundVar>();
-          e.Bounds = DiscoverBounds(e.tok, e.BoundVars, e.Range, true, missingBounds);
-          if (missingBounds.Count != 0) {
-            e.MissingBounds = missingBounds;
-            foreach (var bv in e.MissingBounds) {
-              Error(expr, "a set comprehension must produce a finite set, but Dafny's heuristics can't figure out how to produce a bounded set of values for '{0}'", bv.Name);
-            }
-          }
-        }
-
-      } else if (expr is WildcardExpr) {
-        expr.Type = new SetType(new ObjectType());
-
-      } else if (expr is ITEExpr) {
-        ITEExpr e = (ITEExpr)expr;
-        ResolveExpression(e.Test, twoState);
-        Contract.Assert(e.Test.Type != null);  // follows from postcondition of ResolveExpression
-        ResolveExpression(e.Thn, twoState);
-        Contract.Assert(e.Thn.Type != null);  // follows from postcondition of ResolveExpression
-        ResolveExpression(e.Els, twoState);
-        Contract.Assert(e.Els.Type != null);  // follows from postcondition of ResolveExpression
-        if (!UnifyTypes(e.Test.Type, Type.Bool)) {
-          Error(expr, "guard condition in if-then-else expression must be a boolean (instead got {0})", e.Test.Type);
-        }
-        if (UnifyTypes(e.Thn.Type, e.Els.Type)) {
-          expr.Type = e.Thn.Type;
-        } else {
-          Error(expr, "the two branches of an if-then-else expression must have the same type (got {0} and {1})", e.Thn.Type, e.Els.Type);
-        }
-
-      } else if (expr is MatchExpr) {
-        MatchExpr me = (MatchExpr)expr;
-        Contract.Assert(!twoState);  // currently, match expressions are allowed only at the outermost level of function bodies
-        if (matchVarContext == null) {
-          Error(me, "'match' expressions are not supported in this context");
-          matchVarContext = new List<IVariable>();
-        }
-        ResolveExpression(me.Source, twoState);
-        Contract.Assert(me.Source.Type != null);  // follows from postcondition of ResolveExpression
-        UserDefinedType sourceType = null;
-        DatatypeDecl dtd = null;
-        Dictionary<TypeParameter,Type> subst = new Dictionary<TypeParameter,Type>();
-        if (me.Source.Type.IsDatatype) {
-          sourceType = (UserDefinedType)me.Source.Type;
-          dtd = cce.NonNull((DatatypeDecl)sourceType.ResolvedClass);
-        }
-        Dictionary<string,DatatypeCtor> ctors;
-        IVariable goodMatchVariable = null;
-        if (dtd == null) {
-          Error(me.Source, "the type of the match source expression must be a datatype (instead found {0})", me.Source.Type);
-          ctors = null;
-        } else {
-          Contract.Assert(sourceType != null);  // dtd and sourceType are set together above
-          ctors = datatypeCtors[dtd];
-          Contract.Assert(ctors != null);  // dtd should have been inserted into datatypeCtors during a previous resolution stage
-
-          IdentifierExpr ie = me.Source.Resolved as IdentifierExpr;
-          if (ie == null || !(ie.Var is Formal || ie.Var is BoundVar)) {
-            Error(me.Source.tok, "match source expression must be a formal parameter of the enclosing function or an enclosing match expression");
-          } else if (!matchVarContext.Contains(ie.Var)) {
-            Error(me.Source.tok, "match source expression '{0}' has already been used as a match source expression in this context", ie.Var.Name);
-          } else {
-            goodMatchVariable = ie.Var;
-          }
-
-          // build the type-parameter substitution map for this use of the datatype
-          for (int i = 0; i < dtd.TypeArgs.Count; i++) {
-            subst.Add(dtd.TypeArgs[i], sourceType.TypeArgs[i]);
-          }
-        }
-
-        Dictionary<string,object> memberNamesUsed = new Dictionary<string,object>();  // this is really a set
-        expr.Type = new InferredTypeProxy();
-        foreach (MatchCaseExpr mc in me.Cases) {
-          DatatypeCtor ctor = null;
-          if (ctors != null) {
-            Contract.Assert(dtd != null);
-            if (!ctors.TryGetValue(mc.Id, out ctor)) {
-              Error(mc.tok, "member {0} does not exist in datatype {1}", mc.Id, dtd.Name);
-            } else {
-              Contract.Assert(ctor != null);  // follows from postcondition of TryGetValue
-              mc.Ctor = ctor;
-              if (ctor.Formals.Count != mc.Arguments.Count) {
-                Error(mc.tok, "member {0} has wrong number of formals (found {1}, expected {2})", mc.Id, mc.Arguments.Count, ctor.Formals.Count);
-              }
-              if (memberNamesUsed.ContainsKey(mc.Id)) {
-                Error(mc.tok, "member {0} appears in more than one case", mc.Id);
-              } else {
-                memberNamesUsed.Add(mc.Id, null);  // add mc.Id to the set of names used
-              }
-            }
-          }
-          scope.PushMarker();
-          int i = 0;
-          foreach (BoundVar v in mc.Arguments) {
-            if (!scope.Push(v.Name, v)) {
-              Error(v, "Duplicate parameter name: {0}", v.Name);
-            }
-            ResolveType(v.tok, v.Type);
-            if (ctor != null && i < ctor.Formals.Count) {
-              Formal formal = ctor.Formals[i];
-              Type st = SubstType(formal.Type, subst);
-              if (!UnifyTypes(v.Type, st)) {
-                Error(expr, "the declared type of the formal ({0}) does not agree with the corresponding type in the constructor's signature ({1})", v.Type, st);
-              }
-              v.IsGhost = formal.IsGhost;
-            }
-            i++;
-          }
-          List<IVariable> innerMatchVarContext = new List<IVariable>(matchVarContext);
-          if (goodMatchVariable != null) {
-            innerMatchVarContext.Remove(goodMatchVariable);  // this variable is no longer available for matching
-          }
-          innerMatchVarContext.AddRange(mc.Arguments);
-          ResolveExpression(mc.Body, twoState, innerMatchVarContext);
-          Contract.Assert(mc.Body.Type != null);  // follows from postcondition of ResolveExpression
-          if (!UnifyTypes(expr.Type, mc.Body.Type)) {
-            Error(mc.Body.tok, "type of case bodies do not agree (found {0}, previous types {1})", mc.Body.Type, expr.Type);
-          }
-          scope.PopMarker();
-        }
-        if (dtd != null && memberNamesUsed.Count != dtd.Ctors.Count) {
-          // We could complain about the syntactic omission of constructors:
-          //   Error(expr, "match expression does not cover all constructors");
-          // but instead we let the verifier do a semantic check.
-          // So, for now, record the missing constructors:
-          foreach (var ctr in dtd.Ctors) {
-            if (!memberNamesUsed.ContainsKey(ctr.Name)) {
-              me.MissingCases.Add(ctr);
-            }
-          }
-          Contract.Assert(memberNamesUsed.Count + me.MissingCases.Count == dtd.Ctors.Count);
-        }
-
-      } else {
-        Contract.Assert(false); throw new cce.UnreachableException();  // unexpected expression
-      }
-
-      if (expr.Type == null) {
-        // some resolution error occurred
-        expr.Type = Type.Flexible;
-      }
-    }
-
-    /// <summary>
-    /// Generate an error for every non-ghost feature used in "expr".
-    /// Requires "expr" to have been successfully resolved.
-    /// </summary>
-    void CheckIsNonGhost(Expression expr) {
-      Contract.Requires(expr != null);
-      Contract.Requires(currentClass != null);
-      Contract.Requires(expr.Type != null);  // this check approximates the requirement that "expr" be resolved
-
-      if (expr is IdentifierExpr) {
-        var e = (IdentifierExpr)expr;
-        if (e.Var != null && e.Var.IsGhost) {
-          Error(expr, "ghost variables are allowed only in specification contexts");
-          return;
-        }
-
-      } else if (expr is FieldSelectExpr) {
-        var e = (FieldSelectExpr)expr;
-        if (e.Field != null && e.Field.IsGhost) {
-          Error(expr, "ghost fields are allowed only in specification contexts");
-          return;
-        }
-
-      } else if (expr is FunctionCallExpr) {
-        var e = (FunctionCallExpr)expr;
-        if (e.Function != null && e.Function.IsGhost) {
-          Error(expr, "function calls are allowed only in specification contexts (consider declaring the function a 'function method')");
-          return;
-        }
-        // function is okay, so check all NON-ghost arguments
-        CheckIsNonGhost(e.Receiver);
-        for (int i = 0; i < e.Function.Formals.Count; i++) {
-          if (!e.Function.Formals[i].IsGhost) {
-            CheckIsNonGhost(e.Args[i]);
-          }
-        }
-        return;
-
-      } else if (expr is DatatypeValue) {
-        var e = (DatatypeValue)expr;
-        // check all NON-ghost arguments
-        for (int i = 0; i < e.Ctor.Formals.Count; i++) {
-          if (!e.Ctor.Formals[i].IsGhost) {
-            CheckIsNonGhost(e.Arguments[i]);
-          }
-        }
-        return;
-
-      } else if (expr is OldExpr) {
-        Error(expr, "old expressions are allowed only in specification and ghost contexts");
-        return;
-
-      } else if (expr is FreshExpr) {
-        Error(expr, "fresh expressions are allowed only in specification and ghost contexts");
-        return;
-
-      } else if (expr is AllocatedExpr) {
-        Error(expr, "allocated expressions are allowed only in specification and ghost contexts");
-        return;
-
-      } else if (expr is BinaryExpr) {
-        var e = (BinaryExpr)expr;
-        switch (e.ResolvedOp) {
-          case BinaryExpr.ResolvedOpcode.RankGt:
-          case BinaryExpr.ResolvedOpcode.RankLt:
-            Error(expr, "rank comparisons are allowed only in specification and ghost contexts");
-            return;
-          default:
-            break;
-        }
-
-      } else if (expr is QuantifierExpr) {
-        var e = (QuantifierExpr)expr;
-        if (e.MissingBounds != null) {
-          foreach (var bv in e.MissingBounds) {
-            Error(expr, "quantifiers in non-ghost contexts must be compilable, but Dafny's heuristics can't figure out how to produce a bounded set of values for '{0}'", bv.Name);
-          }
-          return;
-        }
-      }
-
-      foreach (var ee in expr.SubExpressions) {
-        CheckIsNonGhost(ee);
-      }
-    }
-
-    /// <summary>
-    /// If "!allowMethodCall" or if what is being called does not refer to a method, resolves "e" and returns "null".
-    /// Otherwise (that is, if "allowMethodCall" and what is being called refers to a method), resolves the receiver
-    /// of "e" but NOT the arguments, and returns a CallRhs corresponding to the call.
-    /// </summary>
-    CallRhs ResolveFunctionCallExpr(FunctionCallExpr e, bool twoState, bool allowMethodCall) {
-      ResolveReceiver(e.Receiver, twoState);
-      Contract.Assert(e.Receiver.Type != null);  // follows from postcondition of ResolveExpression
-      NonProxyType nptype;
-      MemberDecl member = ResolveMember(e.tok, e.Receiver.Type, e.Name, out nptype);
-#if !NO_WORK_TO_BE_DONE
-      UserDefinedType ctype = (UserDefinedType)nptype;
-#endif
-      if (member == null) {
-        // error has already been reported by ResolveMember
-      } else if (allowMethodCall && member is Method) {
-        // it's a method
-        return new CallRhs(e.tok, e.Receiver, e.Name, e.Args);
-      } else if (!(member is Function)) {
-        Error(e, "member {0} in type {1} does not refer to a function", e.Name, cce.NonNull(ctype).Name);
-      } else {
-        Function function = (Function)member;
-        e.Function = function;
-        if (e.Receiver is StaticReceiverExpr && !function.IsStatic) {
-          Error(e, "an instance function must be selected via an object, not just a class name");
-        }
-        if (function.Formals.Count != e.Args.Count) {
-          Error(e, "wrong number of function arguments (got {0}, expected {1})", e.Args.Count, function.Formals.Count);
-        } else {
-          Contract.Assert(ctype != null);  // follows from postcondition of ResolveMember
-          if (!function.IsStatic) {
-            if (!scope.AllowInstance && e.Receiver is ThisExpr) {
-              // The call really needs an instance, but that instance is given as 'this', which is not
-              // available in this context.  In most cases, occurrences of 'this' inside e.Receiver would
-              // have been caught in the recursive call to resolve e.Receiver, but not the specific case
-              // of e.Receiver being 'this' (explicitly or implicitly), for that case needs to be allowed
-              // in the event that a static function calls another static function (and note that we need the
-              // type of the receiver in order to find the method, so we could not have made this check
-              // earlier).
-              Error(e.Receiver, "'this' is not allowed in a 'static' context");
-            } else if (e.Receiver is StaticReceiverExpr) {
-              Error(e.Receiver, "call to instance function requires an instance");
-            }
-          }
-          // build the type substitution map
-          Dictionary<TypeParameter, Type> subst = new Dictionary<TypeParameter, Type>();
-          for (int i = 0; i < ctype.TypeArgs.Count; i++) {
-            subst.Add(cce.NonNull(ctype.ResolvedClass).TypeArgs[i], ctype.TypeArgs[i]);
-          }
-          foreach (TypeParameter p in function.TypeArgs) {
-            subst.Add(p, new ParamTypeProxy(p));
-          }
-          // type check the arguments
-          for (int i = 0; i < function.Formals.Count; i++) {
-            Expression farg = e.Args[i];
-            ResolveExpression(farg, twoState);
-            Contract.Assert(farg.Type != null);  // follows from postcondition of ResolveExpression
-            Type s = SubstType(function.Formals[i].Type, subst);
-            if (!UnifyTypes(farg.Type, s)) {
-              Error(e, "incorrect type of function argument {0} (expected {1}, got {2})", i, s, farg.Type);
-            }
-          }
-          e.Type = SubstType(function.ResultType, subst);
-        }
-
-        // Resolution termination check
-        if (currentFunction != null && currentFunction.EnclosingClass != null && function.EnclosingClass != null) {
-          ModuleDecl callerModule = currentFunction.EnclosingClass.Module;
-          ModuleDecl calleeModule = function.EnclosingClass.Module;
-          if (callerModule == calleeModule) {
-            // intra-module call; this is allowed; add edge in module's call graph
-            callerModule.CallGraph.AddEdge(currentFunction, function);
-            if (currentFunction == function) {
-              currentFunction.IsRecursive = true;  // self recursion (mutual recursion is determined elsewhere)
-            }
-          } else if (calleeModule.IsDefaultModule) {
-            // all is fine: everything implicitly imports the default module
-          } else if (importGraph.Reaches(callerModule, calleeModule)) {
-            // all is fine: the callee is downstream of the caller
-          } else {
-            Error(e, "inter-module calls must follow the module import relation (so module {0} must transitively import {1})", callerModule.Name, calleeModule.Name);
-          }
-        }
-      }
-      return null;
-    }
-
-    /// <summary>
-    /// If "!allowMethodCall", or if "e" does not designate a method call, resolves "e" and returns "null".
-    /// Otherwise, resolves all sub-parts of "e" and returns a (resolved) CallRhs expression representing the call.
-    /// </summary>
-    CallRhs ResolveIdentifierSequence(IdentifierSequence e, bool twoState, bool allowMethodCall) {
-      // Look up "id" as follows:
-      //  - local variable, parameter, or bound variable (if this clashes with something of interest, one can always rename the local variable locally)
-      //  - type name (class or datatype)
-      //  - unambiguous constructor name of a datatype (if two constructors have the same name, an error message is produced here)
-      //  - field name (with implicit receiver) (if the field is ocluded by anything above, one can use an explicit "this.")
-      // Note, at present, modules do not give rise to new namespaces, which is something that should
-      // be changed in the language when modules are given more attention.
-      Expression r = null;  // resolved version of e
-      CallRhs call = null;
-
-      TopLevelDecl decl;
-      Tuple<DatatypeCtor, bool> pair;
-      Dictionary<string, MemberDecl> members;
-      MemberDecl member;
-      var id = e.Tokens[0];
-      if (scope.Find(id.val) != null) {
-        // ----- root is a local variable, parameter, or bound variable
-        r = new IdentifierExpr(id, id.val);
-        ResolveExpression(r, twoState);
-        r = ResolveSuffix(r, e, 1, twoState, allowMethodCall, out call);
-
-      } else if (classes.TryGetValue(id.val, out decl)) {
-        if (e.Tokens.Count == 1 && e.Arguments == null) {
-          Error(id, "name of type ('{0}') is used as a variable", id.val);
-        } else if (e.Tokens.Count == 1 && e.Arguments != null) {
-          Error(id, "name of type ('{0}') is used as a function", id.val);
-          // resolve the arguments nonetheless
-          foreach (var arg in e.Arguments) {
-            ResolveExpression(arg, twoState);
-          }
-        } else if (decl is ClassDecl) {
-          // ----- root is a class
-          var cd = (ClassDecl)decl;
-          r = ResolveSuffix(new StaticReceiverExpr(id, cd), e, 1, twoState, allowMethodCall, out call);
-
-        } else {
-          // ----- root is a datatype
-          var dt = (DatatypeDecl)decl;  // otherwise, unexpected TopLevelDecl
-          var args = (e.Tokens.Count == 2 ? e.Arguments : null) ?? new List<Expression>();
-          r = new DatatypeValue(id, id.val, e.Tokens[1].val, args);
-          ResolveExpression(r, twoState);
-          if (e.Tokens.Count != 2) {
-            r = ResolveSuffix(r, e, 2, twoState, allowMethodCall, out call);
-          }
-        }
-
-      } else if (allDatatypeCtors.TryGetValue(id.val, out pair)) {
-        // ----- root is a datatype constructor
-        if (pair.Item2) {
-          // there is more than one constructor with this name
-          Error(id, "the name '{0}' denotes a datatype constructor, but does not do so uniquely; add an explicit qualification (for example, '{1}.{0}')", id.val, pair.Item1.EnclosingDatatype.Name);
-        } else {
-          var args = (e.Tokens.Count == 1 ? e.Arguments : null) ?? new List<Expression>();
-          r = new DatatypeValue(id, pair.Item1.EnclosingDatatype.Name, id.val, args);
-          ResolveExpression(r, twoState);
-          if (e.Tokens.Count != 1) {
-            r = ResolveSuffix(r, e, 1, twoState, allowMethodCall, out call);
-          }
-        }
-
-      } else if (classMembers.TryGetValue(currentClass, out members) && members.TryGetValue(id.val, out member)) {
-        // ----- field, function, or method
-        Expression receiver;
-        if (member.IsStatic) {
-          receiver = new StaticReceiverExpr(id, currentClass);
-        } else {
-          if (!scope.AllowInstance) {
-            Error(id, "'this' is not allowed in a 'static' context");
-            // nevertheless, set "receiver" to a value so we can continue resolution
-          }
-          receiver = new ImplicitThisExpr(id);
-          receiver.Type = GetThisType(id, currentClass);  // resolve here
-        }
-        r = ResolveSuffix(receiver, e, 0, twoState, allowMethodCall, out call);
-
-      } else {
-        Error(id, "unresolved identifier: {0}", id.val);
-        // resolve arguments, if any
-        if (e.Arguments != null) {
-          foreach (var arg in e.Arguments) {
-            ResolveExpression(arg, twoState);
-          }
-        }
-      }
-
-      if (r != null) {
-        e.ResolvedExpression = r;
-        e.Type = r.Type;
-      }
-      return call;
-    }
-
-    /// <summary>
-    /// Given resolved expression "r" and unresolved expressions e.Tokens[p..] and e.Arguments.
-    /// Returns a resolved version of the expression:
-    ///   r    . e.Tokens[p]    . e.Tokens[p+1]    ...    . e.Tokens[e.Tokens.Count-1]    ( e.Arguments )
-    /// Except, if "allowMethodCall" is "true" and the would-be-returned value designates a method
-    /// call, instead returns null and returns "call" as a non-null value.
-    /// </summary>
-    Expression ResolveSuffix(Expression r, IdentifierSequence e, int p, bool twoState, bool allowMethodCall, out CallRhs call) {
-      Contract.Requires(r != null);
-      Contract.Requires(e != null);
-      Contract.Requires(0 <= p && p <= e.Tokens.Count);
-      Contract.Ensures((Contract.Result<Expression>() != null && Contract.ValueAtReturn(out call) == null) ||
-        (allowMethodCall && Contract.Result<Expression>() == null && Contract.ValueAtReturn(out call) != null));
-
-      call = null;
-      int nonCallArguments = e.Arguments == null ? e.Tokens.Count : e.Tokens.Count - 1;
-      for (; p < nonCallArguments; p++) {
-        r = new FieldSelectExpr(e.Tokens[p], r, e.Tokens[p].val);
-        ResolveExpression(r, twoState);
-      }
-
-      if (p < e.Tokens.Count) {
-        Contract.Assert(e.Arguments != null);
-
-        Dictionary<string, MemberDecl> members;
-        MemberDecl member;
-        UserDefinedType receiverType = UserDefinedType.DenotesClass(r.Type);
-        if (allowMethodCall &&
-          receiverType != null &&
-          classMembers.TryGetValue((ClassDecl)receiverType.ResolvedClass, out members) &&
-          members.TryGetValue(e.Tokens[p].val, out member) &&
-          member is Method) {
-          // method
-          call = new CallRhs(e.Tokens[p], r, e.Tokens[p].val, e.Arguments);
-          r = null;
-        } else {
-          r = new FunctionCallExpr(e.Tokens[p], e.Tokens[p].val, r, e.Arguments);
-          ResolveExpression(r, twoState);
-        }
-      } else if (e.Arguments != null) {
-        Contract.Assert(p == e.Tokens.Count);
-        Error(e.OpenParen, "non-function expression is called with parameters");
-        // resolve the arguments nonetheless
-        foreach (var arg in e.Arguments) {
-          ResolveExpression(arg, twoState);
-        }
-      }
-      return r;
-    }
-
-    /// <summary>
-    /// Tries to find a bounded pool for each of the bound variables "bvars" of "expr".  If this process
-    /// fails, then "null" is returned and the bound variables for which the process fails are added to "missingBounds".
-    /// Requires "e" to be successfully resolved.
-    /// </summary>
-    List<QuantifierExpr.BoundedPool> DiscoverBounds(IToken tok, List<BoundVar> bvars, Expression expr, bool polarity, List<BoundVar> missingBounds) {
-      Contract.Requires(tok != null);
-      Contract.Requires(bvars != null);
-      Contract.Requires(missingBounds != null);
-      Contract.Requires(expr.Type != null);  // a sanity check (but not a complete proof) that "e" has been resolved
-      Contract.Ensures(
-        (Contract.Result<List<QuantifierExpr.BoundedPool>>() != null &&
-         Contract.Result<List<QuantifierExpr.BoundedPool>>().Count == bvars.Count &&
-         Contract.OldValue(missingBounds.Count) == missingBounds.Count) ||
-        (Contract.Result<List<QuantifierExpr.BoundedPool>>() == null &&
-         Contract.OldValue(missingBounds.Count) < missingBounds.Count));
-
-      var bounds = new List<QuantifierExpr.BoundedPool>();
-      bool foundError = false;
-      for (int j = 0; j < bvars.Count; j++) {
-        var bv = bvars[j];
-        if (bv.Type is BoolType) {
-          // easy
-          bounds.Add(new QuantifierExpr.BoolBoundedPool());
-        } else {
-          // Go through the conjuncts of the range expression look for bounds.
-          Expression lowerBound = bv.Type is NatType ? new LiteralExpr(bv.tok, new BigInteger(0)) : null;
-          Expression upperBound = null;
-          foreach (var conjunct in NormalizedConjuncts(expr, polarity)) {
-            var c = conjunct as BinaryExpr;
-            if (c == null) {
-              goto CHECK_NEXT_CONJUNCT;
-            }
-            var e0 = c.E0;
-            var e1 = c.E1;
-            int whereIsBv = SanitizeForBoundDiscovery(bvars, j, c.ResolvedOp, ref e0, ref e1);
-            if (whereIsBv < 0) {
-              goto CHECK_NEXT_CONJUNCT;
-            }
-            switch (c.ResolvedOp) {
-              case BinaryExpr.ResolvedOpcode.InSet:
-                if (whereIsBv == 0) {
-                  bounds.Add(new QuantifierExpr.SetBoundedPool(e1));
-                  goto CHECK_NEXT_BOUND_VARIABLE;
-                }
-                break;
-              case BinaryExpr.ResolvedOpcode.InMultiSet:
-                if (whereIsBv == 0) {
-                  bounds.Add(new QuantifierExpr.SetBoundedPool(e1));
-                  goto CHECK_NEXT_BOUND_VARIABLE;
-                }
-                break;
-              case BinaryExpr.ResolvedOpcode.InSeq:
-                if (whereIsBv == 0) {
-                  bounds.Add(new QuantifierExpr.SeqBoundedPool(e1));
-                  goto CHECK_NEXT_BOUND_VARIABLE;
-                }
-                break;
-              case BinaryExpr.ResolvedOpcode.EqCommon:
-                if (bv.Type is IntType) {
-                  var otherOperand = whereIsBv == 0 ? e1 : e0;
-                  bounds.Add(new QuantifierExpr.IntBoundedPool(otherOperand, Plus(otherOperand, 1)));
-                  goto CHECK_NEXT_BOUND_VARIABLE;
-                }
-                break;
-              case BinaryExpr.ResolvedOpcode.Gt:
-              case BinaryExpr.ResolvedOpcode.Ge:
-                Contract.Assert(false); throw new cce.UnreachableException();  // promised by postconditions of NormalizedConjunct
-              case BinaryExpr.ResolvedOpcode.Lt:
-                if (whereIsBv == 0 && upperBound == null) {
-                  upperBound = e1;  // bv < E
-                } else if (whereIsBv == 1 && lowerBound == null) {
-                  lowerBound = Plus(e0, 1);  // E < bv
-                }
-                break;
-              case BinaryExpr.ResolvedOpcode.Le:
-                if (whereIsBv == 0 && upperBound == null) {
-                  upperBound = Plus(e1, 1);  // bv <= E
-                } else if (whereIsBv == 1 && lowerBound == null) {
-                  lowerBound = e0;  // E <= bv
-                }
-                break;
-              default:
-                break;
-            }
-            if (lowerBound != null && upperBound != null) {
-              // we have found two halves
-              bounds.Add(new QuantifierExpr.IntBoundedPool(lowerBound, upperBound));
-              goto CHECK_NEXT_BOUND_VARIABLE;
-            }
-          CHECK_NEXT_CONJUNCT: ;
-          }
-          // we have checked every conjunct in the range expression and still have not discovered good bounds
-          missingBounds.Add(bv);  // record failing bound variable
-          foundError = true;
-        }
-      CHECK_NEXT_BOUND_VARIABLE: ;  // should goto here only if the bound for the current variable has been discovered (otherwise, return with null from this method)
-      }
-      return foundError ? null : bounds;
-    }
-
-    /// <summary>
-    /// If the return value is negative, the resulting "e0" and "e1" should not be used.
-    /// Otherwise, the following is true on return:
-    /// The new "e0 op e1" is equivalent to the old "e0 op e1".
-    /// One of "e0" and "e1" is the identifier "boundVars[bvi]"; the return value is either 0 or 1, and indicates which.
-    /// The other of "e0" and "e1" is an expression whose free variables are not among "boundVars[bvi..]".
-    /// Ensures that the resulting "e0" and "e1" are not ConcreteSyntaxExpression's.
-    /// </summary>
-    int SanitizeForBoundDiscovery(List<BoundVar> boundVars, int bvi, BinaryExpr.ResolvedOpcode op, ref Expression e0, ref Expression e1)
-    {
-      Contract.Requires(e0 != null);
-      Contract.Requires(e1 != null);
-      Contract.Requires(boundVars != null);
-      Contract.Requires(0 <= bvi && bvi < boundVars.Count);
-      Contract.Ensures(Contract.Result<int>() < 2);
-      Contract.Ensures(!(Contract.ValueAtReturn(out e0) is ConcreteSyntaxExpression));
-      Contract.Ensures(!(Contract.ValueAtReturn(out e1) is ConcreteSyntaxExpression));
-
-      var bv = boundVars[bvi];
-      e0 = e0.Resolved;
-      e1 = e1.Resolved;
-
-      // make an initial assessment of where bv is; to continue, we need bv to appear in exactly one operand
-      var fv0 = FreeVariables(e0);
-      var fv1 = FreeVariables(e1);
-      Expression thisSide;
-      Expression thatSide;
-      int whereIsBv;
-      if (fv0.Contains(bv)) {
-        if (fv1.Contains(bv)) {
-          return -1;
-        }
-        whereIsBv = 0;
-        thisSide = e0; thatSide = e1;
-      } else if (fv1.Contains(bv)) {
-        whereIsBv = 1;
-        thisSide = e1; thatSide = e0;
-      } else {
-        return -1;
-      }
-
-      // Next, clean up the side where bv is by adjusting both sides of the expression
-      switch (op) {
-        case BinaryExpr.ResolvedOpcode.EqCommon:
-        case BinaryExpr.ResolvedOpcode.NeqCommon:
-        case BinaryExpr.ResolvedOpcode.Gt:
-        case BinaryExpr.ResolvedOpcode.Ge:
-        case BinaryExpr.ResolvedOpcode.Le:
-        case BinaryExpr.ResolvedOpcode.Lt:
-          // Repeatedly move additive or subtractive terms from thisSide to thatSide
-          while (true) {
-            var bin = thisSide as BinaryExpr;
-            if (bin == null) {
-              break;  // done simplifying
-
-            } else if (bin.ResolvedOp == BinaryExpr.ResolvedOpcode.Add) {
-              // Change "A+B op C" into either "A op C-B" or "B op C-A", depending on where we find bv among A and B.
-              if (!FreeVariables(bin.E1).Contains(bv)) {
-                thisSide = bin.E0.Resolved;
-                thatSide = new BinaryExpr(bin.tok, BinaryExpr.Opcode.Sub, thatSide, bin.E1);
-              } else {
-                thisSide = bin.E1.Resolved;
-                thatSide = new BinaryExpr(bin.tok, BinaryExpr.Opcode.Sub, thatSide, bin.E0);
-              }
-              ((BinaryExpr)thatSide).ResolvedOp = BinaryExpr.ResolvedOpcode.Sub;
-              thatSide.Type = bin.Type;
-
-            } else if (bin.ResolvedOp == BinaryExpr.ResolvedOpcode.Sub) {
-              // Change "A-B op C" in a similar way.
-              if (!FreeVariables(bin.E1).Contains(bv)) {
-                // change to "A op C+B"
-                thisSide = bin.E0.Resolved;
-                thatSide = new BinaryExpr(bin.tok, BinaryExpr.Opcode.Add, thatSide, bin.E1);
-                ((BinaryExpr)thatSide).ResolvedOp = BinaryExpr.ResolvedOpcode.Add;
-              } else {
-                // In principle, change to "-B op C-A" and then to "B dualOp A-C".  But since we don't want
-                // to change "op", we instead end with "A-C op B" and switch the mapping of thisSide/thatSide
-                // to e0/e1 (by inverting "whereIsBv").
-                thisSide = bin.E1.Resolved;
-                thatSide = new BinaryExpr(bin.tok, BinaryExpr.Opcode.Sub, bin.E0, thatSide);
-                ((BinaryExpr)thatSide).ResolvedOp = BinaryExpr.ResolvedOpcode.Sub;
-                whereIsBv = 1 - whereIsBv;
-              }
-              thatSide.Type = bin.Type;
-
-            } else {
-              break;  // done simplifying
-            }
-          }
-          break;
-
-        default:
-          break;
-      }
-
-      // Now, see if the interesting side is simply bv itself
-      if (thisSide is IdentifierExpr && ((IdentifierExpr)thisSide).Var == bv) {
-        // we're cool
-      } else {
-        // no, the situation is more complicated than we care to understand
-        return -1;
-      }
-
-      // Finally, check that the other side does not contain "bv" or any of the bound variables
-      // listed after "bv" in the quantifier.
-      var fv = FreeVariables(thatSide);
-      for (int i = bvi; i < boundVars.Count; i++) {
-        if (fv.Contains(boundVars[i])) {
-          return -1;
-        }
-      }
-
-      // As we return, also return the adjusted sides
-      if (whereIsBv == 0) {
-        e0 = thisSide; e1 = thatSide;
-      } else {
-        e0 = thatSide; e1 = thisSide;
-      }
-      return whereIsBv;
-    }
-
-    /// <summary>
-    /// Returns all conjuncts of "expr" in "polarity" positions.  That is, if "polarity" is "true", then
-    /// returns the conjuncts of "expr" in positive positions; else, returns the conjuncts of "expr" in
-    /// negative positions.  The method considers a canonical-like form of the expression that pushes
-    /// negations inwards far enough that one can determine what the result is going to be (so, almost
-    /// a negation normal form).
-    /// As a convenience, arithmetic inequalities are rewritten so that the negation of an arithmetic
-    /// inequality is never returned and the comparisons > and >= are never returned; the negation of
-    /// a common equality or disequality is rewritten analogously.
-    /// Requires "expr" to be successfully resolved.
-    /// Ensures that what is returned is not a ConcreteSyntaxExpression.
-    /// </summary>
-    IEnumerable<Expression> NormalizedConjuncts(Expression expr, bool polarity) {
-      // We consider 5 cases.  To describe them, define P(e)=Conjuncts(e,true) and N(e)=Conjuncts(e,false).
-      //   *  X ==> Y    is treated as a shorthand for !X || Y, and so is described by the remaining cases
-      //   *  X && Y     P(_) = P(X),P(Y)    and    N(_) = !(X && Y)
-      //   *  X || Y     P(_) = (X || Y)     and    N(_) = N(X),N(Y)
-      //   *  !X         P(_) = N(X)         and    N(_) = P(X)
-      //   *  else       P(_) = else         and    N(_) = !else
-      // So for ==>, we have:
-      //   *  X ==> Y    P(_) = P(!X || Y) = (!X || Y) = (X ==> Y)
-      //                 N(_) = N(!X || Y) = N(!X),N(Y) = P(X),N(Y)
-      expr = expr.Resolved;
-
-      // Binary expressions
-      var b = expr as BinaryExpr;
-      if (b != null) {
-        bool breakDownFurther = false;
-        bool p0 = polarity;
-        if (b.ResolvedOp == BinaryExpr.ResolvedOpcode.And) {
-          breakDownFurther = polarity;
-        } else if (b.ResolvedOp == BinaryExpr.ResolvedOpcode.Or) {
-          breakDownFurther = !polarity;
-        } else if (b.ResolvedOp == BinaryExpr.ResolvedOpcode.Imp) {
-          breakDownFurther = !polarity;
-          p0 = !p0;
-        }
-        if (breakDownFurther) {
-          foreach (var c in NormalizedConjuncts(b.E0, p0)) {
-            yield return c;
-          }
-          foreach (var c in NormalizedConjuncts(b.E1, polarity)) {
-            yield return c;
-          }
-          yield break;
-        }
-      }
-
-      // Unary expression
-      var u = expr as UnaryExpr;
-      if (u != null && u.Op == UnaryExpr.Opcode.Not) {
-        foreach (var c in NormalizedConjuncts(u.E, !polarity)) {
-          yield return c;
-        }
-        yield break;
-      }
-
-      // no other case applied, so return the expression or its negation, but first clean it up a little
-      b = expr as BinaryExpr;
-      if (b != null) {
-        BinaryExpr.Opcode newOp;
-        BinaryExpr.ResolvedOpcode newROp;
-        bool swapOperands;
-        switch (b.ResolvedOp) {
-          case BinaryExpr.ResolvedOpcode.Gt:  // A > B         yield polarity ? (B < A) : (A <= B);
-            newOp = polarity ? BinaryExpr.Opcode.Lt : BinaryExpr.Opcode.Le;
-            newROp = polarity ? BinaryExpr.ResolvedOpcode.Lt : BinaryExpr.ResolvedOpcode.Le;
-            swapOperands = polarity;
-            break;
-          case BinaryExpr.ResolvedOpcode.Ge:  // A >= B        yield polarity ? (B <= A) : (A < B);
-            newOp = polarity ? BinaryExpr.Opcode.Le : BinaryExpr.Opcode.Lt;
-            newROp = polarity ? BinaryExpr.ResolvedOpcode.Le : BinaryExpr.ResolvedOpcode.Lt;
-            swapOperands = polarity;
-            break;
-          case BinaryExpr.ResolvedOpcode.Le:  // A <= B        yield polarity ? (A <= B) : (B < A);
-            newOp = polarity ? BinaryExpr.Opcode.Le : BinaryExpr.Opcode.Lt;
-            newROp = polarity ? BinaryExpr.ResolvedOpcode.Le : BinaryExpr.ResolvedOpcode.Lt;
-            swapOperands = !polarity;
-            break;
-          case BinaryExpr.ResolvedOpcode.Lt:  // A < B         yield polarity ? (A < B) : (B <= A);
-            newOp = polarity ? BinaryExpr.Opcode.Lt : BinaryExpr.Opcode.Le;
-            newROp = polarity ? BinaryExpr.ResolvedOpcode.Lt : BinaryExpr.ResolvedOpcode.Le;
-            swapOperands = !polarity;
-            break;
-          case BinaryExpr.ResolvedOpcode.EqCommon:  // A == B         yield polarity ? (A == B) : (A != B);
-            newOp = polarity ? BinaryExpr.Opcode.Eq : BinaryExpr.Opcode.Neq;
-            newROp = polarity ? BinaryExpr.ResolvedOpcode.EqCommon : BinaryExpr.ResolvedOpcode.NeqCommon;
-            swapOperands = false;
-            break;
-          case BinaryExpr.ResolvedOpcode.NeqCommon:  // A != B         yield polarity ? (A != B) : (A == B);
-            newOp = polarity ? BinaryExpr.Opcode.Neq : BinaryExpr.Opcode.Eq;
-            newROp = polarity ? BinaryExpr.ResolvedOpcode.NeqCommon : BinaryExpr.ResolvedOpcode.EqCommon;
-            swapOperands = false;
-            break;
-          default:
-            goto JUST_RETURN_IT;
-        }
-        if (newROp != b.ResolvedOp || swapOperands) {
-          b = new BinaryExpr(b.tok, newOp, swapOperands ? b.E1 : b.E0, swapOperands ? b.E0 : b.E1);
-          b.ResolvedOp = newROp;
-          b.Type = Type.Bool;
-          yield return b;
-          yield break;
-        }
-      }
-    JUST_RETURN_IT: ;
-      if (polarity) {
-        yield return expr;
-      } else {
-        expr = new UnaryExpr(expr.tok, UnaryExpr.Opcode.Not, expr);
-        expr.Type = Type.Bool;
-        yield return expr;
-      }
-    }
-
-    Expression Plus(Expression e, int n) {
-      Contract.Requires(0 <= n);
-
-      var nn = new LiteralExpr(e.tok, n);
-      nn.Type = Type.Int;
-      var p = new BinaryExpr(e.tok, BinaryExpr.Opcode.Add, e, nn);
-      p.ResolvedOp = BinaryExpr.ResolvedOpcode.Add;
-      p.Type = Type.Int;
-      return p;
-    }
-
-    /// <summary>
-    /// Returns the set of free variables in "expr".
-    /// Requires "expr" to be successfully resolved.
-    /// Ensures that the set returned has no aliases.
-    /// </summary>
-    ISet<IVariable> FreeVariables(Expression expr) {
-      Contract.Requires(expr != null);
-      Contract.Ensures(expr.Type != null);
-
-      if (expr is IdentifierExpr) {
-        var e = (IdentifierExpr)expr;
-        return new HashSet<IVariable>() { e.Var };
-
-      } else  if (expr is QuantifierExpr) {
-        var e = (QuantifierExpr)expr;
-        var s = FreeVariables(e.LogicalBody());
-        foreach (var bv in e.BoundVars) {
-          s.Remove(bv);
-        }
-        return s;
-
-      } else if (expr is MatchExpr) {
-        var e = (MatchExpr)expr;
-        var s = FreeVariables(e.Source);
-        foreach (MatchCaseExpr mc in e.Cases) {
-          var t = FreeVariables(mc.Body);
-          foreach (var bv in mc.Arguments) {
-            t.Remove(bv);
-          }
-          s.UnionWith(t);
-        }
-        return s;
-
-      } else {
-        ISet<IVariable> s = null;
-        foreach (var e in expr.SubExpressions) {
-          var t = FreeVariables(e);
-          if (s == null) {
-            s = t;
-          } else {
-            s.UnionWith(t);
-          }
-        }
-        return s == null ? new HashSet<IVariable>() : s;
-      }
-    }
-
-    void ResolveReceiver(Expression expr, bool twoState)
-    {
-      Contract.Requires(expr != null);
-      Contract.Requires(currentClass != null);
-      Contract.Ensures(expr.Type != null);
-
-      if (expr is ThisExpr) {
-        // Allow 'this' here, regardless of scope.AllowInstance.  The caller is responsible for
-        // making sure 'this' does not really get used when it's not available.
-        expr.Type = GetThisType(expr.tok, currentClass);
-      } else {
-        ResolveExpression(expr, twoState);
-      }
-    }
-
-    void ResolveSeqSelectExpr(SeqSelectExpr e, bool twoState, bool allowNonUnitArraySelection) {
-      Contract.Requires(e != null);
-      if (e.Type != null) {
-        // already resolved
-        return;
-      }
-
-      bool seqErr = false;
-      ResolveExpression(e.Seq, twoState);
-      Contract.Assert(e.Seq.Type != null);  // follows from postcondition of ResolveExpression
-      Type elementType = new InferredTypeProxy();
-      Type expectedType;
-      if (e.SelectOne || allowNonUnitArraySelection) {
-        expectedType = new IndexableTypeProxy(elementType);
-      } else {
-        expectedType = new SeqType(elementType);
-      }
-      if (!UnifyTypes(e.Seq.Type, expectedType)) {
-        Error(e, "sequence/array selection requires a sequence or array (got {0})", e.Seq.Type);
-        seqErr = true;
-      }
-      if (e.E0 != null) {
-        ResolveExpression(e.E0, twoState);
-        Contract.Assert(e.E0.Type != null);  // follows from postcondition of ResolveExpression
-        if (!UnifyTypes(e.E0.Type, Type.Int)) {
-          Error(e.E0, "sequence/array selection requires integer indices (got {0})", e.E0.Type);
-        }
-      }
-      if (e.E1 != null) {
-        ResolveExpression(e.E1, twoState);
-        Contract.Assert(e.E1.Type != null);  // follows from postcondition of ResolveExpression
-        if (!UnifyTypes(e.E1.Type, Type.Int)) {
-          Error(e.E1, "sequence/array selection requires integer indices (got {0})", e.E1.Type);
-        }
-      }
-      if (!seqErr) {
-        if (e.SelectOne) {
-          e.Type = elementType;
-        } else {
-          e.Type = new SeqType(elementType);
-        }
-      }
-    }
-
-    /// <summary>
-    /// Note: this method is allowed to be called even if "type" does not make sense for "op", as might be the case if
-    /// resolution of the binary expression failed.  If so, an arbitrary resolved opcode is returned.
-    /// </summary>
-    BinaryExpr.ResolvedOpcode ResolveOp(BinaryExpr.Opcode op, Type operandType) {
-      Contract.Requires(operandType != null);
-      switch (op) {
-        case BinaryExpr.Opcode.Iff:  return BinaryExpr.ResolvedOpcode.Iff;
-        case BinaryExpr.Opcode.Imp:  return BinaryExpr.ResolvedOpcode.Imp;
-        case BinaryExpr.Opcode.And:  return BinaryExpr.ResolvedOpcode.And;
-        case BinaryExpr.Opcode.Or:  return BinaryExpr.ResolvedOpcode.Or;
-        case BinaryExpr.Opcode.Eq:
-          if (operandType is SetType) {
-            return BinaryExpr.ResolvedOpcode.SetEq;
-          } else if (operandType is MultiSetType) {
-            return BinaryExpr.ResolvedOpcode.MultiSetEq;
-          } else if (operandType is SeqType) {
-            return BinaryExpr.ResolvedOpcode.SeqEq;
-          } else {
-            return BinaryExpr.ResolvedOpcode.EqCommon;
-          }
-        case BinaryExpr.Opcode.Neq:
-          if (operandType is SetType) {
-            return BinaryExpr.ResolvedOpcode.SetNeq;
-          } else if (operandType is MultiSetType) {
-            return BinaryExpr.ResolvedOpcode.MultiSetNeq;
-          } else if (operandType is SeqType) {
-            return BinaryExpr.ResolvedOpcode.SeqNeq;
-          } else {
-            return BinaryExpr.ResolvedOpcode.NeqCommon;
-          }
-        case BinaryExpr.Opcode.Disjoint:
-          if (operandType is MultiSetType) {
-            return BinaryExpr.ResolvedOpcode.MultiSetDisjoint;
-          } else {
-            return BinaryExpr.ResolvedOpcode.Disjoint;
-          } 
-        case BinaryExpr.Opcode.Lt:
-          if (operandType.IsDatatype) {
-            return BinaryExpr.ResolvedOpcode.RankLt;
-          } else if (operandType is SetType) {
-            return BinaryExpr.ResolvedOpcode.ProperSubset;
-          } else if (operandType is MultiSetType) {
-            return BinaryExpr.ResolvedOpcode.ProperMultiSubset;
-          } else if (operandType is SeqType) {
-            return BinaryExpr.ResolvedOpcode.ProperPrefix;
-          } else {
-            return BinaryExpr.ResolvedOpcode.Lt;
-          }
-        case BinaryExpr.Opcode.Le:
-          if (operandType is SetType) {
-            return BinaryExpr.ResolvedOpcode.Subset;
-          } else if (operandType is MultiSetType) {
-            return BinaryExpr.ResolvedOpcode.MultiSubset;
-          } else if (operandType is SeqType) {
-            return BinaryExpr.ResolvedOpcode.Prefix;
-          } else {
-            return BinaryExpr.ResolvedOpcode.Le;
-          }
-        case BinaryExpr.Opcode.Add:
-          if (operandType is SetType) {
-            return BinaryExpr.ResolvedOpcode.Union;
-          } else if (operandType is MultiSetType) {
-            return BinaryExpr.ResolvedOpcode.MultiSetUnion;
-          } else if (operandType is SeqType) {
-            return BinaryExpr.ResolvedOpcode.Concat;
-          } else {
-            return BinaryExpr.ResolvedOpcode.Add;
-          }
-        case BinaryExpr.Opcode.Sub:
-          if (operandType is SetType) {
-            return BinaryExpr.ResolvedOpcode.SetDifference;
-          } else if (operandType is MultiSetType) {
-            return BinaryExpr.ResolvedOpcode.MultiSetDifference;
-          } else {
-            return BinaryExpr.ResolvedOpcode.Sub;
-          }
-        case BinaryExpr.Opcode.Mul:
-          if (operandType is SetType) {
-            return BinaryExpr.ResolvedOpcode.Intersection;
-          } else if (operandType is MultiSetType) {
-            return BinaryExpr.ResolvedOpcode.MultiSetIntersection;
-          } else {
-            return BinaryExpr.ResolvedOpcode.Mul;
-          }
-        case BinaryExpr.Opcode.Gt:
-          if (operandType.IsDatatype) {
-            return BinaryExpr.ResolvedOpcode.RankGt;
-          } else if (operandType is SetType) {
-            return BinaryExpr.ResolvedOpcode.ProperSuperset;
-          } else if (operandType is MultiSetType) {
-            return BinaryExpr.ResolvedOpcode.ProperMultiSuperset;
-          } else {
-            return BinaryExpr.ResolvedOpcode.Gt;
-          }
-        case BinaryExpr.Opcode.Ge:
-          if (operandType is SetType) {
-            return BinaryExpr.ResolvedOpcode.Superset;
-          } else if (operandType is MultiSetType) {
-            return BinaryExpr.ResolvedOpcode.MultiSuperset;
-          } else {
-            return BinaryExpr.ResolvedOpcode.Ge;
-          }
-        case BinaryExpr.Opcode.In:
-          if (operandType is SetType) {
-            return BinaryExpr.ResolvedOpcode.InSet;
-          } else if (operandType is MultiSetType) {
-            return BinaryExpr.ResolvedOpcode.InMultiSet;
-          } else {
-            return BinaryExpr.ResolvedOpcode.InSeq;
-          }
-        case BinaryExpr.Opcode.NotIn:
-          if (operandType is SetType) {
-            return BinaryExpr.ResolvedOpcode.NotInSet;
-          } else if (operandType is MultiSetType) {
-            return BinaryExpr.ResolvedOpcode.NotInMultiSet;
-          } else {
-            return BinaryExpr.ResolvedOpcode.NotInSeq;
-          }
-        case BinaryExpr.Opcode.Div:  return BinaryExpr.ResolvedOpcode.Div;
-        case BinaryExpr.Opcode.Mod:  return BinaryExpr.ResolvedOpcode.Mod;
-        default:
-          Contract.Assert(false); throw new cce.UnreachableException();  // unexpected operator
-      }
-    }
-
-    /// <summary>
-    /// Returns whether or not 'expr' has any subexpression that uses some feature (like a ghost or quantifier)
-    /// that is allowed only in specification contexts.
-    /// Requires 'expr' to be a successfully resolved expression.
-    /// </summary>
-    bool UsesSpecFeatures(Expression expr)
-    {
-      Contract.Requires(expr != null);
-      Contract.Requires(currentClass != null);
-
-      if (expr is LiteralExpr) {
-        return false;
-      } else if (expr is ThisExpr) {
-        return false;
-      } else if (expr is IdentifierExpr) {
-        IdentifierExpr e = (IdentifierExpr)expr;
-        return cce.NonNull(e.Var).IsGhost;
-      } else if (expr is DatatypeValue) {
-        DatatypeValue dtv = (DatatypeValue)expr;
-        return Contract.Exists(dtv.Arguments, arg=> UsesSpecFeatures(arg));
-      } else if (expr is DisplayExpression) {
-        DisplayExpression e = (DisplayExpression)expr;
-        return Contract.Exists( e.Elements,ee=> UsesSpecFeatures(ee));
-      } else if (expr is FieldSelectExpr) {
-        FieldSelectExpr e = (FieldSelectExpr)expr;
-        return cce.NonNull(e.Field).IsGhost || UsesSpecFeatures(e.Obj);
-      } else if (expr is SeqSelectExpr) {
-        SeqSelectExpr e = (SeqSelectExpr)expr;
-        return UsesSpecFeatures(e.Seq) ||
-               (e.E0 != null && UsesSpecFeatures(e.E0)) ||
-               (e.E1 != null && UsesSpecFeatures(e.E1));
-      } else if (expr is SeqUpdateExpr) {
-        SeqUpdateExpr e = (SeqUpdateExpr)expr;
-        return UsesSpecFeatures(e.Seq) ||
-               (e.Index != null && UsesSpecFeatures(e.Index)) ||
-               (e.Value != null && UsesSpecFeatures(e.Value));
-      } else if (expr is FunctionCallExpr) {
-        FunctionCallExpr e = (FunctionCallExpr)expr;
-        if (cce.NonNull(e.Function).IsGhost) {
-          return true;
-        }
-        return Contract.Exists( e.Args,arg=> UsesSpecFeatures(arg));
-      } else if (expr is OldExpr) {
-        OldExpr e = (OldExpr)expr;
-        return UsesSpecFeatures(e.E);
-      } else if (expr is FreshExpr) {
-        return true;
-      } else if (expr is AllocatedExpr) {
-        return true;
-      } else if (expr is UnaryExpr) {
-        UnaryExpr e = (UnaryExpr)expr;
-        return UsesSpecFeatures(e.E);
-      } else if (expr is BinaryExpr) {
-        BinaryExpr e = (BinaryExpr)expr;
-        if (e.ResolvedOp == BinaryExpr.ResolvedOpcode.RankLt || e.ResolvedOp == BinaryExpr.ResolvedOpcode.RankGt) {
-          return true;
-        }
-        return UsesSpecFeatures(e.E0) || UsesSpecFeatures(e.E1);
-      } else if (expr is QuantifierExpr) {
-        var e = (QuantifierExpr)expr;
-        return e.Bounds == null;  // if the resolver found bounds, then the quantifier can be compiled
-      } else if (expr is WildcardExpr) {
-        return false;
-      } else if (expr is ITEExpr) {
-        ITEExpr e = (ITEExpr)expr;
-        return UsesSpecFeatures(e.Test) || UsesSpecFeatures(e.Thn) || UsesSpecFeatures(e.Els);
-      } else if (expr is MatchExpr) {
-        MatchExpr me = (MatchExpr)expr;
-        if (UsesSpecFeatures(me.Source)) {
-          return true;
-        }
-        return Contract.Exists( me.Cases,mc=> UsesSpecFeatures(mc.Body));
-      } else if (expr is ConcreteSyntaxExpression) {
-        var e = (ConcreteSyntaxExpression)expr;
-        return e.ResolvedExpression != null && UsesSpecFeatures(e.ResolvedExpression);
-      } else {
-        Contract.Assert(false); throw new cce.UnreachableException();  // unexpected expression
-      }
-    }
-  }
-
-  class Scope<Thing> where Thing : class {
-    [Rep] readonly List<string> names = new List<string>();  // a null means a marker
-    [Rep] readonly List<Thing> things = new List<Thing>();
-    [ContractInvariantMethod]
-    void ObjectInvariant()
-    {
-      Contract.Invariant(names != null);
-      Contract.Invariant(things != null);
-      Contract.Invariant(names.Count == things.Count);
-      Contract.Invariant(-1 <= scopeSizeWhereInstancesWereDisallowed && scopeSizeWhereInstancesWereDisallowed <= names.Count);
-    }
-
-    int scopeSizeWhereInstancesWereDisallowed = -1;
-
-    public bool AllowInstance {
-      get { return scopeSizeWhereInstancesWereDisallowed == -1; }
-      set
-      {Contract.Requires(AllowInstance && !value);  // only allowed to change from true to false (that's all that's currently needed in Dafny); Pop is what can make the change in the other direction
-        scopeSizeWhereInstancesWereDisallowed = names.Count;
-      }
-    }
-
-    public void PushMarker() {
-      names.Add(null);
-      things.Add(null);
-    }
-
-    public void PopMarker() {
-      int n = names.Count;
-      while (true) {
-        n--;
-        if (names[n] == null) {
-          break;
-        }
-      }
-      names.RemoveRange(n, names.Count - n);
-      things.RemoveRange(n, things.Count - n);
-      if (names.Count < scopeSizeWhereInstancesWereDisallowed) {
-        scopeSizeWhereInstancesWereDisallowed = -1;
-      }
-    }
-
-    // Pushes name-->thing association and returns "true", if name has not already been pushed since the last marker.
-    // If name already has been pushed since the last marker, does nothing and returns "false".
-    public bool Push(string name, Thing thing) {
-      Contract.Requires(name != null);
-      Contract.Requires(thing != null);
-      if (Find(name, true) != null) {
-        return false;
-      } else {
-        names.Add(name);
-        things.Add(thing);
-        return true;
-      }
-    }
-
-    Thing Find(string name, bool topScopeOnly) {
-      Contract.Requires(name != null);
-      for (int n = names.Count; 0 <= --n; ) {
-        if (names[n] == null) {
-          if (topScopeOnly) {
-            return null;  // no present
-          }
-        } else if (names[n] == name) {
-          Thing t = things[n];
-          Contract.Assert(t != null);
-          return t;
-        }
-      }
-      return null;  // not present
-    }
-
-    public Thing Find(string name) {
-      Contract.Requires(name != null);
-      return Find(name, false);
-    }
-  }
-}
+//-----------------------------------------------------------------------------
+//
+// Copyright (C) Microsoft Corporation.  All Rights Reserved.
+//
+//-----------------------------------------------------------------------------
+using System;
+using System.Collections.Generic;
+using System.Numerics;
+using System.Diagnostics.Contracts;
+using Microsoft.Boogie;
+
+namespace Microsoft.Dafny {
+  public class Resolver {
+    public int ErrorCount = 0;
+    protected virtual void Error(IToken tok, string msg, params object[] args) {
+      Contract.Requires(tok != null);
+      Contract.Requires(msg != null);
+      ConsoleColor col = Console.ForegroundColor;
+      Console.ForegroundColor = ConsoleColor.Red;
+      Console.WriteLine("{0}({1},{2}): Error: {3}",
+          tok.filename, tok.line, tok.col-1,
+          string.Format(msg, args));
+      Console.ForegroundColor = col;
+      ErrorCount++;
+    }
+    void Error(Declaration d, string msg, params object[] args) {
+      Contract.Requires(d != null);
+      Contract.Requires(msg != null);
+      Error(d.tok, msg, args);
+    }
+    void Error(Statement s, string msg, params object[] args) {
+      Contract.Requires(s != null);
+      Contract.Requires(msg != null);
+      Error(s.Tok, msg, args);
+    }
+    void Error(NonglobalVariable v, string msg, params object[] args) {
+      Contract.Requires(v != null);
+      Contract.Requires(msg != null);
+      Error(v.tok, msg, args);
+    }
+    void Error(Expression e, string msg, params object[] args) {
+      Contract.Requires(e != null);
+      Contract.Requires(msg != null);
+      Error(e.tok, msg, args);
+    }
+
+    readonly BuiltIns builtIns;
+    readonly Dictionary<string/*!*/,TopLevelDecl/*!*/>/*!*/ classes = new Dictionary<string/*!*/,TopLevelDecl/*!*/>();
+    readonly Dictionary<ClassDecl/*!*/,Dictionary<string/*!*/,MemberDecl/*!*/>/*!*/>/*!*/ classMembers = new Dictionary<ClassDecl/*!*/,Dictionary<string/*!*/,MemberDecl/*!*/>/*!*/>();
+    readonly Dictionary<DatatypeDecl/*!*/, Dictionary<string/*!*/, MemberDecl/*!*/>/*!*/>/*!*/ datatypeMembers = new Dictionary<DatatypeDecl/*!*/, Dictionary<string/*!*/, MemberDecl/*!*/>/*!*/>();
+    readonly Dictionary<DatatypeDecl/*!*/, Dictionary<string/*!*/, DatatypeCtor/*!*/>/*!*/>/*!*/ datatypeCtors = new Dictionary<DatatypeDecl/*!*/, Dictionary<string/*!*/, DatatypeCtor/*!*/>/*!*/>();
+    readonly Dictionary<string/*!*/, Tuple<DatatypeCtor, bool>> allDatatypeCtors = new Dictionary<string, Tuple<DatatypeCtor, bool>>();
+    readonly Graph<ModuleDecl/*!*/>/*!*/ importGraph = new Graph<ModuleDecl/*!*/>();
+
+    public Resolver(Program prog) {
+      Contract.Requires(prog != null);
+      builtIns = prog.BuiltIns;
+    }
+
+    [ContractInvariantMethod]
+    void ObjectInvariant() {
+      Contract.Invariant(builtIns != null);
+      Contract.Invariant(cce.NonNullDictionaryAndValues(classes));
+      Contract.Invariant(cce.NonNullElements(importGraph));
+      Contract.Invariant(cce.NonNullDictionaryAndValues(classMembers) && Contract.ForAll(classMembers.Values, v => cce.NonNullDictionaryAndValues(v)));
+      Contract.Invariant(cce.NonNullDictionaryAndValues(datatypeCtors) && Contract.ForAll(datatypeCtors.Values, v => cce.NonNullDictionaryAndValues(v)));
+    }
+
+    bool checkRefinements = true; // used to indicate a cycle in refinements
+
+    public void ResolveProgram(Program prog) {
+      Contract.Requires(prog != null);
+      // register modules
+      Dictionary<string,ModuleDecl> modules = new Dictionary<string,ModuleDecl>();
+      foreach (ModuleDecl m in prog.Modules) {
+        if (modules.ContainsKey(m.Name)) {
+          Error(m, "Duplicate module name: {0}", m.Name);
+        } else {
+          modules.Add(m.Name, m);
+        }
+      }
+      // resolve imports and register top-level declarations
+      RegisterTopLevelDecls(prog.BuiltIns.SystemModule.TopLevelDecls);
+      Graph<TopLevelDecl> refines = new Graph<TopLevelDecl>();
+      foreach (ModuleDecl m in prog.Modules) {
+        importGraph.AddVertex(m);
+        foreach (string imp in m.Imports) {
+          ModuleDecl other;
+          if (!modules.TryGetValue(imp, out other)) {
+            Error(m, "module {0} named among imports does not exist", imp);
+          } else if (other == m) {
+            Error(m, "module must not import itself: {0}", imp);
+          } else {
+            Contract.Assert(other != null);  // follows from postcondition of TryGetValue
+            importGraph.AddEdge(m, other);
+          }
+        }
+        RegisterTopLevelDecls(m.TopLevelDecls);
+        foreach (TopLevelDecl decl in m.TopLevelDecls) {Contract.Assert(decl != null); refines.AddVertex(decl);}
+      }
+      // check for cycles in the import graph
+      List<ModuleDecl> cycle = importGraph.TryFindCycle();
+      if (cycle != null) {
+        string cy = "";
+        string sep = "";
+        foreach (ModuleDecl m in cycle) {
+          cy = m.Name + sep + cy;
+          sep = " -> ";
+        }
+        Error(cycle[0], "import graph contains a cycle: {0}", cy);
+      } else {
+        // fill in module heights
+        List<ModuleDecl> mm = importGraph.TopologicallySortedComponents();
+        Contract.Assert(mm.Count == prog.Modules.Count);  // follows from the fact that there are no cycles
+        int h = 0;
+        foreach (ModuleDecl m in mm) {
+          m.Height = h;
+          h++;
+        }
+      }
+
+      // resolve top-level declarations of refinements
+      foreach (ModuleDecl m in prog.Modules)
+        foreach (TopLevelDecl decl in m.TopLevelDecls)
+          if (decl is ClassRefinementDecl) {
+            ClassRefinementDecl rdecl = (ClassRefinementDecl) decl;
+            ResolveTopLevelRefinement(rdecl);
+            if (rdecl.Refined != null) refines.AddEdge(rdecl, rdecl.Refined);
+          }
+
+      // attempt finding refinement cycles
+      List<TopLevelDecl> refinesCycle = refines.TryFindCycle();
+      if (refinesCycle != null) {
+        string cy = "";
+        string sep = "";
+        foreach (TopLevelDecl decl in refinesCycle) {
+          cy = decl + sep + cy;
+          sep = " -> ";
+        }
+        Error(refinesCycle[0], "Detected a cyclic refinement declaration: {0}", cy);
+        checkRefinements = false;
+      }
+
+      // resolve top-level declarations
+      Graph<DatatypeDecl> datatypeDependencies = new Graph<DatatypeDecl>();
+      foreach (ModuleDecl m in prog.Modules) {
+        ResolveTopLevelDecls_Signatures(m.TopLevelDecls, datatypeDependencies);
+      }
+      foreach (ModuleDecl m in prog.Modules) {
+        ResolveTopLevelDecls_Meat(m.TopLevelDecls, datatypeDependencies);
+      }
+      // compute IsRecursive bit for mutually recursive functions
+      foreach (ModuleDecl m in prog.Modules) {
+        foreach (TopLevelDecl decl in m.TopLevelDecls) {
+          ClassDecl cl = decl as ClassDecl;
+          if (cl != null) {
+            foreach (MemberDecl member in cl.Members) {
+              Function fn = member as Function;
+              if (fn != null && !fn.IsRecursive) {  // note, self-recursion has already been determined
+                int n = m.CallGraph.GetSCCSize(fn);
+                if (2 <= n) {
+                  // the function is mutually recursive (note, the SCC does not determine self recursion)
+                  fn.IsRecursive = true;
+                }
+              }
+            }
+          }
+        }
+      }
+    }
+
+    public void RegisterTopLevelDecls(List<TopLevelDecl> declarations) {
+      Contract.Requires(declarations != null);
+      foreach (TopLevelDecl d in declarations) {
+        Contract.Assert(d != null);
+        // register the class/datatype name
+        if (classes.ContainsKey(d.Name)) {
+          Error(d, "Duplicate name of top-level declaration: {0}", d.Name);
+        } else {
+          classes.Add(d.Name, d);
+        }
+
+        if (d is ClassDecl) {
+          ClassDecl cl = (ClassDecl)d;
+
+          // register the names of the class members
+          Dictionary<string, MemberDecl> members = new Dictionary<string, MemberDecl>();
+          classMembers.Add(cl, members);
+
+          bool hasConstructor = false;
+          foreach (MemberDecl m in cl.Members) {
+            if (members.ContainsKey(m.Name)) {
+              Error(m, "Duplicate member name: {0}", m.Name);
+            } else {
+              members.Add(m.Name, m);
+            }
+            if (m is Constructor) {
+              hasConstructor = true;
+            }
+          }
+          cl.HasConstructor = hasConstructor;
+
+        } else {
+          DatatypeDecl dt = (DatatypeDecl)d;
+
+          // register the names of the constructors
+          Dictionary<string,DatatypeCtor> ctors = new Dictionary<string,DatatypeCtor>();
+          datatypeCtors.Add(dt, ctors);
+          // ... and of the other members
+          Dictionary<string, MemberDecl> members = new Dictionary<string, MemberDecl>();
+          datatypeMembers.Add(dt, members);
+
+          foreach (DatatypeCtor ctor in dt.Ctors) {
+            if (ctor.Name.EndsWith("?")) {
+              Error(ctor, "a datatype constructor name is not allowed to end with '?'");
+            } else  if (ctors.ContainsKey(ctor.Name)) {
+              Error(ctor, "Duplicate datatype constructor name: {0}", ctor.Name);
+            } else {
+              ctors.Add(ctor.Name, ctor);
+
+              // create and add the query "method" (field, really)
+              string queryName = ctor.Name + "?";
+              var query = new SpecialField(ctor.tok, queryName, "_" + ctor.Name, "", "", false, false, Type.Bool, null);
+              query.EnclosingClass = dt;  // resolve here
+              members.Add(queryName, query);
+              ctor.QueryField = query;
+
+              // also register the constructor name globally
+              Tuple<DatatypeCtor, bool> pair;
+              if (allDatatypeCtors.TryGetValue(ctor.Name, out pair)) {
+                // mark it as a duplicate
+                allDatatypeCtors[ctor.Name] = new Tuple<DatatypeCtor, bool>(pair.Item1, true);
+              } else {
+                // add new
+                allDatatypeCtors.Add(ctor.Name, new Tuple<DatatypeCtor, bool>(ctor, false));
+              }
+            }
+          }
+          // add deconstructors now (that is, after the query methods have been added)
+          foreach (DatatypeCtor ctor in dt.Ctors) {
+            foreach (var formal in ctor.Formals) {
+              SpecialField dtor = null;
+              if (formal.HasName) {
+                if (members.ContainsKey(formal.Name)) {
+                  Error(ctor, "Name of deconstructor is used by another member of the datatype: {0}", formal.Name);
+                } else {
+                  dtor = new SpecialField(formal.tok, formal.Name, "dtor_" + formal.Name, "", "", false, false, formal.Type, null);
+                  dtor.EnclosingClass = dt;  // resolve here
+                  members.Add(formal.Name, dtor);
+                }
+              }
+              ctor.Destructors.Add(dtor);
+            }
+          }
+        }
+      }
+    }
+
+    public void ResolveTopLevelRefinement(ClassRefinementDecl decl) {
+      Contract.Requires(decl != null);
+      if (!classes.ContainsKey(decl.RefinedClass.val)) {
+        Error(decl.RefinedClass, "Refined class declaration is missing: {0}", decl.RefinedClass.val);
+      } else {
+        TopLevelDecl a = classes[decl.RefinedClass.val];
+        if (!(a is ClassDecl)) {
+          Error(a, "Refined declaration is not a class declaration: {0}", a.Name);
+          return;
+        }
+        decl.Refined = cce.NonNull((ClassDecl) a);
+        // TODO: copy over remaining members of a
+      }
+    }
+
+    public void ResolveTopLevelDecls_Signatures(List<TopLevelDecl/*!*/>/*!*/ declarations, Graph<DatatypeDecl/*!*/>/*!*/ datatypeDependencies) {
+      Contract.Requires(declarations != null);
+      Contract.Requires(cce.NonNullElements(datatypeDependencies));
+      foreach (TopLevelDecl d in declarations) {
+        Contract.Assert(d != null);
+        allTypeParameters.PushMarker();
+        ResolveTypeParameters(d.TypeArgs, true, d);
+        if (d is ClassDecl) {
+          ResolveClassMemberTypes((ClassDecl)d);
+        } else {
+          ResolveCtorTypes((DatatypeDecl)d, datatypeDependencies);
+        }
+        allTypeParameters.PopMarker();
+      }
+    }
+
+    public void ResolveTopLevelDecls_Meat(List<TopLevelDecl/*!*/>/*!*/ declarations, Graph<DatatypeDecl/*!*/>/*!*/ datatypeDependencies) {
+      Contract.Requires(declarations != null);
+      Contract.Requires(cce.NonNullElements(datatypeDependencies));
+      foreach (TopLevelDecl d in declarations) {
+        Contract.Assert(d != null);
+        allTypeParameters.PushMarker();
+        ResolveTypeParameters(d.TypeArgs, false, d);
+        if (d is ClassDecl) {
+          ResolveClassMemberBodies((ClassDecl)d);
+        } else {
+          DatatypeDecl dtd = (DatatypeDecl)d;
+          if (datatypeDependencies.GetSCCRepresentative(dtd) == dtd) {
+            // do the following check once per SCC, so call it on each SCC representative
+            SccStratosphereCheck(dtd, datatypeDependencies);
+          }
+        }
+        allTypeParameters.PopMarker();
+      }
+    }
+
+    ClassDecl currentClass;
+    Function currentFunction;
+    readonly Scope<TypeParameter>/*!*/ allTypeParameters = new Scope<TypeParameter>();
+    readonly Scope<IVariable>/*!*/ scope = new Scope<IVariable>();
+    readonly Scope<Statement>/*!*/ labeledStatements = new Scope<Statement>();
+    readonly List<Statement> loopStack = new List<Statement>();  // the enclosing loops (from which it is possible to break out)
+    readonly Dictionary<Statement, bool> inSpecOnlyContext = new Dictionary<Statement, bool>();  // invariant: domain contain union of the domains of "labeledStatements" and "loopStack"
+
+    /// <summary>
+    /// Assumes type parameters have already been pushed
+    /// </summary>
+    void ResolveClassMemberTypes(ClassDecl/*!*/ cl)
+    {
+      Contract.Requires(cl != null);
+      Contract.Requires(currentClass == null);
+      Contract.Ensures(currentClass == null);
+
+      currentClass = cl;
+      foreach (MemberDecl member in cl.Members) {
+        member.EnclosingClass = cl;
+        if (member is Field) {
+          ResolveType(member.tok, ((Field)member).Type);
+
+        } else if (member is Function) {
+          Function f = (Function)member;
+          allTypeParameters.PushMarker();
+          ResolveTypeParameters(f.TypeArgs, true, f);
+          ResolveFunctionSignature(f);
+          allTypeParameters.PopMarker();
+
+        } else if (member is Method) {
+          Method m = (Method)member;
+          allTypeParameters.PushMarker();
+          ResolveTypeParameters(m.TypeArgs, true, m);
+          ResolveMethodSignature(m);
+          allTypeParameters.PopMarker();
+
+        } else if (member is CouplingInvariant) {
+          CouplingInvariant inv = (CouplingInvariant)member;
+          if (currentClass is ClassRefinementDecl) {
+            ClassDecl refined = ((ClassRefinementDecl)currentClass).Refined;
+            if (refined != null) {
+              Contract.Assert(classMembers.ContainsKey(refined));
+              Dictionary<string,MemberDecl> members = classMembers[refined];
+
+              // resolve abstracted fields in the refined class
+              List<Field> fields = new List<Field>();
+              foreach (IToken tok in inv.Toks) {
+                if (!members.ContainsKey(tok.val))
+                  Error(tok, "Refined class does not declare a field: {0}", tok.val);
+                else {
+                  MemberDecl field = members[tok.val];
+                  if (!(field is Field))
+                    Error(tok, "Coupling invariant refers to a non-field member: {0}", tok.val);
+                  else if (fields.Contains(cce.NonNull((Field)field)))
+                    Error(tok, "Duplicate reference to a field in the refined class: {0}", tok.val);
+                  else
+                    fields.Add(cce.NonNull((Field)field));
+                }
+              }
+              inv.Refined = fields;
+            }
+
+          } else {
+            Error(member, "Coupling invariants can only be declared in refinement classes");
+          }
+        } else {
+          Contract.Assert(false); throw new cce.UnreachableException();  // unexpected member type
+        }
+
+        if (currentClass is ClassRefinementDecl) {
+          ClassDecl refined = ((ClassRefinementDecl)currentClass).Refined;
+          if (refined != null) {
+            Contract.Assert(classMembers.ContainsKey(refined));
+
+            // there is a member with the same name in refined class if and only if the member is a refined method
+            if ((member is MethodRefinement) != (classMembers[refined].ContainsKey(member.Name)))
+              Error(member, "Refined class has a member with the same name as in the refinement class: {0}", member.Name);
+          }
+        }
+      }
+      currentClass = null;
+    }
+
+    /// <summary>
+    /// Assumes type parameters have already been pushed, and that all types in class members have been resolved
+    /// </summary>
+    void ResolveClassMemberBodies(ClassDecl cl)
+    {
+      Contract.Requires(cl != null);
+      Contract.Requires(currentClass == null);
+      Contract.Ensures(currentClass == null);
+
+      ResolveAttributes(cl.Attributes, false);
+      currentClass = cl;
+      foreach (MemberDecl member in cl.Members) {
+        ResolveAttributes(member.Attributes, false);
+        if (member is Field) {
+          // nothing more to do
+
+        } else if (member is Function) {
+          Function f = (Function)member;
+          allTypeParameters.PushMarker();
+          ResolveTypeParameters(f.TypeArgs, false, f);
+          ResolveFunction(f);
+          allTypeParameters.PopMarker();
+
+        } else if (member is Method) {
+          Method m = (Method)member;
+          allTypeParameters.PushMarker();
+          ResolveTypeParameters(m.TypeArgs, false, m);
+          ResolveMethod(m);
+          allTypeParameters.PopMarker();
+
+          // check if signature of the refined method matches the refinement method
+          if (member is MethodRefinement) {
+            MethodRefinement mf = (MethodRefinement)member;
+            if (currentClass is ClassRefinementDecl) {
+              // should have already been resolved
+              if (((ClassRefinementDecl)currentClass).Refined != null) {
+                MemberDecl d = classMembers[((ClassRefinementDecl)currentClass).Refined][mf.Name];
+                if (d is Method) {
+                  mf.Refined = (Method)d;
+                  if (mf.Ins.Count != mf.Refined.Ins.Count)
+                    Error(mf, "Different number of input variables");
+                  if (mf.Outs.Count != mf.Refined.Outs.Count)
+                    Error(mf, "Different number of output variables");
+                  if (mf.IsStatic || mf.Refined.IsStatic)
+                    Error(mf, "Refined methods cannot be static");
+                } else {
+                  Error(member, "Refined class has a non-method member with the same name: {0}", member.Name);
+                }
+              }
+            } else {
+              Error(member, "Refinement methods can only be declared in refinement classes: {0}", member.Name);
+            }
+          }
+
+        } else if (member is CouplingInvariant) {
+          CouplingInvariant inv = (CouplingInvariant)member;
+          if (inv.Refined != null) {
+            inv.Formals = new List<Formal>();
+            scope.PushMarker();
+            for (int i = 0; i < inv.Refined.Count; i++) {
+              Field field = inv.Refined[i];
+              Contract.Assert(field != null);
+              Formal formal = new Formal(inv.Toks[i], field.Name, field.Type, true, field.IsGhost);
+              Contract.Assert(formal != null);
+              inv.Formals.Add(formal);
+              scope.Push(inv.Toks[i].val, formal);
+            }
+            ResolveExpression(inv.Expr, false);
+            scope.PopMarker();
+          }
+        } else {
+          Contract.Assert(false); throw new cce.UnreachableException();  // unexpected member type
+        }
+      }
+      currentClass = null;
+    }
+
+    /// <summary>
+    /// Assumes type parameters have already been pushed
+    /// </summary>
+    void ResolveCtorTypes(DatatypeDecl/*!*/ dt, Graph<DatatypeDecl/*!*/>/*!*/ dependencies)
+    {
+      Contract.Requires(dt != null);
+      Contract.Requires(cce.NonNullElements(dependencies));
+      foreach (DatatypeCtor ctor in dt.Ctors) {
+
+        ctor.EnclosingDatatype = dt;
+
+        allTypeParameters.PushMarker();
+        ResolveCtorSignature(ctor);
+        allTypeParameters.PopMarker();
+
+        foreach (Formal p in ctor.Formals) {
+          DatatypeDecl dependee = p.Type.AsDatatype;
+          if (dependee != null) {
+            dependencies.AddEdge(dt, dependee);
+          }
+        }
+      }
+    }
+
+    /// <summary>
+    /// Check that the SCC of 'startingPoint' can be carved up into stratospheres in such a way that each
+    /// datatype has some value that can be constructed from datatypes in lower stratospheres only.
+    /// The algorithm used here is quadratic in the number of datatypes in the SCC.  Since that number is
+    /// deemed to be rather small, this seems okay.
+    /// </summary>
+    void SccStratosphereCheck(DatatypeDecl startingPoint, Graph<DatatypeDecl/*!*/>/*!*/ dependencies)
+    {
+      Contract.Requires(startingPoint != null);
+      Contract.Requires(cce.NonNullElements(dependencies));
+      List<DatatypeDecl> scc = dependencies.GetSCC(startingPoint);
+      List<DatatypeDecl> cleared = new List<DatatypeDecl>();  // this is really a set
+      while (true) {
+        int clearedThisRound = 0;
+        foreach (DatatypeDecl dt in scc) {
+          if (cleared.Contains(dt)) {
+            // previously cleared
+          } else if (StratosphereCheck(dt, dependencies, cleared)) {
+            clearedThisRound++;
+            cleared.Add(dt);
+            // (it would be nice if the List API allowed us to remove 'dt' from 'scc' here; then we wouldn't have to check 'cleared.Contains(dt)' above and below)
+          }
+        }
+        if (cleared.Count == scc.Count) {
+          // all is good
+          return;
+        } else if (clearedThisRound != 0) {
+          // some progress was made, so let's keep going
+        } else {
+          // whatever is in scc-cleared now failed to pass the test
+          foreach (DatatypeDecl dt in scc) {
+            if (!cleared.Contains(dt)) {
+              Error(dt, "because of cyclic dependencies among constructor argument types, no instances of datatype '{0}' can be constructed", dt.Name);
+            }
+          }
+          return;
+        }
+      }
+    }
+
+    /// <summary>
+    /// Check that the datatype has some constructor all whose argument types go to a lower stratum, which means
+    /// go to a different SCC or to a type in 'goodOnes'.
+    /// Returns 'true' and sets dt.DefaultCtor if that is the case.
+    /// </summary>
+    bool StratosphereCheck(DatatypeDecl dt, Graph<DatatypeDecl/*!*/>/*!*/ dependencies, List<DatatypeDecl/*!*/>/*!*/ goodOnes) {
+      Contract.Requires(dt != null);
+      Contract.Requires(cce.NonNullElements(dependencies));
+      Contract.Requires(cce.NonNullElements(goodOnes));
+      // Stated differently, check that there is some constuctor where no argument type goes to the same stratum.
+      DatatypeDecl stratumRepresentative = dependencies.GetSCCRepresentative(dt);
+      foreach (DatatypeCtor ctor in dt.Ctors) {
+        foreach (Formal p in ctor.Formals) {
+          DatatypeDecl dependee = p.Type.AsDatatype;
+          if (dependee == null) {
+            // the type is not a datatype, which means it's in the lowest stratum (below all datatypes)
+          } else if (dependencies.GetSCCRepresentative(dependee) != stratumRepresentative) {
+            // the argument type goes to a different stratum, which must be a "lower" one, so this argument is fine
+          } else if (goodOnes.Contains(dependee)) {
+            // the argument type is in the same SCC, but has already passed the test, so it is to be considered as
+            // being in a lower stratum
+          } else {
+            // the argument type is in the same stratum as 'dt', so this constructor is not what we're looking for
+            goto NEXT_OUTER_ITERATION;
+          }
+        }
+        // this constructor satisfies the requirements, so the datatype is allowed
+        dt.DefaultCtor = ctor;
+        return true;
+        NEXT_OUTER_ITERATION: {}
+      }
+      // no constructor satisfied the requirements, so this is an illegal datatype declaration
+      return false;
+    }
+
+    void ResolveAttributes(Attributes attrs, bool twoState) {
+      // order does not matter for resolution, so resolve them in reverse order
+      for (; attrs != null; attrs = attrs.Prev) {
+        ResolveAttributeArgs(attrs.Args, twoState);
+      }
+    }
+
+    void ResolveAttributeArgs(List<Attributes.Argument/*!*/>/*!*/ args, bool twoState) {
+      Contract.Requires(args != null);
+      foreach (Attributes.Argument aa in args) {
+        Contract.Assert(aa != null);
+        if (aa.E != null) {
+          ResolveExpression(aa.E, twoState);
+        }
+      }
+    }
+
+    void ResolveTriggers(Triggers trigs, bool twoState) {
+      // order does not matter for resolution, so resolve them in reverse order
+      for (; trigs != null; trigs = trigs.Prev) {
+        foreach (Expression e in trigs.Terms) {
+          ResolveExpression(e, twoState);
+        }
+      }
+    }
+
+    void ResolveTypeParameters(List<TypeParameter/*!*/>/*!*/ tparams, bool emitErrors, TypeParameter.ParentType/*!*/ parent) {
+
+      Contract.Requires(tparams != null);
+      Contract.Requires(parent != null);
+      // push type arguments of the refined class
+      if (checkRefinements && parent is ClassRefinementDecl) {
+        ClassDecl refined = ((ClassRefinementDecl)parent).Refined;
+        if (refined != null)
+          ResolveTypeParameters(refined.TypeArgs, false, refined);
+      }
+
+      // push non-duplicated type parameter names
+      foreach (TypeParameter tp in tparams) {
+        Contract.Assert(tp != null);
+        if (emitErrors) {
+          // we're seeing this TypeParameter for the first time
+          tp.Parent = parent;
+        }
+        if (!allTypeParameters.Push(tp.Name, tp) && emitErrors) {
+          Error(tp, "Duplicate type-parameter name: {0}", tp.Name);
+        }
+      }
+    }
+
+    /// <summary>
+    /// Assumes type parameters have already been pushed
+    /// </summary>
+    void ResolveFunctionSignature(Function f) {
+      Contract.Requires(f != null);
+      scope.PushMarker();
+      foreach (Formal p in f.Formals) {
+        if (!scope.Push(p.Name, p)) {
+          Error(p, "Duplicate parameter name: {0}", p.Name);
+        }
+        ResolveType(p.tok, p.Type);
+      }
+      ResolveType(f.tok, f.ResultType);
+      scope.PopMarker();
+    }
+
+    /// <summary>
+    /// Assumes type parameters have already been pushed
+    /// </summary>
+    void ResolveFunction(Function f){
+      Contract.Requires(f != null);
+      Contract.Requires(currentFunction == null);
+      Contract.Ensures(currentFunction == null);
+      scope.PushMarker();
+      currentFunction = f;
+      if (f.IsStatic) {
+        scope.AllowInstance = false;
+      }
+      foreach (Formal p in f.Formals) {
+        scope.Push(p.Name, p);
+      }
+      foreach (Expression r in f.Req) {
+        ResolveExpression(r, false);
+        Contract.Assert(r.Type != null);  // follows from postcondition of ResolveExpression
+        if (!UnifyTypes(r.Type, Type.Bool)) {
+          Error(r, "Precondition must be a boolean (got {0})", r.Type);
+        }
+      }
+      foreach (FrameExpression fr in f.Reads) {
+        ResolveFrameExpression(fr, "reads");
+      }
+      foreach (Expression r in f.Ens) {
+        ResolveExpression(r, false);  // since this is a function, the postcondition is still a one-state predicate
+        Contract.Assert(r.Type != null);  // follows from postcondition of ResolveExpression
+        if (!UnifyTypes(r.Type, Type.Bool)) {
+          Error(r, "Postcondition must be a boolean (got {0})", r.Type);
+        }
+      }
+      foreach (Expression r in f.Decreases) {
+        ResolveExpression(r, false);
+        // any type is fine
+      }
+      if (f.Body != null) {
+        List<IVariable> matchVarContext = new List<IVariable>(f.Formals);
+        ResolveExpression(f.Body, false, matchVarContext);
+        if (!f.IsGhost) {
+          CheckIsNonGhost(f.Body);
+        }
+        Contract.Assert(f.Body.Type != null);  // follows from postcondition of ResolveExpression
+        if (!UnifyTypes(f.Body.Type, f.ResultType)) {
+          Error(f, "Function body type mismatch (expected {0}, got {1})", f.ResultType, f.Body.Type);
+        }
+      }
+      currentFunction = null;
+      scope.PopMarker();
+    }
+
+    void ResolveFrameExpression(FrameExpression fe, string kind) {
+      Contract.Requires(fe != null);
+      Contract.Requires(kind != null);
+      ResolveExpression(fe.E, false);
+      Type t = fe.E.Type;
+      Contract.Assert(t != null);  // follows from postcondition of ResolveExpression
+      if (t is CollectionType) {
+        t = ((CollectionType)t).Arg;
+      }
+      if (t is ObjectType) {
+        // fine, as long as there's no field name
+        if (fe.FieldName != null) {
+          Error(fe.E, "type '{0}' does not contain a field named '{1}'", t, fe.FieldName);
+        }
+      } else if (UserDefinedType.DenotesClass(t) != null) {
+        // fine type
+        if (fe.FieldName != null) {
+          NonProxyType nptype;
+          MemberDecl member = ResolveMember(fe.E.tok, t, fe.FieldName, out nptype);
+          UserDefinedType ctype = (UserDefinedType)nptype;  // correctness of cast follows from the DenotesClass test above
+          if (member == null) {
+            // error has already been reported by ResolveMember
+          } else if (!(member is Field)) {
+            Error(fe.E, "member {0} in type {1} does not refer to a field", fe.FieldName, cce.NonNull(ctype).Name);
+          } else {
+            Contract.Assert(ctype != null && ctype.ResolvedClass != null);  // follows from postcondition of ResolveMember
+            fe.Field = (Field)member;
+          }
+        }
+      } else {
+        Error(fe.E, "a {0}-clause expression must denote an object or a collection of objects (instead got {1})", kind, fe.E.Type);
+      }
+    }
+
+    /// <summary>
+    /// Assumes type parameters have already been pushed
+    /// </summary>
+    void ResolveMethodSignature(Method m) {
+      Contract.Requires(m != null);
+      scope.PushMarker();
+      // resolve in-parameters
+      foreach (Formal p in m.Ins) {
+        if (!scope.Push(p.Name, p)) {
+          Error(p, "Duplicate parameter name: {0}", p.Name);
+        }
+        ResolveType(p.tok, p.Type);
+      }
+      // resolve out-parameters
+      foreach (Formal p in m.Outs) {
+        if (!scope.Push(p.Name, p)) {
+          Error(p, "Duplicate parameter name: {0}", p.Name);
+        }
+        ResolveType(p.tok, p.Type);
+      }
+      scope.PopMarker();
+    }
+
+    /// <summary>
+    /// Assumes type parameters have already been pushed
+    /// </summary>
+    void ResolveMethod(Method m) {
+      Contract.Requires(m != null);
+      // Add in-parameters to the scope, but don't care about any duplication errors, since they have already been reported
+      scope.PushMarker();
+      if (m.IsStatic) {
+        scope.AllowInstance = false;
+      }
+      foreach (Formal p in m.Ins) {
+        scope.Push(p.Name, p);
+      }
+
+      // Start resolving specification...
+      foreach (MaybeFreeExpression e in m.Req) {
+        ResolveExpression(e.E, false);
+        Contract.Assert(e.E.Type != null);  // follows from postcondition of ResolveExpression
+        if (!UnifyTypes(e.E.Type, Type.Bool)) {
+          Error(e.E, "Precondition must be a boolean (got {0})", e.E.Type);
+        }
+      }
+      foreach (FrameExpression fe in m.Mod) {
+        ResolveFrameExpression(fe, "modifies");
+      }
+      foreach (Expression e in m.Decreases) {
+        ResolveExpression(e, false);
+        // any type is fine
+      }
+
+      // Add out-parameters to a new scope that will also include the outermost-level locals of the body
+      // Don't care about any duplication errors among the out-parameters, since they have already been reported
+      scope.PushMarker();
+      foreach (Formal p in m.Outs) {
+        scope.Push(p.Name, p);
+      }
+
+      // ... continue resolving specification
+      foreach (MaybeFreeExpression e in m.Ens) {
+        ResolveExpression(e.E, true);
+        Contract.Assert(e.E.Type != null);  // follows from postcondition of ResolveExpression
+        if (!UnifyTypes(e.E.Type, Type.Bool)) {
+          Error(e.E, "Postcondition must be a boolean (got {0})", e.E.Type);
+        }
+      }
+
+      // Resolve body
+      if (m.Body != null) {
+        ResolveBlockStatement(m.Body, m.IsGhost, m);
+      }
+
+      scope.PopMarker();  // for the out-parameters and outermost-level locals
+      scope.PopMarker();  // for the in-parameters
+    }
+
+    void ResolveCtorSignature(DatatypeCtor ctor) {
+      Contract.Requires(ctor != null);
+      foreach (Formal p in ctor.Formals) {
+        ResolveType(p.tok, p.Type);
+      }
+    }
+
+    public void ResolveType(IToken tok, Type type) {
+      Contract.Requires(type != null);
+      if (type is BasicType) {
+        // nothing to resolve
+      } else if (type is CollectionType) {
+        var t = (CollectionType)type;
+        var argType = t.Arg;
+        ResolveType(tok, argType);
+        if (argType.IsSubrangeType) {
+          Error(tok, "sorry, cannot instantiate collection type with a subrange type");
+        }
+      } else if (type is UserDefinedType) {
+        UserDefinedType t = (UserDefinedType)type;
+        foreach (Type tt in t.TypeArgs) {
+          ResolveType(t.tok, tt);
+          if (tt.IsSubrangeType) {
+            Error(t.tok, "sorry, cannot instantiate type parameter with a subrange type");
+          }
+        }
+        TypeParameter tp = allTypeParameters.Find(t.Name);
+        if (tp != null) {
+          if (t.TypeArgs.Count == 0) {
+            t.ResolvedParam = tp;
+          } else {
+            Error(t.tok, "Type parameter expects no type arguments: {0}", t.Name);
+          }
+        } else if (t.ResolvedClass == null) {  // this test is because 'array' is already resolved; TODO: an alternative would be to pre-populate 'classes' with built-in references types like 'array' (and perhaps in the future 'string')
+          TopLevelDecl d;
+          if (!classes.TryGetValue(t.Name, out d)) {
+            Error(t.tok, "Undeclared top-level type or type parameter: {0}", t.Name);
+          } else if (cce.NonNull(d).TypeArgs.Count == t.TypeArgs.Count) {
+            t.ResolvedClass = d;
+          } else {
+            Error(t.tok, "Wrong number of type arguments ({0} instead of {1}) passed to class/datatype: {2}", t.TypeArgs.Count, d.TypeArgs.Count, t.Name);
+          }
+        }
+
+      } else if (type is TypeProxy) {
+        TypeProxy t = (TypeProxy)type;
+        if (t.T != null) {
+          ResolveType(tok, t.T);
+        }
+
+      } else {
+        Contract.Assert(false); throw new cce.UnreachableException();  // unexpected type
+      }
+    }
+
+    public bool UnifyTypes(Type a, Type b) {
+      Contract.Requires(a != null);
+      Contract.Requires(b != null);
+      while (a is TypeProxy) {
+        TypeProxy proxy = (TypeProxy)a;
+        if (proxy.T == null) {
+          // merge a and b; to avoid cycles, first get to the bottom of b
+          while (b is TypeProxy && ((TypeProxy)b).T != null) {
+            b = ((TypeProxy)b).T;
+          }
+          return AssignProxy(proxy, b);
+        } else {
+          a = proxy.T;
+        }
+      }
+
+      while (b is TypeProxy) {
+        TypeProxy proxy = (TypeProxy)b;
+        if (proxy.T == null) {
+          // merge a and b (we have already got to the bottom of a)
+          return AssignProxy(proxy, a);
+        } else {
+          b = proxy.T;
+        }
+      }
+
+#if !NO_CHEAP_OBJECT_WORKAROUND
+      if (a is ObjectType || b is ObjectType) {  // TODO: remove this temporary hack
+        var other = a is ObjectType ? b : a;
+        if (other is BoolType || other is IntType || other is SetType || other is SeqType || other.IsDatatype) {
+          return false;
+        }
+        // allow anything else with object; this is BOGUS
+        return true;
+      }
+#endif
+      // Now, a and b are non-proxies and stand for the same things as the original a and b, respectively.
+
+      if (a is BoolType) {
+        return b is BoolType;
+      } else if (a is IntType) {
+        return b is IntType;
+      } else if (a is ObjectType) {
+        return b is ObjectType;
+      } else if (a is SetType) {
+        return b is SetType && UnifyTypes(((SetType)a).Arg, ((SetType)b).Arg);
+      } else if (a is MultiSetType) {
+        return b is MultiSetType && UnifyTypes(((MultiSetType)a).Arg, ((MultiSetType)b).Arg);
+      } else if (a is SeqType) {
+        return b is SeqType && UnifyTypes(((SeqType)a).Arg, ((SeqType)b).Arg);
+      } else if (a is UserDefinedType) {
+        if (!(b is UserDefinedType)) {
+          return false;
+        }
+        UserDefinedType aa = (UserDefinedType)a;
+        UserDefinedType bb = (UserDefinedType)b;
+        if (aa.ResolvedClass != null && aa.ResolvedClass == bb.ResolvedClass) {
+          // these are both resolved class/datatype types
+          Contract.Assert(aa.TypeArgs.Count == bb.TypeArgs.Count);
+          bool successSoFar = true;
+          for (int i = 0; i < aa.TypeArgs.Count; i++) {
+            if (!UnifyTypes(aa.TypeArgs[i], bb.TypeArgs[i])) {
+              successSoFar = false;
+            }
+          }
+          return successSoFar;
+        } else if (aa.ResolvedParam != null && aa.ResolvedParam == bb.ResolvedParam) {
+          // these are both resolved type parameters
+          Contract.Assert(aa.TypeArgs.Count == 0 && bb.TypeArgs.Count == 0);
+          return true;
+        } else {
+          // something is wrong; either aa or bb wasn't properly resolved, or they don't unify
+          return false;
+        }
+
+      } else {
+        Contract.Assert(false); throw new cce.UnreachableException();  // unexpected type
+      }
+    }
+
+    bool AssignProxy(TypeProxy proxy, Type t){
+      Contract.Requires(proxy != null);
+      Contract.Requires(t != null);
+      Contract.Requires(proxy.T == null);
+      Contract.Requires((t is TypeProxy)|| ((TypeProxy)t).T == null);
+      //modifies proxy.T, ((TypeProxy)t).T;  // might also change t.T if t is a proxy
+      Contract.Ensures(Contract.Result<bool>() || proxy == t || proxy.T != null || (t is TypeProxy && ((TypeProxy)t).T != null));
+      if (proxy == t) {
+        // they are already in the same equivalence class
+        return true;
+
+      } else if (proxy is UnrestrictedTypeProxy) {
+        // it's fine to redirect proxy to t (done below)
+
+      } else if (t is UnrestrictedTypeProxy) {
+          // merge proxy and t by redirecting t to proxy, rather than the other way around
+          ((TypeProxy)t).T = proxy;
+          return true;
+
+      } else if (t is RestrictedTypeProxy) {
+        // Both proxy and t are restricted type proxies.  To simplify unification, order proxy and t
+        // according to their types.
+        RestrictedTypeProxy r0 = (RestrictedTypeProxy)proxy;
+        RestrictedTypeProxy r1 = (RestrictedTypeProxy)t;
+        if (r0.OrderID <= r1.OrderID) {
+          return AssignRestrictedProxies(r0, r1);
+        } else {
+          return AssignRestrictedProxies(r1, r0);
+        }
+
+      // In the remaining cases, proxy is a restricted proxy and t is a non-proxy
+      } else if (proxy is DatatypeProxy) {
+        if (t.IsDatatype) {
+          // all is fine, proxy can be redirected to t
+        } else {
+          return false;
+        }
+
+      } else if (proxy is ObjectTypeProxy) {
+        if (t is ObjectType || UserDefinedType.DenotesClass(t) != null) {
+          // all is fine, proxy can be redirected to t
+        } else {
+          return false;
+        }
+
+      } else if (proxy is ObjectsTypeProxy) {
+        if (t is ObjectType || UserDefinedType.DenotesClass(t) != null) {
+          // all is good
+        } else if (t is CollectionType) {
+          proxy.T = new CollectionTypeProxy(new ObjectTypeProxy());
+          return UnifyTypes(proxy.T, t);
+        }
+
+      } else if (proxy is CollectionTypeProxy) {
+        CollectionTypeProxy collProxy = (CollectionTypeProxy)proxy;
+        if (t is CollectionType) {
+          if (!UnifyTypes(collProxy.Arg, ((CollectionType)t).Arg)) {
+            return false;
+          }
+        } else {
+          return false;
+        }
+
+      } else if (proxy is OperationTypeProxy) {
+        OperationTypeProxy opProxy = (OperationTypeProxy)proxy;
+        if (t is IntType || t is SetType || t is MultiSetType || (opProxy.AllowSeq && t is SeqType)) {
+          // this is the expected case
+        } else {
+          return false;
+        }
+
+      } else if (proxy is IndexableTypeProxy) {
+        IndexableTypeProxy iProxy = (IndexableTypeProxy)proxy;
+        if (t is SeqType) {
+          if (!UnifyTypes(iProxy.Arg, ((SeqType)t).Arg)) {
+            return false;
+          }
+        } else if (t.IsArrayType && (t.AsArrayType).Dims == 1) {
+          Type elType = UserDefinedType.ArrayElementType(t);
+          if (!UnifyTypes(iProxy.Arg, elType)) {
+            return false;
+          }
+        } else {
+          return false;
+        }
+
+      } else {
+        Contract.Assert(false); throw new cce.UnreachableException();  // unexpected proxy type
+      }
+
+      // do the merge, but never infer a subrange type
+      if (t is NatType) {
+        proxy.T = Type.Int;
+      } else {
+        proxy.T = t;
+      }
+      return true;
+    }
+
+    bool AssignRestrictedProxies(RestrictedTypeProxy a, RestrictedTypeProxy b)
+    { Contract.Requires(a != null);
+      Contract.Requires(b != null);
+      Contract.Requires(a != b);
+      Contract.Requires(a.T == null && b.T == null);
+      Contract.Requires(a.OrderID <= b.OrderID);
+      //modifies a.T, b.T;
+      Contract.Ensures(Contract.Result<bool>() || a.T != null || b.T != null);
+
+      if (a is DatatypeProxy) {
+        if (b is DatatypeProxy) {
+          // all is fine
+          a.T = b;
+          return true;
+        } else {
+          return false;
+        }
+      } else if (a is ObjectTypeProxy) {
+        if (b is ObjectTypeProxy) {
+          // all is fine
+          a.T = b;
+          return true;
+        } else if (b is ObjectsTypeProxy) {
+          // unify a and b by redirecting b to a, since a gives the stronger requirement
+          b.T = a;
+          return true;
+        } else if (b is IndexableTypeProxy) {
+          // the intersection of ObjectTypeProxy and IndexableTypeProxy is an array type
+          a.T = builtIns.ArrayType(1, ((IndexableTypeProxy)b).Arg);
+          b.T = a.T;
+          return true;
+        } else {
+          return false;
+        }
+
+      } else if (a is ObjectsTypeProxy) {
+        if (b is ObjectsTypeProxy) {
+          // fine
+          a.T = b;
+          return true;
+        } else if (b is CollectionTypeProxy) {
+          // fine provided b's collection-element-type can be unified with object or a class type
+          a.T = b;
+          return UnifyTypes(((CollectionTypeProxy)b).Arg, new ObjectTypeProxy());
+        } else if (b is OperationTypeProxy) {
+          // fine; restrict a to sets of object/class, and restrict b to set/seq of object/class
+          if (((OperationTypeProxy)b).AllowSeq) {
+            a.T = new CollectionTypeProxy(new ObjectTypeProxy());
+            b.T = a.T;
+          } else {
+            a.T = new SetType(new ObjectTypeProxy());
+            b.T = a.T;
+          }
+          return true;
+        } else if (b is IndexableTypeProxy) {
+          IndexableTypeProxy pb = (IndexableTypeProxy)b;
+          // the intersection of ObjectsTypeProxy and IndexableTypeProxy is
+          // EITHER a sequence of ObjectTypeProxy OR an array of anything
+          // TODO: here, only the first of the two cases is supported
+          b.T = new SeqType(pb.Arg);
+          a.T = b.T;
+          return UnifyTypes(pb.Arg, new ObjectTypeProxy());
+        } else {
+          Contract.Assert(false); throw new cce.UnreachableException();  // unexpected restricted-proxy type
+        }
+
+      } else if (a is CollectionTypeProxy) {
+        if (b is CollectionTypeProxy) {
+          a.T = b;
+          return UnifyTypes(((CollectionTypeProxy)a).Arg, ((CollectionTypeProxy)b).Arg);
+        } else if (b is OperationTypeProxy) {
+          if (((OperationTypeProxy)b).AllowSeq) {
+            b.T = a;  // a is a stronger constraint than b
+          } else {
+            // a says set<T>,seq<T> and b says int,set; the intersection is set<T>
+            a.T = new SetType(((CollectionTypeProxy)a).Arg);
+            b.T = a.T;
+          }
+          return true;
+        } else if (b is IndexableTypeProxy) {
+          CollectionTypeProxy pa = (CollectionTypeProxy)a;
+          IndexableTypeProxy pb = (IndexableTypeProxy)b;
+          // strengthen a and b to a sequence type
+          a.T = new SeqType(pa.Arg);
+          b.T = new SeqType(pb.Arg);
+          return UnifyTypes(pa.Arg, pb.Arg);
+        } else {
+          Contract.Assert(false); throw new cce.UnreachableException();  // unexpected restricted-proxy type
+        }
+
+      } else if (a is OperationTypeProxy) {
+        OperationTypeProxy pa = (OperationTypeProxy)a;
+        if (b is OperationTypeProxy) {
+          if (!pa.AllowSeq || ((OperationTypeProxy)b).AllowSeq) {
+            b.T = a;
+          } else {
+            a.T = b;  // b has the stronger requirement
+          }
+          return true;
+        } else {
+          IndexableTypeProxy pb = (IndexableTypeProxy)b;  // cast justification:  lse we have unexpected restricted-proxy type
+          if (pa.AllowSeq) {
+            // strengthen a and b to a sequence type
+            b.T = new SeqType(pb.Arg);
+            a.T = b.T;
+            return true;
+          } else {
+            return false;
+          }
+        }
+
+      } else if (a is IndexableTypeProxy) {
+        Contract.Assert(b is IndexableTypeProxy);  // else we have unexpected restricted-proxy type
+        a.T = b;
+        return UnifyTypes(((IndexableTypeProxy)a).Arg, ((IndexableTypeProxy)b).Arg);
+
+      } else {
+        Contract.Assert(false); throw new cce.UnreachableException();  // unexpected restricted-proxy type
+      }
+    }
+
+    /// <summary>
+    /// "specContextOnly" means that the statement must be erasable, that is, it should be okay to omit it
+    /// at run time.  That means it must not have any side effects on non-ghost variables, for example.
+    /// </summary>
+    public void ResolveStatement(Statement stmt, bool specContextOnly, Method method) {
+      Contract.Requires(stmt != null);
+      Contract.Requires(method != null);
+      if (stmt is PredicateStmt) {
+        PredicateStmt s = (PredicateStmt)stmt;
+        s.IsGhost = true;
+        ResolveExpression(s.Expr, true);
+        Contract.Assert(s.Expr.Type != null);  // follows from postcondition of ResolveExpression
+        if (!UnifyTypes(s.Expr.Type, Type.Bool)) {
+          Error(s.Expr, "condition is expected to be of type {0}, but is {1}", Type.Bool, s.Expr.Type);
+        }
+
+      } else if (stmt is PrintStmt) {
+        PrintStmt s = (PrintStmt)stmt;
+        ResolveAttributeArgs(s.Args, false);
+        if (specContextOnly) {
+          Error(stmt, "print statement is not allowed in this context (because this is a ghost method or because the statement is guarded by a specification-only expression)");
+        }
+
+      } else if (stmt is BreakStmt) {
+        var s = (BreakStmt)stmt;
+        if (s.TargetLabel != null) {
+          Statement target = labeledStatements.Find(s.TargetLabel);
+          if (target == null) {
+            Error(s, "break label is undefined or not in scope: {0}", s.TargetLabel);
+          } else {
+            s.TargetStmt = target;
+            bool targetIsLoop = target is WhileStmt || target is AlternativeLoopStmt;
+            if (specContextOnly && !s.TargetStmt.IsGhost && !inSpecOnlyContext[s.TargetStmt]) {
+              Error(stmt, "ghost-context break statement is not allowed to break out of non-ghost " + (targetIsLoop ? "loop" : "structure"));
+            }
+          }
+        } else {
+          if (loopStack.Count < s.BreakCount) {
+            Error(s, "trying to break out of more loop levels than there are enclosing loops");
+          } else {
+            Statement target = loopStack[loopStack.Count - s.BreakCount];
+            if (target.Labels == null) {
+              // make sure there is a label, because the compiler and translator will want to see a unique ID
+              target.Labels = new LabelNode(target.Tok, null, null);
+            }
+            s.TargetStmt = target;
+            if (specContextOnly && !target.IsGhost && !inSpecOnlyContext[target]) {
+              Error(stmt, "ghost-context break statement is not allowed to break out of non-ghost loop");
+            }
+          }
+        }
+
+      } else if (stmt is ReturnStmt) {
+        if (specContextOnly && !method.IsGhost) {
+          // TODO: investigate. This error message is suspicious. It seems that a return statement is only
+          // disallowed from a ghost if or while in a non-ghost method, which is not what this says.
+          Error(stmt, "return statement is not allowed in this context (because this is a ghost method or because the statement is guarded by a specification-only expression)");
+        }
+        ReturnStmt s = (ReturnStmt) stmt;
+        if (s.rhss != null) {
+          if (method.Outs.Count != s.rhss.Count)
+            Error(s, "number of return parameters does not match declaration (found {0}, expected {1})", s.rhss.Count, method.Outs.Count);
+          else {
+            Contract.Assert(s.rhss.Count > 0);
+            // Create a hidden update statement using the out-parameter formals, resolve the RHS, and check that the RHS is good.
+            List<Expression> formals = new List<Expression>();
+            int i = 0;
+            foreach (Formal f in method.Outs) {
+              IdentifierExpr ident = new IdentifierExpr(f.tok, f.Name);
+              ident.Var = f;
+              ident.Type = ident.Var.Type;
+              Contract.Assert(f.Type != null);
+              formals.Add(ident);
+              // link the reciever parameter properly:
+              if (s.rhss[i] is TypeRhs) {
+                var r = (TypeRhs)s.rhss[i];
+                if (r.InitCall != null) {
+                  r.InitCall.Receiver = ident;
+                }
+              }
+              i++;
+            }
+            s.hiddenUpdate = new UpdateStmt(s.Tok, formals, s.rhss, true);
+            // resolving the update statement will check for return statement specifics.
+            ResolveStatement(s.hiddenUpdate, specContextOnly, method);
+          }
+        }
+        else {// this is a regular return statement.
+          s.hiddenUpdate = null;
+        }
+      } else if (stmt is UpdateStmt) {
+        ResolveUpdateStmt((UpdateStmt)stmt, specContextOnly, method);
+      } else if (stmt is VarDeclStmt) {
+        var s = (VarDeclStmt)stmt;
+        foreach (var vd in s.Lhss) {
+          ResolveStatement(vd, specContextOnly, method);
+          s.ResolvedStatements.Add(vd);
+        }
+        if (s.Update != null) {
+          ResolveStatement(s.Update, specContextOnly, method);
+          s.ResolvedStatements.Add(s.Update);
+        }
+
+      } else if (stmt is AssignStmt) {
+        AssignStmt s = (AssignStmt)stmt;
+        int prevErrorCount = ErrorCount;
+        if (s.Lhs is SeqSelectExpr) {
+          ResolveSeqSelectExpr((SeqSelectExpr)s.Lhs, true, true);  // allow ghosts for now, tighted up below
+        } else {
+          ResolveExpression(s.Lhs, true);  // allow ghosts for now, tighted up below
+        }
+        bool lhsResolvedSuccessfully = ErrorCount == prevErrorCount;
+        Contract.Assert(s.Lhs.Type != null);  // follows from postcondition of ResolveExpression
+        // check that LHS denotes a mutable variable or a field
+        bool lvalueIsGhost = false;
+        var lhs = s.Lhs.Resolved;
+        if (lhs is IdentifierExpr) {
+          IVariable var = ((IdentifierExpr)lhs).Var;
+          if (var == null) {
+            // the LHS didn't resolve correctly; some error would already have been reported
+          } else {
+            lvalueIsGhost = var.IsGhost || method.IsGhost;
+            if (!var.IsMutable) {
+              Error(stmt, "LHS of assignment must denote a mutable variable or field");
+            }
+            if (!lvalueIsGhost && specContextOnly) {
+              Error(stmt, "Assignment to non-ghost variable is not allowed in this context (because this is a ghost method or because the statement is guarded by a specification-only expression)");
+            }
+          }
+        } else if (lhs is FieldSelectExpr) {
+          var fse = (FieldSelectExpr)lhs;
+          if (fse.Field != null) {  // otherwise, an error was reported above
+            lvalueIsGhost = fse.Field.IsGhost;
+            if (!lvalueIsGhost) {
+              if (specContextOnly) {
+                Error(stmt, "Assignment to non-ghost field is not allowed in this context (because this is a ghost method or because the statement is guarded by a specification-only expression)");
+              } else {
+                // It is now that we wish we would have resolved s.Lhs to not allow ghosts.  Too late, so we do
+                // the next best thing.
+                if (lhsResolvedSuccessfully && UsesSpecFeatures(fse.Obj)) {
+                  Error(stmt, "Assignment to non-ghost field is not allowed to use specification-only expressions in the receiver");
+                }
+              }
+            }
+            if (!fse.Field.IsMutable) {
+              Error(stmt, "LHS of assignment does not denote a mutable field");
+            }
+          }
+        } else if (lhs is SeqSelectExpr) {
+          var slhs = (SeqSelectExpr)lhs;
+          // LHS is fine, provided the "sequence" is really an array
+          if (lhsResolvedSuccessfully) {
+            Contract.Assert(slhs.Seq.Type != null);
+            if (!UnifyTypes(slhs.Seq.Type, builtIns.ArrayType(1, new InferredTypeProxy()))) {
+              Error(slhs.Seq, "LHS of array assignment must denote an array element (found {0})", slhs.Seq.Type);
+            }
+            if (specContextOnly) {
+              Error(stmt, "Assignment to array element is not allowed in this context (because this is a ghost method or because the statement is guarded by a specification-only expression)");
+            }
+            if (!slhs.SelectOne) {
+              Error(stmt, "cannot assign to multiple array elements (try a foreach).");
+            }
+          }
+
+        } else if (lhs is MultiSelectExpr) {
+          if (specContextOnly) {
+            Error(stmt, "Assignment to array element is not allowed in this context (because this is a ghost method or because the statement is guarded by a specification-only expression)");
+          }
+
+        } else {
+          Error(stmt, "LHS of assignment must denote a mutable variable or field");
+        }
+
+        s.IsGhost = lvalueIsGhost;
+        Type lhsType = s.Lhs.Type;
+        if (lhs is SeqSelectExpr && !((SeqSelectExpr)lhs).SelectOne) {
+          Error(stmt, "cannot assign to multiple array elements (try a foreach).");
+          //lhsType = UserDefinedType.ArrayElementType(lhsType);
+        } else {
+          if (s.Rhs is ExprRhs) {
+            ExprRhs rr = (ExprRhs)s.Rhs;
+            ResolveExpression(rr.Expr, true);
+            if (!lvalueIsGhost) {
+              CheckIsNonGhost(rr.Expr);
+            }
+            Contract.Assert(rr.Expr.Type != null);  // follows from postcondition of ResolveExpression
+            if (!UnifyTypes(lhsType, rr.Expr.Type)) {
+              Error(stmt, "RHS (of type {0}) not assignable to LHS (of type {1})", rr.Expr.Type, lhsType);
+            }
+          } else if (s.Rhs is TypeRhs) {
+            TypeRhs rr = (TypeRhs)s.Rhs;
+            Type t = ResolveTypeRhs(rr, stmt, lvalueIsGhost, method);
+            if (!lvalueIsGhost) {
+              if (rr.ArrayDimensions != null) {
+                foreach (var dim in rr.ArrayDimensions) {
+                  CheckIsNonGhost(dim);
+                }
+              }
+              if (rr.InitCall != null) {
+                foreach (var arg in rr.InitCall.Args) {
+                  CheckIsNonGhost(arg);
+                }
+              }
+            }
+            if (!UnifyTypes(lhsType, t)) {
+              Error(stmt, "type {0} is not assignable to LHS (of type {1})", t, lhsType);
+            }
+          } else if (s.Rhs is HavocRhs) {
+            // nothing else to do
+          } else {
+            Contract.Assert(false); throw new cce.UnreachableException();  // unexpected RHS
+          }
+        }
+      } else if (stmt is VarDecl) {
+        VarDecl s = (VarDecl)stmt;
+        if (s.OptionalType != null) {
+          ResolveType(stmt.Tok, s.OptionalType);
+          s.type = s.OptionalType;
+        }
+        // now that the declaration has been processed, add the name to the scope
+        if (!scope.Push(s.Name, s)) {
+          Error(s, "Duplicate local-variable name: {0}", s.Name);
+        }
+        if (specContextOnly) {
+          // a local variable in a specification-only context might as well be ghost
+          s.IsGhost = true;
+        }
+
+      } else if (stmt is CallStmt) {
+        CallStmt s = (CallStmt)stmt;
+        ResolveCallStmt(s, specContextOnly, method, null);
+
+      } else if (stmt is BlockStmt) {
+        scope.PushMarker();
+        ResolveBlockStatement((BlockStmt)stmt, specContextOnly, method);
+        scope.PopMarker();
+
+      } else if (stmt is IfStmt) {
+        IfStmt s = (IfStmt)stmt;
+        bool branchesAreSpecOnly = specContextOnly;
+        if (s.Guard != null) {
+          int prevErrorCount = ErrorCount;
+          ResolveExpression(s.Guard, true);
+          Contract.Assert(s.Guard.Type != null);  // follows from postcondition of ResolveExpression
+          bool successfullyResolved = ErrorCount == prevErrorCount;
+          if (!UnifyTypes(s.Guard.Type, Type.Bool)) {
+            Error(s.Guard, "condition is expected to be of type {0}, but is {1}", Type.Bool, s.Guard.Type);
+          }
+          if (!specContextOnly && successfullyResolved) {
+            branchesAreSpecOnly = UsesSpecFeatures(s.Guard);
+          }
+        }
+        s.IsGhost = branchesAreSpecOnly;
+        ResolveStatement(s.Thn, branchesAreSpecOnly, method);
+        if (s.Els != null) {
+          ResolveStatement(s.Els, branchesAreSpecOnly, method);
+        }
+
+      } else if (stmt is AlternativeStmt) {
+        var s = (AlternativeStmt)stmt;
+        s.IsGhost = ResolveAlternatives(s.Alternatives, specContextOnly, null, method);
+
+      } else if (stmt is WhileStmt) {
+        WhileStmt s = (WhileStmt)stmt;
+        bool bodyMustBeSpecOnly = specContextOnly;
+        if (s.Guard != null) {
+          int prevErrorCount = ErrorCount;
+          ResolveExpression(s.Guard, true);
+          Contract.Assert(s.Guard.Type != null);  // follows from postcondition of ResolveExpression
+          bool successfullyResolved = ErrorCount == prevErrorCount;
+          if (!UnifyTypes(s.Guard.Type, Type.Bool)) {
+            Error(s.Guard, "condition is expected to be of type {0}, but is {1}", Type.Bool, s.Guard.Type);
+          }
+          if (!specContextOnly && successfullyResolved) {
+            bodyMustBeSpecOnly = UsesSpecFeatures(s.Guard);
+          }
+        }
+        foreach (MaybeFreeExpression inv in s.Invariants) {
+          ResolveExpression(inv.E, true);
+          Contract.Assert(inv.E.Type != null);  // follows from postcondition of ResolveExpression
+          if (!UnifyTypes(inv.E.Type, Type.Bool)) {
+            Error(inv.E, "invariant is expected to be of type {0}, but is {1}", Type.Bool, inv.E.Type);
+          }
+        }
+        foreach (Expression e in s.Decreases) {
+          ResolveExpression(e, true);
+          if (bodyMustBeSpecOnly && e is WildcardExpr) {
+            Error(e, "'decreases *' is not allowed on ghost loops");
+          }
+          // any type is fine
+        }
+        if(s.Mod != null) {
+          foreach (FrameExpression fe in s.Mod) {
+            ResolveFrameExpression(fe, "modifies");
+          }
+        }
+        s.IsGhost = bodyMustBeSpecOnly;
+        loopStack.Add(s);  // push
+        if (s.Labels == null) {  // otherwise, "s" is already in "inSpecOnlyContext" map
+          inSpecOnlyContext.Add(s, specContextOnly);
+        }
+        ResolveStatement(s.Body, bodyMustBeSpecOnly, method);
+        loopStack.RemoveAt(loopStack.Count-1);  // pop
+
+      } else if (stmt is AlternativeLoopStmt) {
+        var s = (AlternativeLoopStmt)stmt;
+        s.IsGhost = ResolveAlternatives(s.Alternatives, specContextOnly, s, method);
+        foreach (MaybeFreeExpression inv in s.Invariants) {
+          ResolveExpression(inv.E, true);
+          Contract.Assert(inv.E.Type != null);  // follows from postcondition of ResolveExpression
+          if (!UnifyTypes(inv.E.Type, Type.Bool)) {
+            Error(inv.E, "invariant is expected to be of type {0}, but is {1}", Type.Bool, inv.E.Type);
+          }
+        }
+        foreach (Expression e in s.Decreases) {
+          ResolveExpression(e, true);
+          if (s.IsGhost && e is WildcardExpr) {
+            Error(e, "'decreases *' is not allowed on ghost loops");
+          }
+          // any type is fine
+        }
+
+      } else if (stmt is ForeachStmt) {
+        ForeachStmt s = (ForeachStmt)stmt;
+
+        ResolveExpression(s.Collection, true);
+        Contract.Assert(s.Collection.Type != null);  // follows from postcondition of ResolveExpression
+        if (!UnifyTypes(s.Collection.Type, new CollectionTypeProxy(s.BoundVar.Type))) {
+          Error(s.Collection, "The type is expected to be a collection of {0} (instead got {1})", s.BoundVar.Type, s.Collection.Type);
+        }
+
+        scope.PushMarker();
+        bool b = scope.Push(s.BoundVar.Name, s.BoundVar);
+        Contract.Assert(b);  // since we just pushed a marker, we expect the Push to succeed
+        ResolveType(s.BoundVar.tok, s.BoundVar.Type);
+        int prevErrorCount = ErrorCount;
+
+        ResolveExpression(s.Range, true);
+        Contract.Assert(s.Range.Type != null);  // follows from postcondition of ResolveExpression
+        if (!UnifyTypes(s.Range.Type, Type.Bool)) {
+          Error(s.Range, "range condition is expected to be of type {0}, but is {1}", Type.Bool, s.Range.Type);
+        }
+        bool successfullyResolvedCollectionAndRange = ErrorCount == prevErrorCount;
+
+        foreach (PredicateStmt ss in s.BodyPrefix) {
+          ResolveStatement(ss, specContextOnly, method);
+        }
+
+        bool specOnly = specContextOnly ||
+                        (successfullyResolvedCollectionAndRange && (UsesSpecFeatures(s.Collection) || UsesSpecFeatures(s.Range)));
+        s.IsGhost = specOnly;
+        ResolveStatement(s.GivenBody, specOnly, method);
+        // check for correct usage of BoundVar in LHS and RHS of this assignment
+        if (s.GivenBody is AssignStmt) {
+          s.BodyAssign = (AssignStmt)s.GivenBody;
+        } else if (s.GivenBody is ConcreteSyntaxStatement) {
+          var css = (ConcreteSyntaxStatement)s.GivenBody;
+          if (css.ResolvedStatements.Count == 1 && css.ResolvedStatements[0] is AssignStmt) {
+            s.BodyAssign = (AssignStmt)css.ResolvedStatements[0];
+          }
+        }
+        if (s.BodyAssign == null) {
+          Error(s, "update statement inside foreach must be a single assignment statement");
+        } else {
+          FieldSelectExpr lhs = s.BodyAssign.Lhs as FieldSelectExpr;
+          IdentifierExpr obj = lhs == null ? null : lhs.Obj as IdentifierExpr;
+          if (obj == null || obj.Var != s.BoundVar) {
+            Error(s, "assignment inside foreach must assign to a field of the bound variable of the foreach statement");
+          } else {
+            var rhs = s.BodyAssign.Rhs as ExprRhs;
+            if (rhs != null && rhs.Expr is UnaryExpr && ((UnaryExpr)rhs.Expr).Op == UnaryExpr.Opcode.SetChoose) {
+              Error(s, "foreach statement does not support 'choose' statements");
+            }
+          }
+        }
+
+        scope.PopMarker();
+
+      } else if (stmt is MatchStmt) {
+        MatchStmt s = (MatchStmt)stmt;
+        bool bodyIsSpecOnly = specContextOnly;
+        int prevErrorCount = ErrorCount;
+        ResolveExpression(s.Source, true);
+        Contract.Assert(s.Source.Type != null);  // follows from postcondition of ResolveExpression
+        bool successfullyResolved = ErrorCount == prevErrorCount;
+        if (!specContextOnly && successfullyResolved) {
+          bodyIsSpecOnly = UsesSpecFeatures(s.Source);
+        }
+        UserDefinedType sourceType = null;
+        DatatypeDecl dtd = null;
+        Dictionary<TypeParameter,Type> subst = new Dictionary<TypeParameter,Type>();
+        if (s.Source.Type.IsDatatype) {
+          sourceType = (UserDefinedType)s.Source.Type;
+          dtd = cce.NonNull((DatatypeDecl)sourceType.ResolvedClass);
+        }
+        Dictionary<string,DatatypeCtor> ctors;
+        if (dtd == null) {
+          Error(s.Source, "the type of the match source expression must be a datatype (instead found {0})", s.Source.Type);
+          ctors = null;
+        } else {
+          Contract.Assert(sourceType != null);  // dtd and sourceType are set together above
+          ctors = datatypeCtors[dtd];
+          Contract.Assert(ctors != null);  // dtd should have been inserted into datatypeCtors during a previous resolution stage
+
+          // build the type-parameter substitution map for this use of the datatype
+          for (int i = 0; i < dtd.TypeArgs.Count; i++) {
+            subst.Add(dtd.TypeArgs[i], sourceType.TypeArgs[i]);
+          }
+        }
+        s.IsGhost = bodyIsSpecOnly;
+
+        Dictionary<string,object> memberNamesUsed = new Dictionary<string,object>();  // this is really a set
+        foreach (MatchCaseStmt mc in s.Cases) {
+          DatatypeCtor ctor = null;
+          if (ctors != null) {
+            Contract.Assert(dtd != null);
+            if (!ctors.TryGetValue(mc.Id, out ctor)) {
+              Error(mc.tok, "member {0} does not exist in datatype {1}", mc.Id, dtd.Name);
+            } else {
+              Contract.Assert(ctor != null);  // follows from postcondition of TryGetValue
+              mc.Ctor = ctor;
+              if (ctor.Formals.Count != mc.Arguments.Count) {
+                Error(mc.tok, "member {0} has wrong number of formals (found {1}, expected {2})", mc.Id, mc.Arguments.Count, ctor.Formals.Count);
+              }
+              if (memberNamesUsed.ContainsKey(mc.Id)) {
+                Error(mc.tok, "member {0} appears in more than one case", mc.Id);
+              } else {
+                memberNamesUsed.Add(mc.Id, null);  // add mc.Id to the set of names used
+              }
+            }
+          }
+          scope.PushMarker();
+          int i = 0;
+          foreach (BoundVar v in mc.Arguments) {
+            if (!scope.Push(v.Name, v)) {
+              Error(v, "Duplicate parameter name: {0}", v.Name);
+            }
+            ResolveType(v.tok, v.Type);
+            if (ctor != null && i < ctor.Formals.Count) {
+              Formal formal = ctor.Formals[i];
+              Type st = SubstType(formal.Type, subst);
+              if (!UnifyTypes(v.Type, st)) {
+                Error(stmt, "the declared type of the formal ({0}) does not agree with the corresponding type in the constructor's signature ({1})", v.Type, st);
+              }
+              v.IsGhost = formal.IsGhost;
+            }
+            i++;
+          }
+          foreach (Statement ss in mc.Body) {
+            ResolveStatement(ss, bodyIsSpecOnly, method);
+          }
+          scope.PopMarker();
+        }
+        if (dtd != null && memberNamesUsed.Count != dtd.Ctors.Count) {
+          // We could complain about the syntactic omission of constructors:
+          //   Error(stmt, "match statement does not cover all constructors");
+          // but instead we let the verifier do a semantic check.
+          // So, for now, record the missing constructors:
+          foreach (var ctr in dtd.Ctors) {
+            if (!memberNamesUsed.ContainsKey(ctr.Name)) {
+              s.MissingCases.Add(ctr);
+            }
+          }
+          Contract.Assert(memberNamesUsed.Count + s.MissingCases.Count == dtd.Ctors.Count);
+        }
+
+
+      } else {
+        Contract.Assert(false); throw new cce.UnreachableException();
+      }
+    }
+
+    private void ResolveUpdateStmt(UpdateStmt s, bool specContextOnly, Method method)
+    {
+      int prevErrorCount = ErrorCount;
+      // First, resolve all LHS's and expression-looking RHS's.
+      SeqSelectExpr arrayRangeLhs = null;
+      foreach (var lhs in s.Lhss) {
+        if (lhs is SeqSelectExpr) {
+          var sse = (SeqSelectExpr)lhs;
+          ResolveSeqSelectExpr(sse, true, true);
+          if (arrayRangeLhs == null && !sse.SelectOne) {
+            arrayRangeLhs = sse;
+          }
+        }
+        else {
+          ResolveExpression(lhs, true);
+        }
+      }
+      IToken firstEffectfulRhs = null;
+      CallRhs callRhs = null;
+      // Resolve RHSs
+      foreach (var rhs in s.Rhss) {
+        bool isEffectful;
+        if (rhs is TypeRhs) {
+          var tr = (TypeRhs)rhs;
+          ResolveTypeRhs(tr, s, specContextOnly, method);
+          isEffectful = tr.InitCall != null;
+        }
+        else if (rhs is HavocRhs) {
+          isEffectful = false;
+        }
+        else {
+          var er = (ExprRhs)rhs;
+          if (er.Expr is IdentifierSequence) {
+            var cRhs = ResolveIdentifierSequence((IdentifierSequence)er.Expr, true, true);
+            isEffectful = cRhs != null;
+            callRhs = callRhs ?? cRhs;
+          }
+          else if (er.Expr is FunctionCallExpr) {
+            var cRhs = ResolveFunctionCallExpr((FunctionCallExpr)er.Expr, true, true);
+            isEffectful = cRhs != null;
+            callRhs = callRhs ?? cRhs;
+          }
+          else {
+            ResolveExpression(er.Expr, true);
+            isEffectful = false;
+          }
+        }
+        if (isEffectful && firstEffectfulRhs == null) {
+          firstEffectfulRhs = rhs.Tok;
+        }
+      }
+      // check for duplicate identifiers on the left (full duplication checking for references and the like is done during verification)
+      var lhsNameSet = new Dictionary<string, object>();
+      foreach (var lhs in s.Lhss) {
+        var ie = lhs.Resolved as IdentifierExpr;
+        if (ie != null) {
+          if (lhsNameSet.ContainsKey(ie.Name)) {
+            Error(s, "Duplicate variable in left-hand side of {1} statement: {0}", ie.Name, callRhs != null ? "call" : "assignment");
+          }
+          else {
+            lhsNameSet.Add(ie.Name, null);
+          }
+        }
+      }
+
+      // figure out what kind of UpdateStmt this is
+      if (firstEffectfulRhs == null) {
+        if (s.Lhss.Count == 0) {
+          Contract.Assert(s.Rhss.Count == 1);  // guaranteed by the parser
+          Error(s, "expected method call, found expression");
+        }
+        else if (s.Lhss.Count != s.Rhss.Count) {
+          Error(s, "the number of left-hand sides ({0}) and right-hand sides ({1}) must match for a multi-assignment", s.Lhss.Count, s.Rhss.Count);
+        }
+        else if (arrayRangeLhs != null && s.Lhss.Count != 1) {
+          Error(arrayRangeLhs, "array-range may not be used as LHS of multi-assignment; use separate assignment statements for each array-range assignment");
+        }
+        else if (ErrorCount == prevErrorCount) {
+          // add the statements here in a sequence, but don't use that sequence later for translation (instead, should translated properly as multi-assignment)
+          for (int i = 0; i < s.Lhss.Count; i++) {
+            var a = new AssignStmt(s.Tok, s.Lhss[i].Resolved, s.Rhss[i]);
+            s.ResolvedStatements.Add(a);
+          }
+        }
+      }
+      else {
+        if (s.CanMutateKnownState) {
+          if (1 < s.Rhss.Count)
+            Error(firstEffectfulRhs, "cannot have effectful parameter in multi-return statement.");
+          else { // it might be ok, if it is a TypeExpr
+            Contract.Assert(s.Rhss.Count == 1);
+            if (callRhs != null) {
+              Error(callRhs.Tok, "cannot have method call in return statement.");
+            }
+            else {
+              // we have a TypeExpr
+              Contract.Assert(s.Rhss[0] is TypeRhs);
+              var tr = (TypeRhs)s.Rhss[0];
+              Contract.Assert(tr.InitCall != null); // there were effects, so this must have been a call.
+              if (tr.CanAffectPreviouslyKnownExpressions) {
+                Error(tr.Tok, "can only have initialization methods which modify at most 'this'.");
+              }
+            }
+          }
+        }
+        else {
+          // if there was an effectful RHS, that must be the only RHS
+          if (s.Rhss.Count != 1) {
+            Error(firstEffectfulRhs, "an update statement is allowed an effectful RHS only if there is just one RHS");
+          }
+          else if (arrayRangeLhs != null) {
+            Error(arrayRangeLhs, "Assignment to range of array elements must have a simple expression RHS; try using a temporary local variable");
+          }
+          else if (callRhs == null) {
+            // must be a single TypeRhs
+            if (s.Lhss.Count != 1) {
+              Contract.Assert(2 <= s.Lhss.Count);  // the parser allows 0 Lhss only if the whole statement looks like an expression (not a TypeRhs)
+              Error(s.Lhss[1].tok, "the number of left-hand sides ({0}) and right-hand sides ({1}) must match for a multi-assignment", s.Lhss.Count, s.Rhss.Count);
+            }
+            else if (ErrorCount == prevErrorCount) {
+              var a = new AssignStmt(s.Tok, s.Lhss[0].Resolved, s.Rhss[0]);
+              s.ResolvedStatements.Add(a);
+            }
+          }
+          else {
+            // a call statement
+            if (ErrorCount == prevErrorCount) {
+              var resolvedLhss = new List<Expression>();
+              foreach (var ll in s.Lhss) {
+                resolvedLhss.Add(ll.Resolved);
+              }
+              var a = new CallStmt(callRhs.Tok, resolvedLhss, callRhs.Receiver, callRhs.MethodName, callRhs.Args);
+              s.ResolvedStatements.Add(a);
+            }
+          }
+        }
+      }
+
+      foreach (var a in s.ResolvedStatements) {
+        ResolveStatement(a, specContextOnly, method);
+      }
+    }
+
+    bool ResolveAlternatives(List<GuardedAlternative> alternatives, bool specContextOnly, AlternativeLoopStmt loopToCatchBreaks, Method method) {
+      Contract.Requires(alternatives != null);
+      Contract.Requires(method != null);
+
+      bool isGhost = specContextOnly;
+      // first, resolve the guards, which tells us whether or not the entire statement is a ghost statement
+      foreach (var alternative in alternatives) {
+        int prevErrorCount = ErrorCount;
+        ResolveExpression(alternative.Guard, true);
+        Contract.Assert(alternative.Guard.Type != null);  // follows from postcondition of ResolveExpression
+        bool successfullyResolved = ErrorCount == prevErrorCount;
+        if (!UnifyTypes(alternative.Guard.Type, Type.Bool)) {
+          Error(alternative.Guard, "condition is expected to be of type {0}, but is {1}", Type.Bool, alternative.Guard.Type);
+        }
+        if (!specContextOnly && successfullyResolved) {
+          isGhost = isGhost || UsesSpecFeatures(alternative.Guard);
+        }
+      }
+
+      if (loopToCatchBreaks != null) {
+        loopStack.Add(loopToCatchBreaks);  // push
+        if (loopToCatchBreaks.Labels == null) {  // otherwise, "loopToCatchBreak" is already in "inSpecOnlyContext" map
+          inSpecOnlyContext.Add(loopToCatchBreaks, specContextOnly);
+        }
+      }
+      foreach (var alternative in alternatives) {
+        scope.PushMarker();
+        foreach (Statement ss in alternative.Body) {
+          ResolveStatement(ss, isGhost, method);
+        }
+        scope.PopMarker();
+      }
+      if (loopToCatchBreaks != null) {
+        loopStack.RemoveAt(loopStack.Count - 1);  // pop
+      }
+
+      return isGhost;
+    }
+
+    /// <summary>
+    /// Resolves the given call statement.
+    /// Assumes all LHSs have already been resolved (and checked for mutability).
+    /// </summary>
+    void ResolveCallStmt(CallStmt s, bool specContextOnly, Method method, Type receiverType) {
+      Contract.Requires(s != null);
+      Contract.Requires(method != null);
+      bool isInitCall = receiverType != null;
+
+      // resolve receiver, unless told otherwise
+      if (receiverType == null) {
+        ResolveReceiver(s.Receiver, true);
+        Contract.Assert(s.Receiver.Type != null);  // follows from postcondition of ResolveExpression
+        receiverType = s.Receiver.Type;
+      }
+      // resolve the method name
+      NonProxyType nptype;
+      MemberDecl member = ResolveMember(s.Tok, receiverType, s.MethodName, out nptype);
+      Method callee = null;
+      if (member == null) {
+        // error has already been reported by ResolveMember
+      } else if (!(member is Method)) {
+        Error(s, "member {0} in type {1} does not refer to a method", s.MethodName, nptype);
+      } else {
+        callee = (Method)member;
+        s.Method = callee;
+        if (!isInitCall && callee is Constructor) {
+          Error(s, "a constructor is only allowed to be called when an object is being allocated");
+        }
+        s.IsGhost = callee.IsGhost;
+        if (specContextOnly && !callee.IsGhost) {
+          Error(s, "only ghost methods can be called from this context");
+        }
+      }
+
+      // resolve left-hand sides
+      foreach (var lhs in s.Lhs) {
+        Contract.Assume(lhs.Type != null);  // a sanity check that LHSs have already been resolved
+      }
+      // resolve arguments
+      if (!s.IsGhost) {
+        CheckIsNonGhost(s.Receiver);
+      }
+      int j = 0;
+      foreach (Expression e in s.Args) {
+        bool allowGhost = s.IsGhost || callee == null || callee.Ins.Count <= j || callee.Ins[j].IsGhost;
+        ResolveExpression(e, true);
+        if (!allowGhost) {
+          CheckIsNonGhost(e);
+        }
+        j++;
+      }
+
+      if (callee == null) {
+        // error has been reported above
+      } else if (callee.Ins.Count != s.Args.Count) {
+        Error(s, "wrong number of method arguments (got {0}, expected {1})", s.Args.Count, callee.Ins.Count);
+      } else if (callee.Outs.Count != s.Lhs.Count) {
+        if (isInitCall) {
+          Error(s, "a method called as an initialization method must not have any result arguments");
+        } else {
+          Error(s, "wrong number of method result arguments (got {0}, expected {1})", s.Lhs.Count, callee.Outs.Count);
+        }
+      } else {
+        Contract.Assert(nptype != null);  // follows from postcondition of ResolveMember above
+        if (isInitCall) {
+          if (callee.IsStatic) {
+            Error(s.Tok, "a method called as an initialization method must not be 'static'");
+          }
+        } else if (!callee.IsStatic) {
+          if (!scope.AllowInstance && s.Receiver is ThisExpr) {
+            // The call really needs an instance, but that instance is given as 'this', which is not
+            // available in this context.  For more details, see comment in the resolution of a
+            // FunctionCallExpr.
+            Error(s.Receiver, "'this' is not allowed in a 'static' context");
+          } else if (s.Receiver is StaticReceiverExpr) {
+            Error(s.Receiver, "call to instance method requires an instance");
+          }
+        }
+#if !NO_WORK_TO_BE_DONE
+        UserDefinedType ctype = (UserDefinedType)nptype;  // TODO: get rid of this statement, make this code handle any non-proxy type
+#endif
+        // build the type substitution map
+        Dictionary<TypeParameter, Type> subst = new Dictionary<TypeParameter, Type>();
+        for (int i = 0; i < ctype.TypeArgs.Count; i++) {
+          subst.Add(cce.NonNull(ctype.ResolvedClass).TypeArgs[i], ctype.TypeArgs[i]);
+        }
+        foreach (TypeParameter p in callee.TypeArgs) {
+          subst.Add(p, new ParamTypeProxy(p));
+        }
+        // type check the arguments
+        for (int i = 0; i < callee.Ins.Count; i++) {
+          Type st = SubstType(callee.Ins[i].Type, subst);
+          if (!UnifyTypes(cce.NonNull(s.Args[i].Type), st)) {
+            Error(s, "incorrect type of method in-parameter {0} (expected {1}, got {2})", i, st, s.Args[i].Type);
+          }
+        }
+        for (int i = 0; i < callee.Outs.Count; i++) {
+          Type st = SubstType(callee.Outs[i].Type, subst);
+          var lhs = s.Lhs[i];
+          if (!UnifyTypes(cce.NonNull(lhs.Type), st)) {
+            Error(s, "incorrect type of method out-parameter {0} (expected {1}, got {2})", i, st, lhs.Type);
+          } else {
+            var resolvedLhs = lhs.Resolved;
+            if (!specContextOnly && (s.IsGhost || callee.Outs[i].IsGhost)) {
+              // LHS must denote a ghost
+              if (resolvedLhs is IdentifierExpr) {
+                var ll = (IdentifierExpr)resolvedLhs;
+                if (!ll.Var.IsGhost) {
+                  if (ll is AutoGhostIdentifierExpr && ll.Var is VarDecl) {
+                    // the variable was actually declared in this statement, so auto-declare it as ghost
+                    ((VarDecl)ll.Var).MakeGhost();
+                  } else {
+                    Error(s, "actual out-parameter {0} is required to be a ghost variable", i);
+                  }
+                }
+              } else if (resolvedLhs is FieldSelectExpr) {
+                var ll = (FieldSelectExpr)resolvedLhs;
+                if (!ll.Field.IsGhost) {
+                  Error(s, "actual out-parameter {0} is required to be a ghost field", i);
+                }
+              } else {
+                // this is an array update, and arrays are always non-ghost
+                Error(s, "actual out-parameter {0} is required to be a ghost variable", i);
+              }
+            }
+            // LHS must denote a mutable field.
+            if (resolvedLhs is IdentifierExpr) {
+              var ll = (IdentifierExpr)resolvedLhs;
+              if (!ll.Var.IsMutable) {
+                Error(resolvedLhs, "LHS of assignment must denote a mutable variable");
+              }
+            } else if (resolvedLhs is FieldSelectExpr) {
+              var ll = (FieldSelectExpr)resolvedLhs;
+              if (!ll.Field.IsMutable) {
+                Error(resolvedLhs, "LHS of assignment must denote a mutable field");
+              }
+            }
+          }
+        }
+
+        // Resolution termination check
+        if (method.EnclosingClass != null && callee.EnclosingClass != null) {
+          ModuleDecl callerModule = method.EnclosingClass.Module;
+          ModuleDecl calleeModule = callee.EnclosingClass.Module;
+          if (callerModule == calleeModule) {
+            // intra-module call; this is allowed; add edge in module's call graph
+            callerModule.CallGraph.AddEdge(method, callee);
+          } else if (calleeModule.IsDefaultModule) {
+            // all is fine: everything implicitly imports the default module
+          } else if (importGraph.Reaches(callerModule, calleeModule)) {
+            // all is fine: the callee is downstream of the caller
+          } else {
+            Error(s, "inter-module calls must follow the module import relation (so module {0} must transitively import {1})", callerModule.Name, calleeModule.Name);
+          }
+        }
+      }
+    }
+
+    void ResolveBlockStatement(BlockStmt blockStmt, bool specContextOnly, Method method)
+    {
+      Contract.Requires(blockStmt != null);
+      Contract.Requires(method != null);
+
+      foreach (Statement ss in blockStmt.Body) {
+        labeledStatements.PushMarker();
+        // push labels
+        for (var lnode = ss.Labels; lnode != null; lnode = lnode.Next) {
+          Contract.Assert(lnode.Label != null);  // LabelNode's with .Label==null are added only during resolution of the break statements with 'stmt' as their target, which hasn't happened yet
+          var prev = labeledStatements.Find(lnode.Label);
+          if (prev == ss) {
+            Error(lnode.Tok, "duplicate label");
+          } else if (prev != null) {
+            Error(lnode.Tok, "label shadows an enclosing label");
+          } else {
+            bool b = labeledStatements.Push(lnode.Label, ss);
+            Contract.Assert(b);  // since we just checked for duplicates, we expect the Push to succeed
+            if (lnode == ss.Labels) {  // add it only once
+              inSpecOnlyContext.Add(ss, specContextOnly);
+            }
+          }
+        }
+        ResolveStatement(ss, specContextOnly, method);
+        labeledStatements.PopMarker();
+      }
+    }
+
+    Type ResolveTypeRhs(TypeRhs rr, Statement stmt, bool specContextOnly, Method method) {
+      Contract.Requires(rr != null);
+      Contract.Requires(stmt != null);
+      Contract.Requires(method != null);
+      Contract.Ensures(Contract.Result<Type>() != null);
+
+      if (rr.Type == null) {
+        ResolveType(stmt.Tok, rr.EType);
+        if (rr.ArrayDimensions == null) {
+          if (!rr.EType.IsRefType) {
+            Error(stmt, "new can be applied only to reference types (got {0})", rr.EType);
+          } else {
+            bool callsConstructor = false;
+            if (rr.InitCall != null) {
+              ResolveCallStmt(rr.InitCall, specContextOnly, method, rr.EType);
+              if (rr.InitCall.Method is Constructor) {
+                callsConstructor = true;
+              }
+            }
+            if (!callsConstructor && rr.EType is UserDefinedType) {
+              var udt = (UserDefinedType)rr.EType;
+              var cl = (ClassDecl)udt.ResolvedClass;  // cast is guarantted by the call to rr.EType.IsRefType above, together with the "rr.EType is UserDefinedType" test
+              if (cl.HasConstructor) {
+                Error(stmt, "when allocating an object of type '{0}', one of its constructor methods must be called", cl.Name);
+              }
+            }
+          }
+          rr.Type = rr.EType;
+        } else {
+          int i = 0;
+          if (rr.EType.IsSubrangeType) {
+            Error(stmt, "sorry, cannot instantiate 'array' type with a subrange type");
+          }
+          foreach (Expression dim in rr.ArrayDimensions) {
+            Contract.Assert(dim != null);
+            ResolveExpression(dim, true);
+            if (!UnifyTypes(dim.Type, Type.Int)) {
+              Error(stmt, "new must use an integer expression for the array size (got {0} for index {1})", dim.Type, i);
+            }
+            i++;
+          }
+          rr.Type = builtIns.ArrayType(rr.ArrayDimensions.Count, rr.EType);
+        }
+      }
+      return rr.Type;
+    }
+
+    MemberDecl ResolveMember(IToken tok, Type receiverType, string memberName, out NonProxyType nptype)
+    {
+      Contract.Requires(tok != null);
+      Contract.Requires(receiverType != null);
+      Contract.Requires(memberName != null);
+      Contract.Ensures(Contract.Result<MemberDecl>() == null || Contract.ValueAtReturn(out nptype) != null);
+
+      nptype = null;  // prepare for the worst
+      receiverType = receiverType.Normalize();
+      if (receiverType is TypeProxy) {
+        Error(tok, "type of the receiver is not fully determined at this program point", receiverType);
+        return null;
+      }
+      Contract.Assert(receiverType is NonProxyType);  // there are only two kinds of types: proxies and non-proxies
+
+      UserDefinedType ctype = UserDefinedType.DenotesClass(receiverType);
+      if (ctype != null) {
+        ClassDecl cd = (ClassDecl)ctype.ResolvedClass;  // correctness of cast follows from postcondition of DenotesClass
+        Contract.Assert(ctype.TypeArgs.Count == cd.TypeArgs.Count);  // follows from the fact that ctype was resolved
+        MemberDecl member;
+        if (!classMembers[cd].TryGetValue(memberName, out member)) {
+          Error(tok, "member {0} does not exist in class {1}", memberName, ctype.Name);
+          return null;
+        } else {
+          nptype = ctype;
+          return member;
+        }
+      }
+
+      DatatypeDecl dtd = receiverType.AsDatatype;
+      if (dtd != null) {
+        MemberDecl member;
+        if (!datatypeMembers[dtd].TryGetValue(memberName, out member)) {
+          Error(tok, "member {0} does not exist in datatype {1}", memberName, dtd.Name);
+          return null;
+        } else {
+          nptype = (UserDefinedType)receiverType;
+          return member;
+        }
+      }
+
+      Error(tok, "type {0} does not have a member {1}", receiverType, memberName);
+      return null;
+    }
+
+    public static Type SubstType(Type type, Dictionary<TypeParameter/*!*/,Type/*!*/>/*!*/ subst) {
+      Contract.Requires(type != null);
+      Contract.Requires(cce.NonNullDictionaryAndValues(subst));
+      Contract.Ensures(Contract.Result<Type>() != null);
+
+      if (type is BasicType) {
+        return type;
+      } else if (type is CollectionType) {
+        CollectionType t = (CollectionType)type;
+        Type arg = SubstType(t.Arg, subst);
+        if (arg == t.Arg) {
+          return type;
+        } else if (type is SetType) {
+          return new SetType(arg);
+        } else if (type is MultiSetType) {
+          return new MultiSetType(arg);
+        } else if (type is SeqType) {
+          return new SeqType(arg);
+        } else {
+          Contract.Assert(false); throw new cce.UnreachableException();  // unexpected collection type
+        }
+      } else if (type is UserDefinedType) {
+        UserDefinedType t = (UserDefinedType)type;
+        if (t.ResolvedParam != null) {
+          Contract.Assert(t.TypeArgs.Count == 0);
+          Type s;
+          if (subst.TryGetValue(t.ResolvedParam, out s)) {
+            return cce.NonNull(s);
+          } else {
+            return type;
+          }
+        } else if (t.ResolvedClass != null) {
+          List<Type> newArgs = null;  // allocate it lazily
+          for (int i = 0; i < t.TypeArgs.Count; i++) {
+            Type p = t.TypeArgs[i];
+            Type s = SubstType(p, subst);
+            if (s != p && newArgs == null) {
+              // lazily construct newArgs
+              newArgs = new List<Type>();
+              for (int j = 0; j < i; j++) {
+                newArgs.Add(t.TypeArgs[j]);
+              }
+            }
+            if (newArgs != null) {
+              newArgs.Add(s);
+            }
+          }
+          if (newArgs == null) {
+            // there were no substitutions
+            return type;
+          } else {
+            return new UserDefinedType(t.tok, t.Name, t.ResolvedClass, newArgs);
+          }
+        } else {
+          // there's neither a resolved param nor a resolved class, which means the UserDefinedType wasn't
+          // properly resolved; just return it
+          return type;
+        }
+      } else if (type is TypeProxy) {
+        TypeProxy t = (TypeProxy)type;
+        if (t.T == null) {
+          return type;
+        } else {
+          // bypass the proxy
+          return SubstType(t.T, subst);
+        }
+      } else {
+        Contract.Assert(false); throw new cce.UnreachableException();  // unexpected type
+      }
+    }
+
+    public static UserDefinedType GetThisType(IToken tok, ClassDecl cl) {
+      Contract.Requires(tok != null);
+      Contract.Requires(cl != null);
+      Contract.Ensures(Contract.Result<UserDefinedType>() != null);
+
+      List<Type> args = new List<Type>();
+      foreach (TypeParameter tp in cl.TypeArgs) {
+        args.Add(new UserDefinedType(tok, tp.Name, tp));
+      }
+      return new UserDefinedType(tok, cl.Name, cl, args);
+    }
+
+    /// <summary>
+    /// Requires "member" to be declared in a class.
+    /// </summary>
+    public static UserDefinedType GetReceiverType(IToken tok, MemberDecl member) {
+      Contract.Requires(tok != null);
+      Contract.Requires(member != null);
+      Contract.Ensures(Contract.Result<UserDefinedType>() != null);
+
+      return GetThisType(tok, (ClassDecl)member.EnclosingClass);
+    }
+
+    /// <summary>
+    /// "twoState" implies that "old" and "fresh" expressions are allowed
+    /// </summary>
+    void ResolveExpression(Expression expr, bool twoState) {
+      ResolveExpression(expr, twoState, null);
+    }
+
+    /// <summary>
+    /// "matchVarContext" says which variables are allowed to be used as the source expression in a "match" expression;
+    /// if null, no "match" expression will be allowed.
+    /// </summary>
+    void ResolveExpression(Expression expr, bool twoState, List<IVariable> matchVarContext) {
+      Contract.Requires(expr != null);
+      Contract.Requires(currentClass != null);
+      Contract.Ensures(expr.Type != null);
+      if (expr.Type != null) {
+        // expression has already been resovled
+        return;
+      }
+
+      // The following cases will resolve the subexpressions and will attempt to assign a type of expr.  However, if errors occur
+      // and it cannot be determined what the type of expr is, then it is fine to leave expr.Type as null.  In that case, the end
+      // of this method will assign proxy type to the expression, which reduces the number of error messages that are produced
+      // while type checking the rest of the program.
+
+      if (expr is ParensExpression) {
+        var e = (ParensExpression)expr;
+        ResolveExpression(e.E, twoState, matchVarContext);  // allow "match" expressions inside e.E if the parenthetic expression had been allowed to be a "match" expression
+        e.ResolvedExpression = e.E;
+        e.Type = e.E.Type;
+
+      } else if (expr is ChainingExpression) {
+        var e = (ChainingExpression)expr;
+        ResolveExpression(e.E, twoState);
+        e.ResolvedExpression = e.E;
+        e.Type = e.E.Type;
+
+      } else if (expr is IdentifierSequence) {
+        var e = (IdentifierSequence)expr;
+        ResolveIdentifierSequence(e, twoState, false);
+
+      } else if (expr is LiteralExpr) {
+        LiteralExpr e = (LiteralExpr)expr;
+        if (e.Value == null) {
+          e.Type = new ObjectTypeProxy();
+        } else if (e.Value is BigInteger) {
+          e.Type = Type.Int;
+        } else if (e.Value is bool) {
+          e.Type = Type.Bool;
+        } else {
+          Contract.Assert(false); throw new cce.UnreachableException();  // unexpected literal type
+        }
+
+      } else if (expr is ThisExpr) {
+        if (!scope.AllowInstance) {
+          Error(expr, "'this' is not allowed in a 'static' context");
+        }
+        expr.Type = GetThisType(expr.tok, currentClass);  // do this regardless of scope.AllowInstance, for better error reporting
+
+      } else if (expr is IdentifierExpr) {
+        IdentifierExpr e = (IdentifierExpr)expr;
+        e.Var = scope.Find(e.Name);
+        if (e.Var == null) {
+          Error(expr, "Identifier does not denote a local variable, parameter, or bound variable: {0}", e.Name);
+        } else {
+          expr.Type = e.Var.Type;
+        }
+
+      } else if (expr is DatatypeValue) {
+        DatatypeValue dtv = (DatatypeValue)expr;
+        TopLevelDecl d;
+        if (!classes.TryGetValue(dtv.DatatypeName, out d)) {
+          Error(expr.tok, "Undeclared datatype: {0}", dtv.DatatypeName);
+        } else if (!(d is DatatypeDecl)) {
+          Error(expr.tok, "Expected datatype, found class: {0}", dtv.DatatypeName);
+        } else {
+          // this resolution is a little special, in that the syntax shows only the base name, not its instantiation (which is inferred)
+          DatatypeDecl dt = (DatatypeDecl)d;
+          List<Type> gt = new List<Type>(dt.TypeArgs.Count);
+          Dictionary<TypeParameter,Type> subst = new Dictionary<TypeParameter,Type>();
+          for (int i = 0; i < dt.TypeArgs.Count; i++) {
+            Type t = new InferredTypeProxy();
+            gt.Add(t);
+            dtv.InferredTypeArgs.Add(t);
+            subst.Add(dt.TypeArgs[i], t);
+          }
+          expr.Type = new UserDefinedType(dtv.tok, dtv.DatatypeName, gt);
+          ResolveType(expr.tok, expr.Type);
+
+          DatatypeCtor ctor;
+          if (!datatypeCtors[dt].TryGetValue(dtv.MemberName, out ctor)) {
+            Error(expr.tok, "undeclared constructor {0} in datatype {1}", dtv.MemberName, dtv.DatatypeName);
+          } else {
+            Contract.Assert(ctor != null);  // follows from postcondition of TryGetValue
+            dtv.Ctor = ctor;
+            if (ctor.Formals.Count != dtv.Arguments.Count) {
+              Error(expr.tok, "wrong number of arguments to datatype constructor {0} (found {1}, expected {2})", dtv.DatatypeName, dtv.Arguments.Count, ctor.Formals.Count);
+            }
+          }
+          int j = 0;
+          foreach (Expression arg in dtv.Arguments) {
+            Formal formal = ctor != null && j < ctor.Formals.Count ? ctor.Formals[j] : null;
+            ResolveExpression(arg, twoState);
+            Contract.Assert(arg.Type != null);  // follows from postcondition of ResolveExpression
+            if (formal != null) {
+              Type st = SubstType(formal.Type, subst);
+              if (!UnifyTypes(arg.Type, st)) {
+                Error(arg.tok, "incorrect type of datatype constructor argument (found {0}, expected {1})", arg.Type, st);
+              }
+            }
+            j++;
+          }
+        }
+
+      } else if (expr is DisplayExpression) {
+        DisplayExpression e = (DisplayExpression)expr;
+        Type elementType = new InferredTypeProxy();
+        foreach (Expression ee in e.Elements) {
+          ResolveExpression(ee, twoState);
+          Contract.Assert(ee.Type != null);  // follows from postcondition of ResolveExpression
+          if (!UnifyTypes(elementType, ee.Type)) {
+            Error(ee, "All elements of display must be of the same type (got {0}, but type of previous elements is {1})", ee.Type, elementType);
+          }
+        }
+        if (expr is SetDisplayExpr) {
+          expr.Type = new SetType(elementType);
+        } else if (expr is MultiSetDisplayExpr) {
+          expr.Type = new MultiSetType(elementType);
+        } else {
+          expr.Type = new SeqType(elementType);
+        }
+
+      } else if (expr is FieldSelectExpr) {
+        var e = (FieldSelectExpr)expr;
+        ResolveExpression(e.Obj, twoState);
+        Contract.Assert(e.Obj.Type != null);  // follows from postcondition of ResolveExpression
+        NonProxyType nptype;
+        MemberDecl member = ResolveMember(expr.tok, e.Obj.Type, e.FieldName, out nptype);
+#if !NO_WORK_TO_BE_DONE
+        UserDefinedType ctype = (UserDefinedType)nptype;
+#endif
+        if (member == null) {
+          // error has already been reported by ResolveMember
+        } else if (!(member is Field)) {
+          Error(expr, "member {0} in type {1} does not refer to a field", e.FieldName, cce.NonNull(ctype).Name);
+        } else {
+          Contract.Assert(ctype != null && ctype.ResolvedClass != null);  // follows from postcondition of ResolveMember
+          e.Field = (Field)member;
+          if (e.Obj is StaticReceiverExpr) {
+            Error(expr, "a field must be selected via an object, not just a class name");
+          }
+          // build the type substitution map
+          Dictionary<TypeParameter,Type> subst = new Dictionary<TypeParameter,Type>();
+          for (int i = 0; i < ctype.TypeArgs.Count; i++) {
+            subst.Add(ctype.ResolvedClass.TypeArgs[i], ctype.TypeArgs[i]);
+          }
+          e.Type = SubstType(e.Field.Type, subst);
+        }
+
+      } else if (expr is SeqSelectExpr) {
+        SeqSelectExpr e = (SeqSelectExpr)expr;
+        ResolveSeqSelectExpr(e, twoState, true);
+
+      } else if (expr is MultiSelectExpr) {
+        MultiSelectExpr e = (MultiSelectExpr)expr;
+
+        ResolveExpression(e.Array, twoState);
+        Contract.Assert(e.Array.Type != null);  // follows from postcondition of ResolveExpression
+        Type elementType = new InferredTypeProxy();
+        if (!UnifyTypes(e.Array.Type, builtIns.ArrayType(e.Indices.Count, elementType))) {
+          Error(e.Array, "array selection requires an array{0} (got {1})", e.Indices.Count, e.Array.Type);
+        }
+        int i = 0;
+        foreach (Expression idx in e.Indices) {
+          Contract.Assert(idx != null);
+          ResolveExpression(idx, twoState);
+          Contract.Assert(idx.Type != null);  // follows from postcondition of ResolveExpression
+          if (!UnifyTypes(idx.Type, Type.Int)) {
+            Error(idx, "array selection requires integer indices (got {0} for index {1})", idx.Type, i);
+          }
+          i++;
+        }
+        e.Type = elementType;
+
+      } else if (expr is SeqUpdateExpr) {
+        SeqUpdateExpr e = (SeqUpdateExpr)expr;
+        bool seqErr = false;
+        ResolveExpression(e.Seq, twoState);
+        Contract.Assert(e.Seq.Type != null);  // follows from postcondition of ResolveExpression
+        Type elementType = new InferredTypeProxy();
+        if (!UnifyTypes(e.Seq.Type, new SeqType(elementType))) {
+          Error(expr, "sequence update requires a sequence (got {0})", e.Seq.Type);
+          seqErr = true;
+        }
+        ResolveExpression(e.Index, twoState);
+        Contract.Assert(e.Index.Type != null);  // follows from postcondition of ResolveExpression
+        if (!UnifyTypes(e.Index.Type, Type.Int)) {
+          Error(e.Index, "sequence update requires integer index (got {0})", e.Index.Type);
+        }
+        ResolveExpression(e.Value, twoState);
+        Contract.Assert(e.Value.Type != null);  // follows from postcondition of ResolveExpression
+        if (!UnifyTypes(e.Value.Type, elementType)) {
+          Error(e.Value, "sequence update requires the value to have the element type of the sequence (got {0})", e.Value.Type);
+        }
+        if (!seqErr) {
+          expr.Type = e.Seq.Type;
+        }
+
+      } else if (expr is FunctionCallExpr) {
+        FunctionCallExpr e = (FunctionCallExpr)expr;
+        ResolveFunctionCallExpr(e, twoState, false);
+
+      } else if (expr is OldExpr) {
+        OldExpr e = (OldExpr)expr;
+        if (!twoState) {
+          Error(expr, "old expressions are not allowed in this context");
+        }
+        ResolveExpression(e.E, twoState);
+        expr.Type = e.E.Type;
+
+      } else if (expr is MultiSetFormingExpr) {
+        MultiSetFormingExpr e = (MultiSetFormingExpr)expr;
+        ResolveExpression(e.E, twoState);
+        if (!UnifyTypes(e.E.Type, new SetType(new InferredTypeProxy())) && !UnifyTypes(e.E.Type, new SeqType(new InferredTypeProxy()))) {
+          Error(e.tok, "can only form a multiset from a seq or set.");
+        }
+        expr.Type = new MultiSetType(((CollectionType)e.E.Type).Arg);
+      } else if (expr is FreshExpr) {
+        FreshExpr e = (FreshExpr)expr;
+        if (!twoState) {
+          Error(expr, "fresh expressions are not allowed in this context");
+        }
+        ResolveExpression(e.E, twoState);
+        // the type of e.E must be either an object or a collection of objects
+        Type t = e.E.Type;
+        Contract.Assert(t != null);  // follows from postcondition of ResolveExpression
+        if (t is CollectionType) {
+          t = ((CollectionType)t).Arg;
+        }
+        if (t is ObjectType) {
+          // fine
+        } else if (UserDefinedType.DenotesClass(t) != null) {
+          // fine
+        } else {
+          Error(expr, "the argument of a fresh expression must denote an object or a collection of objects (instead got {0})", e.E.Type);
+        }
+        expr.Type = Type.Bool;
+
+      } else if (expr is AllocatedExpr) {
+        AllocatedExpr e = (AllocatedExpr)expr;
+        ResolveExpression(e.E, twoState);
+        // e.E can be of any type
+        expr.Type = Type.Bool;
+
+      } else if (expr is UnaryExpr) {
+        UnaryExpr e = (UnaryExpr)expr;
+        ResolveExpression(e.E, twoState);
+        Contract.Assert(e.E.Type != null);  // follows from postcondition of ResolveExpression
+        switch (e.Op) {
+          case UnaryExpr.Opcode.Not:
+            if (!UnifyTypes(e.E.Type, Type.Bool)) {
+              Error(expr, "logical negation expects a boolean argument (instead got {0})", e.E.Type);
+            }
+            expr.Type = Type.Bool;
+            break;
+          case UnaryExpr.Opcode.SetChoose:
+            var elType = new InferredTypeProxy();
+            if (!UnifyTypes(e.E.Type, new SetType(elType))) {
+              Error(expr, "choose operator expects a set argument (instead got {0})", e.E.Type);
+            }
+            expr.Type = elType;
+            break;
+          case UnaryExpr.Opcode.SeqLength:
+            if (!UnifyTypes(e.E.Type, new SeqType(new InferredTypeProxy()))) {
+              Error(expr, "length operator expects a sequence argument (instead got {0})", e.E.Type);
+            }
+            expr.Type = Type.Int;
+            break;
+          default:
+            Contract.Assert(false); throw new cce.UnreachableException();  // unexpected unary operator
+        }
+
+      } else if (expr is BinaryExpr) {
+        BinaryExpr e = (BinaryExpr)expr;
+        ResolveExpression(e.E0, twoState);
+        Contract.Assert(e.E0.Type != null);  // follows from postcondition of ResolveExpression
+        ResolveExpression(e.E1, twoState);
+        Contract.Assert(e.E1.Type != null);  // follows from postcondition of ResolveExpression
+        switch (e.Op) {
+          case BinaryExpr.Opcode.Iff:
+          case BinaryExpr.Opcode.Imp:
+          case BinaryExpr.Opcode.And:
+          case BinaryExpr.Opcode.Or:
+            if (!UnifyTypes(e.E0.Type, Type.Bool)) {
+              Error(expr, "first argument to {0} must be of type bool (instead got {1})", BinaryExpr.OpcodeString(e.Op), e.E0.Type);
+            }
+            if (!UnifyTypes(e.E1.Type, Type.Bool)) {
+              Error(expr, "second argument to {0} must be of type bool (instead got {1})", BinaryExpr.OpcodeString(e.Op), e.E1.Type);
+            }
+            expr.Type = Type.Bool;
+            break;
+
+          case BinaryExpr.Opcode.Eq:
+          case BinaryExpr.Opcode.Neq:
+            if (!UnifyTypes(e.E0.Type, e.E1.Type)) {
+              Error(expr, "arguments must have the same type (got {0} and {1})", e.E0.Type, e.E1.Type);
+            }
+            expr.Type = Type.Bool;
+            break;
+
+          case BinaryExpr.Opcode.Disjoint:
+            // TODO: the error messages are backwards from what (ideally) they should be. this is necessary because UnifyTypes can't backtrack.
+            if (!UnifyTypes(e.E0.Type, e.E1.Type)) {
+              Error(expr, "arguments must have the same type (got {0} and {1})", e.E0.Type, e.E1.Type);
+            }
+            if (!UnifyTypes(e.E0.Type, new SetType(new InferredTypeProxy())) && !UnifyTypes(e.E0.Type, new MultiSetType(new InferredTypeProxy()))) {
+              Error(expr, "arguments must be of a [multi]set type (got {0})", e.E0.Type);
+            }
+            expr.Type = Type.Bool;
+            break;
+
+          case BinaryExpr.Opcode.Lt:
+          case BinaryExpr.Opcode.Le:
+          case BinaryExpr.Opcode.Add:
+            {
+              if (e.Op == BinaryExpr.Opcode.Lt && e.E0.Type.IsDatatype) {
+                if (!UnifyTypes(e.E1.Type, new DatatypeProxy())) {
+                  Error(expr, "arguments to rank comparison must be datatypes (instead of {0})", e.E1.Type);
+                }
+                expr.Type = Type.Bool;
+              } else {
+                bool err = false;
+                if (!UnifyTypes(e.E0.Type, new OperationTypeProxy(true))) {
+                  Error(expr, "arguments to {0} must be int or a collection type (instead got {1})", BinaryExpr.OpcodeString(e.Op), e.E0.Type);
+                  err = true;
+                }
+                if (!UnifyTypes(e.E1.Type, e.E0.Type)) {
+                  Error(expr, "arguments to {0} must have the same type (got {1} and {2})", BinaryExpr.OpcodeString(e.Op), e.E0.Type, e.E1.Type);
+                  err = true;
+                }
+                if (e.Op != BinaryExpr.Opcode.Add) {
+                  expr.Type = Type.Bool;
+                } else if (!err) {
+                  expr.Type = e.E0.Type;
+                }
+              }
+            }
+            break;
+
+          case BinaryExpr.Opcode.Sub:
+          case BinaryExpr.Opcode.Mul:
+          case BinaryExpr.Opcode.Gt:
+          case BinaryExpr.Opcode.Ge:
+            {
+              if (e.Op == BinaryExpr.Opcode.Gt && e.E0.Type.IsDatatype) {
+                if (!UnifyTypes(e.E1.Type, new DatatypeProxy())) {
+                  Error(expr, "arguments to rank comparison must be datatypes (instead of {0})", e.E1.Type);
+                }
+                expr.Type = Type.Bool;
+              } else {
+                bool err = false;
+                if (!UnifyTypes(e.E0.Type, new OperationTypeProxy(false))) {
+                  Error(expr, "arguments to {0} must be int or a set (instead got {1})", BinaryExpr.OpcodeString(e.Op), e.E0.Type);
+                  err = true;
+                }
+                if (!UnifyTypes(e.E1.Type, e.E0.Type)) {
+                  Error(expr, "arguments to {0} must have the same type (got {1} and {2})", BinaryExpr.OpcodeString(e.Op), e.E0.Type, e.E1.Type);
+                  err = true;
+                }
+                if (e.Op == BinaryExpr.Opcode.Gt || e.Op == BinaryExpr.Opcode.Ge) {
+                  expr.Type = Type.Bool;
+                } else if (!err) {
+                  expr.Type = e.E0.Type;
+                }
+              }
+            }
+            break;
+
+          case BinaryExpr.Opcode.In:
+          case BinaryExpr.Opcode.NotIn:
+            if (!UnifyTypes(e.E1.Type, new CollectionTypeProxy(e.E0.Type))) {
+              Error(expr, "second argument to {0} must be a set or sequence of type {1} (instead got {2})", BinaryExpr.OpcodeString(e.Op), e.E0.Type, e.E1.Type);
+            }
+            expr.Type = Type.Bool;
+            break;
+
+          case BinaryExpr.Opcode.Div:
+          case BinaryExpr.Opcode.Mod:
+            if (!UnifyTypes(e.E0.Type, Type.Int)) {
+              Error(expr, "first argument to {0} must be of type int (instead got {1})", BinaryExpr.OpcodeString(e.Op), e.E0.Type);
+            }
+            if (!UnifyTypes(e.E1.Type, Type.Int)) {
+              Error(expr, "second argument to {0} must be of type int (instead got {1})", BinaryExpr.OpcodeString(e.Op), e.E1.Type);
+            }
+            expr.Type = Type.Int;
+            break;
+
+          default:
+            Contract.Assert(false); throw new cce.UnreachableException();  // unexpected operator
+        }
+        e.ResolvedOp = ResolveOp(e.Op, e.E1.Type);
+
+      } else if (expr is QuantifierExpr) {
+        QuantifierExpr e = (QuantifierExpr)expr;
+        int prevErrorCount = ErrorCount;
+        scope.PushMarker();
+        foreach (BoundVar v in e.BoundVars) {
+          if (!scope.Push(v.Name, v)) {
+            Error(v, "Duplicate bound-variable name: {0}", v.Name);
+          }
+          ResolveType(v.tok, v.Type);
+        }
+        if (e.Range != null) {
+          ResolveExpression(e.Range, twoState);
+          Contract.Assert(e.Range.Type != null);  // follows from postcondition of ResolveExpression
+          if (!UnifyTypes(e.Range.Type, Type.Bool)) {
+            Error(expr, "range of quantifier must be of type bool (instead got {0})", e.Range.Type);
+          }
+        }
+        ResolveExpression(e.Term, twoState);
+        Contract.Assert(e.Term.Type != null);  // follows from postcondition of ResolveExpression
+        if (!UnifyTypes(e.Term.Type, Type.Bool)) {
+          Error(expr, "body of quantifier must be of type bool (instead got {0})", e.Term.Type);
+        }
+        // Since the body is more likely to infer the types of the bound variables, resolve it
+        // first (above) and only then resolve the attributes and triggers (below).
+        ResolveAttributes(e.Attributes, twoState);
+        ResolveTriggers(e.Trigs, twoState);
+        scope.PopMarker();
+        expr.Type = Type.Bool;
+
+        if (prevErrorCount == ErrorCount) {
+          var missingBounds = new List<BoundVar>();
+          e.Bounds = DiscoverBounds(e.tok, e.BoundVars, e.LogicalBody(), e is ExistsExpr, missingBounds);
+          if (missingBounds.Count != 0) {
+            e.MissingBounds = missingBounds;
+          }
+        }
+
+      } else if (expr is SetComprehension) {
+        var e = (SetComprehension)expr;
+        int prevErrorCount = ErrorCount;
+        scope.PushMarker();
+        foreach (BoundVar v in e.BoundVars) {
+          if (!scope.Push(v.Name, v)) {
+            Error(v, "Duplicate bound-variable name: {0}", v.Name);
+          }
+          ResolveType(v.tok, v.Type);
+        }
+        ResolveExpression(e.Range, twoState);
+        Contract.Assert(e.Range.Type != null);  // follows from postcondition of ResolveExpression
+        if (!UnifyTypes(e.Range.Type, Type.Bool)) {
+          Error(expr, "range of comprehension must be of type bool (instead got {0})", e.Range.Type);
+        }
+        ResolveExpression(e.Term, twoState);
+        Contract.Assert(e.Term.Type != null);  // follows from postcondition of ResolveExpression
+
+        ResolveAttributes(e.Attributes, twoState);
+        scope.PopMarker();
+        expr.Type = new SetType(e.Term.Type);
+
+        if (prevErrorCount == ErrorCount) {
+          var missingBounds = new List<BoundVar>();
+          e.Bounds = DiscoverBounds(e.tok, e.BoundVars, e.Range, true, missingBounds);
+          if (missingBounds.Count != 0) {
+            e.MissingBounds = missingBounds;
+            foreach (var bv in e.MissingBounds) {
+              Error(expr, "a set comprehension must produce a finite set, but Dafny's heuristics can't figure out how to produce a bounded set of values for '{0}'", bv.Name);
+            }
+          }
+        }
+
+      } else if (expr is WildcardExpr) {
+        expr.Type = new SetType(new ObjectType());
+
+      } else if (expr is ITEExpr) {
+        ITEExpr e = (ITEExpr)expr;
+        ResolveExpression(e.Test, twoState);
+        Contract.Assert(e.Test.Type != null);  // follows from postcondition of ResolveExpression
+        ResolveExpression(e.Thn, twoState);
+        Contract.Assert(e.Thn.Type != null);  // follows from postcondition of ResolveExpression
+        ResolveExpression(e.Els, twoState);
+        Contract.Assert(e.Els.Type != null);  // follows from postcondition of ResolveExpression
+        if (!UnifyTypes(e.Test.Type, Type.Bool)) {
+          Error(expr, "guard condition in if-then-else expression must be a boolean (instead got {0})", e.Test.Type);
+        }
+        if (UnifyTypes(e.Thn.Type, e.Els.Type)) {
+          expr.Type = e.Thn.Type;
+        } else {
+          Error(expr, "the two branches of an if-then-else expression must have the same type (got {0} and {1})", e.Thn.Type, e.Els.Type);
+        }
+
+      } else if (expr is MatchExpr) {
+        MatchExpr me = (MatchExpr)expr;
+        Contract.Assert(!twoState);  // currently, match expressions are allowed only at the outermost level of function bodies
+        if (matchVarContext == null) {
+          Error(me, "'match' expressions are not supported in this context");
+          matchVarContext = new List<IVariable>();
+        }
+        ResolveExpression(me.Source, twoState);
+        Contract.Assert(me.Source.Type != null);  // follows from postcondition of ResolveExpression
+        UserDefinedType sourceType = null;
+        DatatypeDecl dtd = null;
+        Dictionary<TypeParameter,Type> subst = new Dictionary<TypeParameter,Type>();
+        if (me.Source.Type.IsDatatype) {
+          sourceType = (UserDefinedType)me.Source.Type;
+          dtd = cce.NonNull((DatatypeDecl)sourceType.ResolvedClass);
+        }
+        Dictionary<string,DatatypeCtor> ctors;
+        IVariable goodMatchVariable = null;
+        if (dtd == null) {
+          Error(me.Source, "the type of the match source expression must be a datatype (instead found {0})", me.Source.Type);
+          ctors = null;
+        } else {
+          Contract.Assert(sourceType != null);  // dtd and sourceType are set together above
+          ctors = datatypeCtors[dtd];
+          Contract.Assert(ctors != null);  // dtd should have been inserted into datatypeCtors during a previous resolution stage
+
+          IdentifierExpr ie = me.Source.Resolved as IdentifierExpr;
+          if (ie == null || !(ie.Var is Formal || ie.Var is BoundVar)) {
+            Error(me.Source.tok, "match source expression must be a formal parameter of the enclosing function or an enclosing match expression");
+          } else if (!matchVarContext.Contains(ie.Var)) {
+            Error(me.Source.tok, "match source expression '{0}' has already been used as a match source expression in this context", ie.Var.Name);
+          } else {
+            goodMatchVariable = ie.Var;
+          }
+
+          // build the type-parameter substitution map for this use of the datatype
+          for (int i = 0; i < dtd.TypeArgs.Count; i++) {
+            subst.Add(dtd.TypeArgs[i], sourceType.TypeArgs[i]);
+          }
+        }
+
+        Dictionary<string,object> memberNamesUsed = new Dictionary<string,object>();  // this is really a set
+        expr.Type = new InferredTypeProxy();
+        foreach (MatchCaseExpr mc in me.Cases) {
+          DatatypeCtor ctor = null;
+          if (ctors != null) {
+            Contract.Assert(dtd != null);
+            if (!ctors.TryGetValue(mc.Id, out ctor)) {
+              Error(mc.tok, "member {0} does not exist in datatype {1}", mc.Id, dtd.Name);
+            } else {
+              Contract.Assert(ctor != null);  // follows from postcondition of TryGetValue
+              mc.Ctor = ctor;
+              if (ctor.Formals.Count != mc.Arguments.Count) {
+                Error(mc.tok, "member {0} has wrong number of formals (found {1}, expected {2})", mc.Id, mc.Arguments.Count, ctor.Formals.Count);
+              }
+              if (memberNamesUsed.ContainsKey(mc.Id)) {
+                Error(mc.tok, "member {0} appears in more than one case", mc.Id);
+              } else {
+                memberNamesUsed.Add(mc.Id, null);  // add mc.Id to the set of names used
+              }
+            }
+          }
+          scope.PushMarker();
+          int i = 0;
+          foreach (BoundVar v in mc.Arguments) {
+            if (!scope.Push(v.Name, v)) {
+              Error(v, "Duplicate parameter name: {0}", v.Name);
+            }
+            ResolveType(v.tok, v.Type);
+            if (ctor != null && i < ctor.Formals.Count) {
+              Formal formal = ctor.Formals[i];
+              Type st = SubstType(formal.Type, subst);
+              if (!UnifyTypes(v.Type, st)) {
+                Error(expr, "the declared type of the formal ({0}) does not agree with the corresponding type in the constructor's signature ({1})", v.Type, st);
+              }
+              v.IsGhost = formal.IsGhost;
+            }
+            i++;
+          }
+          List<IVariable> innerMatchVarContext = new List<IVariable>(matchVarContext);
+          if (goodMatchVariable != null) {
+            innerMatchVarContext.Remove(goodMatchVariable);  // this variable is no longer available for matching
+          }
+          innerMatchVarContext.AddRange(mc.Arguments);
+          ResolveExpression(mc.Body, twoState, innerMatchVarContext);
+          Contract.Assert(mc.Body.Type != null);  // follows from postcondition of ResolveExpression
+          if (!UnifyTypes(expr.Type, mc.Body.Type)) {
+            Error(mc.Body.tok, "type of case bodies do not agree (found {0}, previous types {1})", mc.Body.Type, expr.Type);
+          }
+          scope.PopMarker();
+        }
+        if (dtd != null && memberNamesUsed.Count != dtd.Ctors.Count) {
+          // We could complain about the syntactic omission of constructors:
+          //   Error(expr, "match expression does not cover all constructors");
+          // but instead we let the verifier do a semantic check.
+          // So, for now, record the missing constructors:
+          foreach (var ctr in dtd.Ctors) {
+            if (!memberNamesUsed.ContainsKey(ctr.Name)) {
+              me.MissingCases.Add(ctr);
+            }
+          }
+          Contract.Assert(memberNamesUsed.Count + me.MissingCases.Count == dtd.Ctors.Count);
+        }
+
+      } else {
+        Contract.Assert(false); throw new cce.UnreachableException();  // unexpected expression
+      }
+
+      if (expr.Type == null) {
+        // some resolution error occurred
+        expr.Type = Type.Flexible;
+      }
+    }
+
+    /// <summary>
+    /// Generate an error for every non-ghost feature used in "expr".
+    /// Requires "expr" to have been successfully resolved.
+    /// </summary>
+    void CheckIsNonGhost(Expression expr) {
+      Contract.Requires(expr != null);
+      Contract.Requires(currentClass != null);
+      Contract.Requires(expr.Type != null);  // this check approximates the requirement that "expr" be resolved
+
+      if (expr is IdentifierExpr) {
+        var e = (IdentifierExpr)expr;
+        if (e.Var != null && e.Var.IsGhost) {
+          Error(expr, "ghost variables are allowed only in specification contexts");
+          return;
+        }
+
+      } else if (expr is FieldSelectExpr) {
+        var e = (FieldSelectExpr)expr;
+        if (e.Field != null && e.Field.IsGhost) {
+          Error(expr, "ghost fields are allowed only in specification contexts");
+          return;
+        }
+
+      } else if (expr is FunctionCallExpr) {
+        var e = (FunctionCallExpr)expr;
+        if (e.Function != null && e.Function.IsGhost) {
+          Error(expr, "function calls are allowed only in specification contexts (consider declaring the function a 'function method')");
+          return;
+        }
+        // function is okay, so check all NON-ghost arguments
+        CheckIsNonGhost(e.Receiver);
+        for (int i = 0; i < e.Function.Formals.Count; i++) {
+          if (!e.Function.Formals[i].IsGhost) {
+            CheckIsNonGhost(e.Args[i]);
+          }
+        }
+        return;
+
+      } else if (expr is DatatypeValue) {
+        var e = (DatatypeValue)expr;
+        // check all NON-ghost arguments
+        for (int i = 0; i < e.Ctor.Formals.Count; i++) {
+          if (!e.Ctor.Formals[i].IsGhost) {
+            CheckIsNonGhost(e.Arguments[i]);
+          }
+        }
+        return;
+
+      } else if (expr is OldExpr) {
+        Error(expr, "old expressions are allowed only in specification and ghost contexts");
+        return;
+
+      } else if (expr is FreshExpr) {
+        Error(expr, "fresh expressions are allowed only in specification and ghost contexts");
+        return;
+
+      } else if (expr is AllocatedExpr) {
+        Error(expr, "allocated expressions are allowed only in specification and ghost contexts");
+        return;
+
+      } else if (expr is BinaryExpr) {
+        var e = (BinaryExpr)expr;
+        switch (e.ResolvedOp) {
+          case BinaryExpr.ResolvedOpcode.RankGt:
+          case BinaryExpr.ResolvedOpcode.RankLt:
+            Error(expr, "rank comparisons are allowed only in specification and ghost contexts");
+            return;
+          default:
+            break;
+        }
+
+      } else if (expr is QuantifierExpr) {
+        var e = (QuantifierExpr)expr;
+        if (e.MissingBounds != null) {
+          foreach (var bv in e.MissingBounds) {
+            Error(expr, "quantifiers in non-ghost contexts must be compilable, but Dafny's heuristics can't figure out how to produce a bounded set of values for '{0}'", bv.Name);
+          }
+          return;
+        }
+      }
+
+      foreach (var ee in expr.SubExpressions) {
+        CheckIsNonGhost(ee);
+      }
+    }
+
+    /// <summary>
+    /// If "!allowMethodCall" or if what is being called does not refer to a method, resolves "e" and returns "null".
+    /// Otherwise (that is, if "allowMethodCall" and what is being called refers to a method), resolves the receiver
+    /// of "e" but NOT the arguments, and returns a CallRhs corresponding to the call.
+    /// </summary>
+    CallRhs ResolveFunctionCallExpr(FunctionCallExpr e, bool twoState, bool allowMethodCall) {
+      ResolveReceiver(e.Receiver, twoState);
+      Contract.Assert(e.Receiver.Type != null);  // follows from postcondition of ResolveExpression
+      NonProxyType nptype;
+      MemberDecl member = ResolveMember(e.tok, e.Receiver.Type, e.Name, out nptype);
+#if !NO_WORK_TO_BE_DONE
+      UserDefinedType ctype = (UserDefinedType)nptype;
+#endif
+      if (member == null) {
+        // error has already been reported by ResolveMember
+      } else if (allowMethodCall && member is Method) {
+        // it's a method
+        return new CallRhs(e.tok, e.Receiver, e.Name, e.Args);
+      } else if (!(member is Function)) {
+        Error(e, "member {0} in type {1} does not refer to a function", e.Name, cce.NonNull(ctype).Name);
+      } else {
+        Function function = (Function)member;
+        e.Function = function;
+        if (e.Receiver is StaticReceiverExpr && !function.IsStatic) {
+          Error(e, "an instance function must be selected via an object, not just a class name");
+        }
+        if (function.Formals.Count != e.Args.Count) {
+          Error(e, "wrong number of function arguments (got {0}, expected {1})", e.Args.Count, function.Formals.Count);
+        } else {
+          Contract.Assert(ctype != null);  // follows from postcondition of ResolveMember
+          if (!function.IsStatic) {
+            if (!scope.AllowInstance && e.Receiver is ThisExpr) {
+              // The call really needs an instance, but that instance is given as 'this', which is not
+              // available in this context.  In most cases, occurrences of 'this' inside e.Receiver would
+              // have been caught in the recursive call to resolve e.Receiver, but not the specific case
+              // of e.Receiver being 'this' (explicitly or implicitly), for that case needs to be allowed
+              // in the event that a static function calls another static function (and note that we need the
+              // type of the receiver in order to find the method, so we could not have made this check
+              // earlier).
+              Error(e.Receiver, "'this' is not allowed in a 'static' context");
+            } else if (e.Receiver is StaticReceiverExpr) {
+              Error(e.Receiver, "call to instance function requires an instance");
+            }
+          }
+          // build the type substitution map
+          Dictionary<TypeParameter, Type> subst = new Dictionary<TypeParameter, Type>();
+          for (int i = 0; i < ctype.TypeArgs.Count; i++) {
+            subst.Add(cce.NonNull(ctype.ResolvedClass).TypeArgs[i], ctype.TypeArgs[i]);
+          }
+          foreach (TypeParameter p in function.TypeArgs) {
+            subst.Add(p, new ParamTypeProxy(p));
+          }
+          // type check the arguments
+          for (int i = 0; i < function.Formals.Count; i++) {
+            Expression farg = e.Args[i];
+            ResolveExpression(farg, twoState);
+            Contract.Assert(farg.Type != null);  // follows from postcondition of ResolveExpression
+            Type s = SubstType(function.Formals[i].Type, subst);
+            if (!UnifyTypes(farg.Type, s)) {
+              Error(e, "incorrect type of function argument {0} (expected {1}, got {2})", i, s, farg.Type);
+            }
+          }
+          e.Type = SubstType(function.ResultType, subst);
+        }
+
+        // Resolution termination check
+        if (currentFunction != null && currentFunction.EnclosingClass != null && function.EnclosingClass != null) {
+          ModuleDecl callerModule = currentFunction.EnclosingClass.Module;
+          ModuleDecl calleeModule = function.EnclosingClass.Module;
+          if (callerModule == calleeModule) {
+            // intra-module call; this is allowed; add edge in module's call graph
+            callerModule.CallGraph.AddEdge(currentFunction, function);
+            if (currentFunction == function) {
+              currentFunction.IsRecursive = true;  // self recursion (mutual recursion is determined elsewhere)
+            }
+          } else if (calleeModule.IsDefaultModule) {
+            // all is fine: everything implicitly imports the default module
+          } else if (importGraph.Reaches(callerModule, calleeModule)) {
+            // all is fine: the callee is downstream of the caller
+          } else {
+            Error(e, "inter-module calls must follow the module import relation (so module {0} must transitively import {1})", callerModule.Name, calleeModule.Name);
+          }
+        }
+      }
+      return null;
+    }
+
+    /// <summary>
+    /// If "!allowMethodCall", or if "e" does not designate a method call, resolves "e" and returns "null".
+    /// Otherwise, resolves all sub-parts of "e" and returns a (resolved) CallRhs expression representing the call.
+    /// </summary>
+    CallRhs ResolveIdentifierSequence(IdentifierSequence e, bool twoState, bool allowMethodCall) {
+      // Look up "id" as follows:
+      //  - local variable, parameter, or bound variable (if this clashes with something of interest, one can always rename the local variable locally)
+      //  - type name (class or datatype)
+      //  - unambiguous constructor name of a datatype (if two constructors have the same name, an error message is produced here)
+      //  - field name (with implicit receiver) (if the field is ocluded by anything above, one can use an explicit "this.")
+      // Note, at present, modules do not give rise to new namespaces, which is something that should
+      // be changed in the language when modules are given more attention.
+      Expression r = null;  // resolved version of e
+      CallRhs call = null;
+
+      TopLevelDecl decl;
+      Tuple<DatatypeCtor, bool> pair;
+      Dictionary<string, MemberDecl> members;
+      MemberDecl member;
+      var id = e.Tokens[0];
+      if (scope.Find(id.val) != null) {
+        // ----- root is a local variable, parameter, or bound variable
+        r = new IdentifierExpr(id, id.val);
+        ResolveExpression(r, twoState);
+        r = ResolveSuffix(r, e, 1, twoState, allowMethodCall, out call);
+
+      } else if (classes.TryGetValue(id.val, out decl)) {
+        if (e.Tokens.Count == 1 && e.Arguments == null) {
+          Error(id, "name of type ('{0}') is used as a variable", id.val);
+        } else if (e.Tokens.Count == 1 && e.Arguments != null) {
+          Error(id, "name of type ('{0}') is used as a function", id.val);
+          // resolve the arguments nonetheless
+          foreach (var arg in e.Arguments) {
+            ResolveExpression(arg, twoState);
+          }
+        } else if (decl is ClassDecl) {
+          // ----- root is a class
+          var cd = (ClassDecl)decl;
+          r = ResolveSuffix(new StaticReceiverExpr(id, cd), e, 1, twoState, allowMethodCall, out call);
+
+        } else {
+          // ----- root is a datatype
+          var dt = (DatatypeDecl)decl;  // otherwise, unexpected TopLevelDecl
+          var args = (e.Tokens.Count == 2 ? e.Arguments : null) ?? new List<Expression>();
+          r = new DatatypeValue(id, id.val, e.Tokens[1].val, args);
+          ResolveExpression(r, twoState);
+          if (e.Tokens.Count != 2) {
+            r = ResolveSuffix(r, e, 2, twoState, allowMethodCall, out call);
+          }
+        }
+
+      } else if (allDatatypeCtors.TryGetValue(id.val, out pair)) {
+        // ----- root is a datatype constructor
+        if (pair.Item2) {
+          // there is more than one constructor with this name
+          Error(id, "the name '{0}' denotes a datatype constructor, but does not do so uniquely; add an explicit qualification (for example, '{1}.{0}')", id.val, pair.Item1.EnclosingDatatype.Name);
+        } else {
+          var args = (e.Tokens.Count == 1 ? e.Arguments : null) ?? new List<Expression>();
+          r = new DatatypeValue(id, pair.Item1.EnclosingDatatype.Name, id.val, args);
+          ResolveExpression(r, twoState);
+          if (e.Tokens.Count != 1) {
+            r = ResolveSuffix(r, e, 1, twoState, allowMethodCall, out call);
+          }
+        }
+
+      } else if (classMembers.TryGetValue(currentClass, out members) && members.TryGetValue(id.val, out member)) {
+        // ----- field, function, or method
+        Expression receiver;
+        if (member.IsStatic) {
+          receiver = new StaticReceiverExpr(id, currentClass);
+        } else {
+          if (!scope.AllowInstance) {
+            Error(id, "'this' is not allowed in a 'static' context");
+            // nevertheless, set "receiver" to a value so we can continue resolution
+          }
+          receiver = new ImplicitThisExpr(id);
+          receiver.Type = GetThisType(id, currentClass);  // resolve here
+        }
+        r = ResolveSuffix(receiver, e, 0, twoState, allowMethodCall, out call);
+
+      } else {
+        Error(id, "unresolved identifier: {0}", id.val);
+        // resolve arguments, if any
+        if (e.Arguments != null) {
+          foreach (var arg in e.Arguments) {
+            ResolveExpression(arg, twoState);
+          }
+        }
+      }
+
+      if (r != null) {
+        e.ResolvedExpression = r;
+        e.Type = r.Type;
+      }
+      return call;
+    }
+
+    /// <summary>
+    /// Given resolved expression "r" and unresolved expressions e.Tokens[p..] and e.Arguments.
+    /// Returns a resolved version of the expression:
+    ///   r    . e.Tokens[p]    . e.Tokens[p+1]    ...    . e.Tokens[e.Tokens.Count-1]    ( e.Arguments )
+    /// Except, if "allowMethodCall" is "true" and the would-be-returned value designates a method
+    /// call, instead returns null and returns "call" as a non-null value.
+    /// </summary>
+    Expression ResolveSuffix(Expression r, IdentifierSequence e, int p, bool twoState, bool allowMethodCall, out CallRhs call) {
+      Contract.Requires(r != null);
+      Contract.Requires(e != null);
+      Contract.Requires(0 <= p && p <= e.Tokens.Count);
+      Contract.Ensures((Contract.Result<Expression>() != null && Contract.ValueAtReturn(out call) == null) ||
+        (allowMethodCall && Contract.Result<Expression>() == null && Contract.ValueAtReturn(out call) != null));
+
+      call = null;
+      int nonCallArguments = e.Arguments == null ? e.Tokens.Count : e.Tokens.Count - 1;
+      for (; p < nonCallArguments; p++) {
+        r = new FieldSelectExpr(e.Tokens[p], r, e.Tokens[p].val);
+        ResolveExpression(r, twoState);
+      }
+
+      if (p < e.Tokens.Count) {
+        Contract.Assert(e.Arguments != null);
+
+        Dictionary<string, MemberDecl> members;
+        MemberDecl member;
+        UserDefinedType receiverType = UserDefinedType.DenotesClass(r.Type);
+        if (allowMethodCall &&
+          receiverType != null &&
+          classMembers.TryGetValue((ClassDecl)receiverType.ResolvedClass, out members) &&
+          members.TryGetValue(e.Tokens[p].val, out member) &&
+          member is Method) {
+          // method
+          call = new CallRhs(e.Tokens[p], r, e.Tokens[p].val, e.Arguments);
+          r = null;
+        } else {
+          r = new FunctionCallExpr(e.Tokens[p], e.Tokens[p].val, r, e.Arguments);
+          ResolveExpression(r, twoState);
+        }
+      } else if (e.Arguments != null) {
+        Contract.Assert(p == e.Tokens.Count);
+        Error(e.OpenParen, "non-function expression is called with parameters");
+        // resolve the arguments nonetheless
+        foreach (var arg in e.Arguments) {
+          ResolveExpression(arg, twoState);
+        }
+      }
+      return r;
+    }
+
+    /// <summary>
+    /// Tries to find a bounded pool for each of the bound variables "bvars" of "expr".  If this process
+    /// fails, then "null" is returned and the bound variables for which the process fails are added to "missingBounds".
+    /// Requires "e" to be successfully resolved.
+    /// </summary>
+    List<QuantifierExpr.BoundedPool> DiscoverBounds(IToken tok, List<BoundVar> bvars, Expression expr, bool polarity, List<BoundVar> missingBounds) {
+      Contract.Requires(tok != null);
+      Contract.Requires(bvars != null);
+      Contract.Requires(missingBounds != null);
+      Contract.Requires(expr.Type != null);  // a sanity check (but not a complete proof) that "e" has been resolved
+      Contract.Ensures(
+        (Contract.Result<List<QuantifierExpr.BoundedPool>>() != null &&
+         Contract.Result<List<QuantifierExpr.BoundedPool>>().Count == bvars.Count &&
+         Contract.OldValue(missingBounds.Count) == missingBounds.Count) ||
+        (Contract.Result<List<QuantifierExpr.BoundedPool>>() == null &&
+         Contract.OldValue(missingBounds.Count) < missingBounds.Count));
+
+      var bounds = new List<QuantifierExpr.BoundedPool>();
+      bool foundError = false;
+      for (int j = 0; j < bvars.Count; j++) {
+        var bv = bvars[j];
+        if (bv.Type is BoolType) {
+          // easy
+          bounds.Add(new QuantifierExpr.BoolBoundedPool());
+        } else {
+          // Go through the conjuncts of the range expression look for bounds.
+          Expression lowerBound = bv.Type is NatType ? new LiteralExpr(bv.tok, new BigInteger(0)) : null;
+          Expression upperBound = null;
+          foreach (var conjunct in NormalizedConjuncts(expr, polarity)) {
+            var c = conjunct as BinaryExpr;
+            if (c == null) {
+              goto CHECK_NEXT_CONJUNCT;
+            }
+            var e0 = c.E0;
+            var e1 = c.E1;
+            int whereIsBv = SanitizeForBoundDiscovery(bvars, j, c.ResolvedOp, ref e0, ref e1);
+            if (whereIsBv < 0) {
+              goto CHECK_NEXT_CONJUNCT;
+            }
+            switch (c.ResolvedOp) {
+              case BinaryExpr.ResolvedOpcode.InSet:
+                if (whereIsBv == 0) {
+                  bounds.Add(new QuantifierExpr.SetBoundedPool(e1));
+                  goto CHECK_NEXT_BOUND_VARIABLE;
+                }
+                break;
+              case BinaryExpr.ResolvedOpcode.InMultiSet:
+                if (whereIsBv == 0) {
+                  bounds.Add(new QuantifierExpr.SetBoundedPool(e1));
+                  goto CHECK_NEXT_BOUND_VARIABLE;
+                }
+                break;
+              case BinaryExpr.ResolvedOpcode.InSeq:
+                if (whereIsBv == 0) {
+                  bounds.Add(new QuantifierExpr.SeqBoundedPool(e1));
+                  goto CHECK_NEXT_BOUND_VARIABLE;
+                }
+                break;
+              case BinaryExpr.ResolvedOpcode.EqCommon:
+                if (bv.Type is IntType) {
+                  var otherOperand = whereIsBv == 0 ? e1 : e0;
+                  bounds.Add(new QuantifierExpr.IntBoundedPool(otherOperand, Plus(otherOperand, 1)));
+                  goto CHECK_NEXT_BOUND_VARIABLE;
+                }
+                break;
+              case BinaryExpr.ResolvedOpcode.Gt:
+              case BinaryExpr.ResolvedOpcode.Ge:
+                Contract.Assert(false); throw new cce.UnreachableException();  // promised by postconditions of NormalizedConjunct
+              case BinaryExpr.ResolvedOpcode.Lt:
+                if (whereIsBv == 0 && upperBound == null) {
+                  upperBound = e1;  // bv < E
+                } else if (whereIsBv == 1 && lowerBound == null) {
+                  lowerBound = Plus(e0, 1);  // E < bv
+                }
+                break;
+              case BinaryExpr.ResolvedOpcode.Le:
+                if (whereIsBv == 0 && upperBound == null) {
+                  upperBound = Plus(e1, 1);  // bv <= E
+                } else if (whereIsBv == 1 && lowerBound == null) {
+                  lowerBound = e0;  // E <= bv
+                }
+                break;
+              default:
+                break;
+            }
+            if (lowerBound != null && upperBound != null) {
+              // we have found two halves
+              bounds.Add(new QuantifierExpr.IntBoundedPool(lowerBound, upperBound));
+              goto CHECK_NEXT_BOUND_VARIABLE;
+            }
+          CHECK_NEXT_CONJUNCT: ;
+          }
+          // we have checked every conjunct in the range expression and still have not discovered good bounds
+          missingBounds.Add(bv);  // record failing bound variable
+          foundError = true;
+        }
+      CHECK_NEXT_BOUND_VARIABLE: ;  // should goto here only if the bound for the current variable has been discovered (otherwise, return with null from this method)
+      }
+      return foundError ? null : bounds;
+    }
+
+    /// <summary>
+    /// If the return value is negative, the resulting "e0" and "e1" should not be used.
+    /// Otherwise, the following is true on return:
+    /// The new "e0 op e1" is equivalent to the old "e0 op e1".
+    /// One of "e0" and "e1" is the identifier "boundVars[bvi]"; the return value is either 0 or 1, and indicates which.
+    /// The other of "e0" and "e1" is an expression whose free variables are not among "boundVars[bvi..]".
+    /// Ensures that the resulting "e0" and "e1" are not ConcreteSyntaxExpression's.
+    /// </summary>
+    int SanitizeForBoundDiscovery(List<BoundVar> boundVars, int bvi, BinaryExpr.ResolvedOpcode op, ref Expression e0, ref Expression e1)
+    {
+      Contract.Requires(e0 != null);
+      Contract.Requires(e1 != null);
+      Contract.Requires(boundVars != null);
+      Contract.Requires(0 <= bvi && bvi < boundVars.Count);
+      Contract.Ensures(Contract.Result<int>() < 2);
+      Contract.Ensures(!(Contract.ValueAtReturn(out e0) is ConcreteSyntaxExpression));
+      Contract.Ensures(!(Contract.ValueAtReturn(out e1) is ConcreteSyntaxExpression));
+
+      var bv = boundVars[bvi];
+      e0 = e0.Resolved;
+      e1 = e1.Resolved;
+
+      // make an initial assessment of where bv is; to continue, we need bv to appear in exactly one operand
+      var fv0 = FreeVariables(e0);
+      var fv1 = FreeVariables(e1);
+      Expression thisSide;
+      Expression thatSide;
+      int whereIsBv;
+      if (fv0.Contains(bv)) {
+        if (fv1.Contains(bv)) {
+          return -1;
+        }
+        whereIsBv = 0;
+        thisSide = e0; thatSide = e1;
+      } else if (fv1.Contains(bv)) {
+        whereIsBv = 1;
+        thisSide = e1; thatSide = e0;
+      } else {
+        return -1;
+      }
+
+      // Next, clean up the side where bv is by adjusting both sides of the expression
+      switch (op) {
+        case BinaryExpr.ResolvedOpcode.EqCommon:
+        case BinaryExpr.ResolvedOpcode.NeqCommon:
+        case BinaryExpr.ResolvedOpcode.Gt:
+        case BinaryExpr.ResolvedOpcode.Ge:
+        case BinaryExpr.ResolvedOpcode.Le:
+        case BinaryExpr.ResolvedOpcode.Lt:
+          // Repeatedly move additive or subtractive terms from thisSide to thatSide
+          while (true) {
+            var bin = thisSide as BinaryExpr;
+            if (bin == null) {
+              break;  // done simplifying
+
+            } else if (bin.ResolvedOp == BinaryExpr.ResolvedOpcode.Add) {
+              // Change "A+B op C" into either "A op C-B" or "B op C-A", depending on where we find bv among A and B.
+              if (!FreeVariables(bin.E1).Contains(bv)) {
+                thisSide = bin.E0.Resolved;
+                thatSide = new BinaryExpr(bin.tok, BinaryExpr.Opcode.Sub, thatSide, bin.E1);
+              } else {
+                thisSide = bin.E1.Resolved;
+                thatSide = new BinaryExpr(bin.tok, BinaryExpr.Opcode.Sub, thatSide, bin.E0);
+              }
+              ((BinaryExpr)thatSide).ResolvedOp = BinaryExpr.ResolvedOpcode.Sub;
+              thatSide.Type = bin.Type;
+
+            } else if (bin.ResolvedOp == BinaryExpr.ResolvedOpcode.Sub) {
+              // Change "A-B op C" in a similar way.
+              if (!FreeVariables(bin.E1).Contains(bv)) {
+                // change to "A op C+B"
+                thisSide = bin.E0.Resolved;
+                thatSide = new BinaryExpr(bin.tok, BinaryExpr.Opcode.Add, thatSide, bin.E1);
+                ((BinaryExpr)thatSide).ResolvedOp = BinaryExpr.ResolvedOpcode.Add;
+              } else {
+                // In principle, change to "-B op C-A" and then to "B dualOp A-C".  But since we don't want
+                // to change "op", we instead end with "A-C op B" and switch the mapping of thisSide/thatSide
+                // to e0/e1 (by inverting "whereIsBv").
+                thisSide = bin.E1.Resolved;
+                thatSide = new BinaryExpr(bin.tok, BinaryExpr.Opcode.Sub, bin.E0, thatSide);
+                ((BinaryExpr)thatSide).ResolvedOp = BinaryExpr.ResolvedOpcode.Sub;
+                whereIsBv = 1 - whereIsBv;
+              }
+              thatSide.Type = bin.Type;
+
+            } else {
+              break;  // done simplifying
+            }
+          }
+          break;
+
+        default:
+          break;
+      }
+
+      // Now, see if the interesting side is simply bv itself
+      if (thisSide is IdentifierExpr && ((IdentifierExpr)thisSide).Var == bv) {
+        // we're cool
+      } else {
+        // no, the situation is more complicated than we care to understand
+        return -1;
+      }
+
+      // Finally, check that the other side does not contain "bv" or any of the bound variables
+      // listed after "bv" in the quantifier.
+      var fv = FreeVariables(thatSide);
+      for (int i = bvi; i < boundVars.Count; i++) {
+        if (fv.Contains(boundVars[i])) {
+          return -1;
+        }
+      }
+
+      // As we return, also return the adjusted sides
+      if (whereIsBv == 0) {
+        e0 = thisSide; e1 = thatSide;
+      } else {
+        e0 = thatSide; e1 = thisSide;
+      }
+      return whereIsBv;
+    }
+
+    /// <summary>
+    /// Returns all conjuncts of "expr" in "polarity" positions.  That is, if "polarity" is "true", then
+    /// returns the conjuncts of "expr" in positive positions; else, returns the conjuncts of "expr" in
+    /// negative positions.  The method considers a canonical-like form of the expression that pushes
+    /// negations inwards far enough that one can determine what the result is going to be (so, almost
+    /// a negation normal form).
+    /// As a convenience, arithmetic inequalities are rewritten so that the negation of an arithmetic
+    /// inequality is never returned and the comparisons > and >= are never returned; the negation of
+    /// a common equality or disequality is rewritten analogously.
+    /// Requires "expr" to be successfully resolved.
+    /// Ensures that what is returned is not a ConcreteSyntaxExpression.
+    /// </summary>
+    IEnumerable<Expression> NormalizedConjuncts(Expression expr, bool polarity) {
+      // We consider 5 cases.  To describe them, define P(e)=Conjuncts(e,true) and N(e)=Conjuncts(e,false).
+      //   *  X ==> Y    is treated as a shorthand for !X || Y, and so is described by the remaining cases
+      //   *  X && Y     P(_) = P(X),P(Y)    and    N(_) = !(X && Y)
+      //   *  X || Y     P(_) = (X || Y)     and    N(_) = N(X),N(Y)
+      //   *  !X         P(_) = N(X)         and    N(_) = P(X)
+      //   *  else       P(_) = else         and    N(_) = !else
+      // So for ==>, we have:
+      //   *  X ==> Y    P(_) = P(!X || Y) = (!X || Y) = (X ==> Y)
+      //                 N(_) = N(!X || Y) = N(!X),N(Y) = P(X),N(Y)
+      expr = expr.Resolved;
+
+      // Binary expressions
+      var b = expr as BinaryExpr;
+      if (b != null) {
+        bool breakDownFurther = false;
+        bool p0 = polarity;
+        if (b.ResolvedOp == BinaryExpr.ResolvedOpcode.And) {
+          breakDownFurther = polarity;
+        } else if (b.ResolvedOp == BinaryExpr.ResolvedOpcode.Or) {
+          breakDownFurther = !polarity;
+        } else if (b.ResolvedOp == BinaryExpr.ResolvedOpcode.Imp) {
+          breakDownFurther = !polarity;
+          p0 = !p0;
+        }
+        if (breakDownFurther) {
+          foreach (var c in NormalizedConjuncts(b.E0, p0)) {
+            yield return c;
+          }
+          foreach (var c in NormalizedConjuncts(b.E1, polarity)) {
+            yield return c;
+          }
+          yield break;
+        }
+      }
+
+      // Unary expression
+      var u = expr as UnaryExpr;
+      if (u != null && u.Op == UnaryExpr.Opcode.Not) {
+        foreach (var c in NormalizedConjuncts(u.E, !polarity)) {
+          yield return c;
+        }
+        yield break;
+      }
+
+      // no other case applied, so return the expression or its negation, but first clean it up a little
+      b = expr as BinaryExpr;
+      if (b != null) {
+        BinaryExpr.Opcode newOp;
+        BinaryExpr.ResolvedOpcode newROp;
+        bool swapOperands;
+        switch (b.ResolvedOp) {
+          case BinaryExpr.ResolvedOpcode.Gt:  // A > B         yield polarity ? (B < A) : (A <= B);
+            newOp = polarity ? BinaryExpr.Opcode.Lt : BinaryExpr.Opcode.Le;
+            newROp = polarity ? BinaryExpr.ResolvedOpcode.Lt : BinaryExpr.ResolvedOpcode.Le;
+            swapOperands = polarity;
+            break;
+          case BinaryExpr.ResolvedOpcode.Ge:  // A >= B        yield polarity ? (B <= A) : (A < B);
+            newOp = polarity ? BinaryExpr.Opcode.Le : BinaryExpr.Opcode.Lt;
+            newROp = polarity ? BinaryExpr.ResolvedOpcode.Le : BinaryExpr.ResolvedOpcode.Lt;
+            swapOperands = polarity;
+            break;
+          case BinaryExpr.ResolvedOpcode.Le:  // A <= B        yield polarity ? (A <= B) : (B < A);
+            newOp = polarity ? BinaryExpr.Opcode.Le : BinaryExpr.Opcode.Lt;
+            newROp = polarity ? BinaryExpr.ResolvedOpcode.Le : BinaryExpr.ResolvedOpcode.Lt;
+            swapOperands = !polarity;
+            break;
+          case BinaryExpr.ResolvedOpcode.Lt:  // A < B         yield polarity ? (A < B) : (B <= A);
+            newOp = polarity ? BinaryExpr.Opcode.Lt : BinaryExpr.Opcode.Le;
+            newROp = polarity ? BinaryExpr.ResolvedOpcode.Lt : BinaryExpr.ResolvedOpcode.Le;
+            swapOperands = !polarity;
+            break;
+          case BinaryExpr.ResolvedOpcode.EqCommon:  // A == B         yield polarity ? (A == B) : (A != B);
+            newOp = polarity ? BinaryExpr.Opcode.Eq : BinaryExpr.Opcode.Neq;
+            newROp = polarity ? BinaryExpr.ResolvedOpcode.EqCommon : BinaryExpr.ResolvedOpcode.NeqCommon;
+            swapOperands = false;
+            break;
+          case BinaryExpr.ResolvedOpcode.NeqCommon:  // A != B         yield polarity ? (A != B) : (A == B);
+            newOp = polarity ? BinaryExpr.Opcode.Neq : BinaryExpr.Opcode.Eq;
+            newROp = polarity ? BinaryExpr.ResolvedOpcode.NeqCommon : BinaryExpr.ResolvedOpcode.EqCommon;
+            swapOperands = false;
+            break;
+          default:
+            goto JUST_RETURN_IT;
+        }
+        if (newROp != b.ResolvedOp || swapOperands) {
+          b = new BinaryExpr(b.tok, newOp, swapOperands ? b.E1 : b.E0, swapOperands ? b.E0 : b.E1);
+          b.ResolvedOp = newROp;
+          b.Type = Type.Bool;
+          yield return b;
+          yield break;
+        }
+      }
+    JUST_RETURN_IT: ;
+      if (polarity) {
+        yield return expr;
+      } else {
+        expr = new UnaryExpr(expr.tok, UnaryExpr.Opcode.Not, expr);
+        expr.Type = Type.Bool;
+        yield return expr;
+      }
+    }
+
+    Expression Plus(Expression e, int n) {
+      Contract.Requires(0 <= n);
+
+      var nn = new LiteralExpr(e.tok, n);
+      nn.Type = Type.Int;
+      var p = new BinaryExpr(e.tok, BinaryExpr.Opcode.Add, e, nn);
+      p.ResolvedOp = BinaryExpr.ResolvedOpcode.Add;
+      p.Type = Type.Int;
+      return p;
+    }
+
+    /// <summary>
+    /// Returns the set of free variables in "expr".
+    /// Requires "expr" to be successfully resolved.
+    /// Ensures that the set returned has no aliases.
+    /// </summary>
+    ISet<IVariable> FreeVariables(Expression expr) {
+      Contract.Requires(expr != null);
+      Contract.Ensures(expr.Type != null);
+
+      if (expr is IdentifierExpr) {
+        var e = (IdentifierExpr)expr;
+        return new HashSet<IVariable>() { e.Var };
+
+      } else  if (expr is QuantifierExpr) {
+        var e = (QuantifierExpr)expr;
+        var s = FreeVariables(e.LogicalBody());
+        foreach (var bv in e.BoundVars) {
+          s.Remove(bv);
+        }
+        return s;
+
+      } else if (expr is MatchExpr) {
+        var e = (MatchExpr)expr;
+        var s = FreeVariables(e.Source);
+        foreach (MatchCaseExpr mc in e.Cases) {
+          var t = FreeVariables(mc.Body);
+          foreach (var bv in mc.Arguments) {
+            t.Remove(bv);
+          }
+          s.UnionWith(t);
+        }
+        return s;
+
+      } else {
+        ISet<IVariable> s = null;
+        foreach (var e in expr.SubExpressions) {
+          var t = FreeVariables(e);
+          if (s == null) {
+            s = t;
+          } else {
+            s.UnionWith(t);
+          }
+        }
+        return s == null ? new HashSet<IVariable>() : s;
+      }
+    }
+
+    void ResolveReceiver(Expression expr, bool twoState)
+    {
+      Contract.Requires(expr != null);
+      Contract.Requires(currentClass != null);
+      Contract.Ensures(expr.Type != null);
+
+      if (expr is ThisExpr) {
+        // Allow 'this' here, regardless of scope.AllowInstance.  The caller is responsible for
+        // making sure 'this' does not really get used when it's not available.
+        expr.Type = GetThisType(expr.tok, currentClass);
+      } else {
+        ResolveExpression(expr, twoState);
+      }
+    }
+
+    void ResolveSeqSelectExpr(SeqSelectExpr e, bool twoState, bool allowNonUnitArraySelection) {
+      Contract.Requires(e != null);
+      if (e.Type != null) {
+        // already resolved
+        return;
+      }
+
+      bool seqErr = false;
+      ResolveExpression(e.Seq, twoState);
+      Contract.Assert(e.Seq.Type != null);  // follows from postcondition of ResolveExpression
+      Type elementType = new InferredTypeProxy();
+      Type expectedType;
+      if (e.SelectOne || allowNonUnitArraySelection) {
+        expectedType = new IndexableTypeProxy(elementType);
+      } else {
+        expectedType = new SeqType(elementType);
+      }
+      if (!UnifyTypes(e.Seq.Type, expectedType)) {
+        Error(e, "sequence/array selection requires a sequence or array (got {0})", e.Seq.Type);
+        seqErr = true;
+      }
+      if (e.E0 != null) {
+        ResolveExpression(e.E0, twoState);
+        Contract.Assert(e.E0.Type != null);  // follows from postcondition of ResolveExpression
+        if (!UnifyTypes(e.E0.Type, Type.Int)) {
+          Error(e.E0, "sequence/array selection requires integer indices (got {0})", e.E0.Type);
+        }
+      }
+      if (e.E1 != null) {
+        ResolveExpression(e.E1, twoState);
+        Contract.Assert(e.E1.Type != null);  // follows from postcondition of ResolveExpression
+        if (!UnifyTypes(e.E1.Type, Type.Int)) {
+          Error(e.E1, "sequence/array selection requires integer indices (got {0})", e.E1.Type);
+        }
+      }
+      if (!seqErr) {
+        if (e.SelectOne) {
+          e.Type = elementType;
+        } else {
+          e.Type = new SeqType(elementType);
+        }
+      }
+    }
+
+    /// <summary>
+    /// Note: this method is allowed to be called even if "type" does not make sense for "op", as might be the case if
+    /// resolution of the binary expression failed.  If so, an arbitrary resolved opcode is returned.
+    /// </summary>
+    BinaryExpr.ResolvedOpcode ResolveOp(BinaryExpr.Opcode op, Type operandType) {
+      Contract.Requires(operandType != null);
+      switch (op) {
+        case BinaryExpr.Opcode.Iff:  return BinaryExpr.ResolvedOpcode.Iff;
+        case BinaryExpr.Opcode.Imp:  return BinaryExpr.ResolvedOpcode.Imp;
+        case BinaryExpr.Opcode.And:  return BinaryExpr.ResolvedOpcode.And;
+        case BinaryExpr.Opcode.Or:  return BinaryExpr.ResolvedOpcode.Or;
+        case BinaryExpr.Opcode.Eq:
+          if (operandType is SetType) {
+            return BinaryExpr.ResolvedOpcode.SetEq;
+          } else if (operandType is MultiSetType) {
+            return BinaryExpr.ResolvedOpcode.MultiSetEq;
+          } else if (operandType is SeqType) {
+            return BinaryExpr.ResolvedOpcode.SeqEq;
+          } else {
+            return BinaryExpr.ResolvedOpcode.EqCommon;
+          }
+        case BinaryExpr.Opcode.Neq:
+          if (operandType is SetType) {
+            return BinaryExpr.ResolvedOpcode.SetNeq;
+          } else if (operandType is MultiSetType) {
+            return BinaryExpr.ResolvedOpcode.MultiSetNeq;
+          } else if (operandType is SeqType) {
+            return BinaryExpr.ResolvedOpcode.SeqNeq;
+          } else {
+            return BinaryExpr.ResolvedOpcode.NeqCommon;
+          }
+        case BinaryExpr.Opcode.Disjoint:
+          if (operandType is MultiSetType) {
+            return BinaryExpr.ResolvedOpcode.MultiSetDisjoint;
+          } else {
+            return BinaryExpr.ResolvedOpcode.Disjoint;
+          } 
+        case BinaryExpr.Opcode.Lt:
+          if (operandType.IsDatatype) {
+            return BinaryExpr.ResolvedOpcode.RankLt;
+          } else if (operandType is SetType) {
+            return BinaryExpr.ResolvedOpcode.ProperSubset;
+          } else if (operandType is MultiSetType) {
+            return BinaryExpr.ResolvedOpcode.ProperMultiSubset;
+          } else if (operandType is SeqType) {
+            return BinaryExpr.ResolvedOpcode.ProperPrefix;
+          } else {
+            return BinaryExpr.ResolvedOpcode.Lt;
+          }
+        case BinaryExpr.Opcode.Le:
+          if (operandType is SetType) {
+            return BinaryExpr.ResolvedOpcode.Subset;
+          } else if (operandType is MultiSetType) {
+            return BinaryExpr.ResolvedOpcode.MultiSubset;
+          } else if (operandType is SeqType) {
+            return BinaryExpr.ResolvedOpcode.Prefix;
+          } else {
+            return BinaryExpr.ResolvedOpcode.Le;
+          }
+        case BinaryExpr.Opcode.Add:
+          if (operandType is SetType) {
+            return BinaryExpr.ResolvedOpcode.Union;
+          } else if (operandType is MultiSetType) {
+            return BinaryExpr.ResolvedOpcode.MultiSetUnion;
+          } else if (operandType is SeqType) {
+            return BinaryExpr.ResolvedOpcode.Concat;
+          } else {
+            return BinaryExpr.ResolvedOpcode.Add;
+          }
+        case BinaryExpr.Opcode.Sub:
+          if (operandType is SetType) {
+            return BinaryExpr.ResolvedOpcode.SetDifference;
+          } else if (operandType is MultiSetType) {
+            return BinaryExpr.ResolvedOpcode.MultiSetDifference;
+          } else {
+            return BinaryExpr.ResolvedOpcode.Sub;
+          }
+        case BinaryExpr.Opcode.Mul:
+          if (operandType is SetType) {
+            return BinaryExpr.ResolvedOpcode.Intersection;
+          } else if (operandType is MultiSetType) {
+            return BinaryExpr.ResolvedOpcode.MultiSetIntersection;
+          } else {
+            return BinaryExpr.ResolvedOpcode.Mul;
+          }
+        case BinaryExpr.Opcode.Gt:
+          if (operandType.IsDatatype) {
+            return BinaryExpr.ResolvedOpcode.RankGt;
+          } else if (operandType is SetType) {
+            return BinaryExpr.ResolvedOpcode.ProperSuperset;
+          } else if (operandType is MultiSetType) {
+            return BinaryExpr.ResolvedOpcode.ProperMultiSuperset;
+          } else {
+            return BinaryExpr.ResolvedOpcode.Gt;
+          }
+        case BinaryExpr.Opcode.Ge:
+          if (operandType is SetType) {
+            return BinaryExpr.ResolvedOpcode.Superset;
+          } else if (operandType is MultiSetType) {
+            return BinaryExpr.ResolvedOpcode.MultiSuperset;
+          } else {
+            return BinaryExpr.ResolvedOpcode.Ge;
+          }
+        case BinaryExpr.Opcode.In:
+          if (operandType is SetType) {
+            return BinaryExpr.ResolvedOpcode.InSet;
+          } else if (operandType is MultiSetType) {
+            return BinaryExpr.ResolvedOpcode.InMultiSet;
+          } else {
+            return BinaryExpr.ResolvedOpcode.InSeq;
+          }
+        case BinaryExpr.Opcode.NotIn:
+          if (operandType is SetType) {
+            return BinaryExpr.ResolvedOpcode.NotInSet;
+          } else if (operandType is MultiSetType) {
+            return BinaryExpr.ResolvedOpcode.NotInMultiSet;
+          } else {
+            return BinaryExpr.ResolvedOpcode.NotInSeq;
+          }
+        case BinaryExpr.Opcode.Div:  return BinaryExpr.ResolvedOpcode.Div;
+        case BinaryExpr.Opcode.Mod:  return BinaryExpr.ResolvedOpcode.Mod;
+        default:
+          Contract.Assert(false); throw new cce.UnreachableException();  // unexpected operator
+      }
+    }
+
+    /// <summary>
+    /// Returns whether or not 'expr' has any subexpression that uses some feature (like a ghost or quantifier)
+    /// that is allowed only in specification contexts.
+    /// Requires 'expr' to be a successfully resolved expression.
+    /// </summary>
+    bool UsesSpecFeatures(Expression expr)
+    {
+      Contract.Requires(expr != null);
+      Contract.Requires(currentClass != null);
+
+      if (expr is LiteralExpr) {
+        return false;
+      } else if (expr is ThisExpr) {
+        return false;
+      } else if (expr is IdentifierExpr) {
+        IdentifierExpr e = (IdentifierExpr)expr;
+        return cce.NonNull(e.Var).IsGhost;
+      } else if (expr is DatatypeValue) {
+        DatatypeValue dtv = (DatatypeValue)expr;
+        return Contract.Exists(dtv.Arguments, arg=> UsesSpecFeatures(arg));
+      } else if (expr is DisplayExpression) {
+        DisplayExpression e = (DisplayExpression)expr;
+        return Contract.Exists( e.Elements,ee=> UsesSpecFeatures(ee));
+      } else if (expr is FieldSelectExpr) {
+        FieldSelectExpr e = (FieldSelectExpr)expr;
+        return cce.NonNull(e.Field).IsGhost || UsesSpecFeatures(e.Obj);
+      } else if (expr is SeqSelectExpr) {
+        SeqSelectExpr e = (SeqSelectExpr)expr;
+        return UsesSpecFeatures(e.Seq) ||
+               (e.E0 != null && UsesSpecFeatures(e.E0)) ||
+               (e.E1 != null && UsesSpecFeatures(e.E1));
+      } else if (expr is SeqUpdateExpr) {
+        SeqUpdateExpr e = (SeqUpdateExpr)expr;
+        return UsesSpecFeatures(e.Seq) ||
+               (e.Index != null && UsesSpecFeatures(e.Index)) ||
+               (e.Value != null && UsesSpecFeatures(e.Value));
+      } else if (expr is FunctionCallExpr) {
+        FunctionCallExpr e = (FunctionCallExpr)expr;
+        if (cce.NonNull(e.Function).IsGhost) {
+          return true;
+        }
+        return Contract.Exists( e.Args,arg=> UsesSpecFeatures(arg));
+      } else if (expr is OldExpr) {
+        OldExpr e = (OldExpr)expr;
+        return UsesSpecFeatures(e.E);
+      } else if (expr is FreshExpr) {
+        return true;
+      } else if (expr is AllocatedExpr) {
+        return true;
+      } else if (expr is UnaryExpr) {
+        UnaryExpr e = (UnaryExpr)expr;
+        return UsesSpecFeatures(e.E);
+      } else if (expr is BinaryExpr) {
+        BinaryExpr e = (BinaryExpr)expr;
+        if (e.ResolvedOp == BinaryExpr.ResolvedOpcode.RankLt || e.ResolvedOp == BinaryExpr.ResolvedOpcode.RankGt) {
+          return true;
+        }
+        return UsesSpecFeatures(e.E0) || UsesSpecFeatures(e.E1);
+      } else if (expr is QuantifierExpr) {
+        var e = (QuantifierExpr)expr;
+        return e.Bounds == null;  // if the resolver found bounds, then the quantifier can be compiled
+      } else if (expr is WildcardExpr) {
+        return false;
+      } else if (expr is ITEExpr) {
+        ITEExpr e = (ITEExpr)expr;
+        return UsesSpecFeatures(e.Test) || UsesSpecFeatures(e.Thn) || UsesSpecFeatures(e.Els);
+      } else if (expr is MatchExpr) {
+        MatchExpr me = (MatchExpr)expr;
+        if (UsesSpecFeatures(me.Source)) {
+          return true;
+        }
+        return Contract.Exists( me.Cases,mc=> UsesSpecFeatures(mc.Body));
+      } else if (expr is ConcreteSyntaxExpression) {
+        var e = (ConcreteSyntaxExpression)expr;
+        return e.ResolvedExpression != null && UsesSpecFeatures(e.ResolvedExpression);
+      } else {
+        Contract.Assert(false); throw new cce.UnreachableException();  // unexpected expression
+      }
+    }
+  }
+
+  class Scope<Thing> where Thing : class {
+    [Rep] readonly List<string> names = new List<string>();  // a null means a marker
+    [Rep] readonly List<Thing> things = new List<Thing>();
+    [ContractInvariantMethod]
+    void ObjectInvariant()
+    {
+      Contract.Invariant(names != null);
+      Contract.Invariant(things != null);
+      Contract.Invariant(names.Count == things.Count);
+      Contract.Invariant(-1 <= scopeSizeWhereInstancesWereDisallowed && scopeSizeWhereInstancesWereDisallowed <= names.Count);
+    }
+
+    int scopeSizeWhereInstancesWereDisallowed = -1;
+
+    public bool AllowInstance {
+      get { return scopeSizeWhereInstancesWereDisallowed == -1; }
+      set
+      {Contract.Requires(AllowInstance && !value);  // only allowed to change from true to false (that's all that's currently needed in Dafny); Pop is what can make the change in the other direction
+        scopeSizeWhereInstancesWereDisallowed = names.Count;
+      }
+    }
+
+    public void PushMarker() {
+      names.Add(null);
+      things.Add(null);
+    }
+
+    public void PopMarker() {
+      int n = names.Count;
+      while (true) {
+        n--;
+        if (names[n] == null) {
+          break;
+        }
+      }
+      names.RemoveRange(n, names.Count - n);
+      things.RemoveRange(n, things.Count - n);
+      if (names.Count < scopeSizeWhereInstancesWereDisallowed) {
+        scopeSizeWhereInstancesWereDisallowed = -1;
+      }
+    }
+
+    // Pushes name-->thing association and returns "true", if name has not already been pushed since the last marker.
+    // If name already has been pushed since the last marker, does nothing and returns "false".
+    public bool Push(string name, Thing thing) {
+      Contract.Requires(name != null);
+      Contract.Requires(thing != null);
+      if (Find(name, true) != null) {
+        return false;
+      } else {
+        names.Add(name);
+        things.Add(thing);
+        return true;
+      }
+    }
+
+    Thing Find(string name, bool topScopeOnly) {
+      Contract.Requires(name != null);
+      for (int n = names.Count; 0 <= --n; ) {
+        if (names[n] == null) {
+          if (topScopeOnly) {
+            return null;  // no present
+          }
+        } else if (names[n] == name) {
+          Thing t = things[n];
+          Contract.Assert(t != null);
+          return t;
+        }
+      }
+      return null;  // not present
+    }
+
+    public Thing Find(string name) {
+      Contract.Requires(name != null);
+      return Find(name, false);
+    }
+  }
+}