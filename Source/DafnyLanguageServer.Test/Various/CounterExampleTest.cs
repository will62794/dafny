﻿using Microsoft.Dafny.LanguageServer.Handlers.Custom;
using Microsoft.Dafny.LanguageServer.IntegrationTest.Extensions;
using Microsoft.VisualStudio.TestTools.UnitTesting;
using OmniSharp.Extensions.LanguageServer.Protocol;
using OmniSharp.Extensions.LanguageServer.Protocol.Client;
using System.Linq;
using System.Text.RegularExpressions;
using System.Threading.Tasks;
using DafnyServer.CounterExampleGeneration;

namespace Microsoft.Dafny.LanguageServer.IntegrationTest.Various {
  [TestClass]
  public class CounterExampleTest : DafnyLanguageServerTestBase {
    private ILanguageClient _client;

    [TestInitialize]
    public async Task SetUp() {
      _client = await InitializeClient();
    }

    private Task<CounterExampleList> RequestCounterExamples(DocumentUri documentUri) {
      return _client.SendRequest(
        new CounterExampleParams {
          TextDocument = documentUri.GetFileSystemPath()
        },
        CancellationToken
      );
    }

    [TestMethod]
    public async Task FileWithBodyLessMethodReturnsSingleCounterExampleForPostconditions() {
      var source = @"
method Abs(x: int) returns (y: int)
    ensures y > 0
{
}
".TrimStart();
      var documentItem = CreateTestDocument(source);
      _client.OpenDocument(documentItem);
      var counterExamples = (await RequestCounterExamples(documentItem.Uri)).ToArray();
      Assert.AreEqual(1, counterExamples.Length);
      Assert.AreEqual((2, 0), counterExamples[0].Position);
      Assert.IsTrue(counterExamples[0].Variables.ContainsKey("y:int"));
    }

    [TestMethod]
    public async Task FileWithMethodWithErrorsReturnsCounterExampleForPostconditionsAndEveryUpdateLine() {
      var source = @"
method Abs(x: int) returns (y: int)
    ensures y >= 0
{
  var z := x;
  y := z;
}
".TrimStart();
      var documentItem = CreateTestDocument(source);
      _client.OpenDocument(documentItem);
      var counterExamples = (await RequestCounterExamples(documentItem.Uri)).ToArray();
      Assert.AreEqual(3, counterExamples.Length);
      Assert.AreEqual((2, 0), counterExamples[0].Position);
      Assert.AreEqual((3, 12), counterExamples[1].Position);
      Assert.AreEqual((4, 8), counterExamples[2].Position);
      Assert.IsTrue(counterExamples[2].Variables.ContainsKey("x:int"));
      Assert.IsTrue(counterExamples[2].Variables.ContainsKey("y:int"));
      Assert.IsTrue(counterExamples[2].Variables.ContainsKey("z:int"));
    }

    [TestMethod]
    public async Task FileWithMethodWithoutErrorsReturnsEmptyCounterExampleList() {
      var source = @"
method Abs(x: int) returns (y: int)
    ensures y >= 0
{
  if x >= 0 {
    return x;
  }
  return -x;
}
".TrimStart();
      var documentItem = CreateTestDocument(source);
      _client.OpenDocument(documentItem);
      var counterExamples = (await RequestCounterExamples(documentItem.Uri)).ToArray();
      Assert.AreEqual(0, counterExamples.Length);
    }

    [TestMethod]
    public async Task GetCounterExampleWithMultipleMethodsWithErrorsReturnsCounterExamplesForEveryMethod() {
      var source = @"
method Abs(x: int) returns (y: int)
    ensures y > 0
{
}

method Negate(a: int) returns (b: int)
    ensures b == -a
{
}
".TrimStart();
      var documentItem = CreateTestDocument(source);
      _client.OpenDocument(documentItem);
      var counterExamples = (await RequestCounterExamples(documentItem.Uri)).ToArray();
      Assert.AreEqual(2, counterExamples.Length);
      Assert.AreEqual((2, 0), counterExamples[0].Position);
      Assert.IsTrue(counterExamples[0].Variables.ContainsKey("y:int"));
      Assert.AreEqual((7, 0), counterExamples[1].Position);
      Assert.IsTrue(counterExamples[1].Variables.ContainsKey("a:int"));
      Assert.IsTrue(counterExamples[1].Variables.ContainsKey("b:int"));
    }

    [TestMethod]
    public async Task WholeNumberAsReal() {
      var source = @"
method a(r:real) {
    assert r != 1.0;
}
".TrimStart();
      var documentItem = CreateTestDocument(source);
      _client.OpenDocument(documentItem);
      var counterExamples = (await RequestCounterExamples(documentItem.Uri)).ToArray();
      Assert.AreEqual(1, counterExamples.Length);
      Assert.AreEqual(1, counterExamples[0].Variables.Count);
      Assert.IsTrue(counterExamples[0].Variables.ContainsKey("r:real"));
      Assert.AreEqual("1.0", counterExamples[0].Variables["r:real"]);
    }

    [TestMethod]
    public async Task FractionAsAReal() {
      var source = @"
method a(r:real) {
    assert r != 0.4;
}
".TrimStart();
      var documentItem = CreateTestDocument(source);
      _client.OpenDocument(documentItem);
      var counterExamples = (await RequestCounterExamples(documentItem.Uri)).ToArray();
      Assert.AreEqual(1, counterExamples.Length);
      Assert.AreEqual(1, counterExamples[0].Variables.Count);
      Assert.IsTrue(counterExamples[0].Variables.ContainsKey("r:real"));
      StringAssert.Matches(counterExamples[0].Variables["r:real"], new Regex("[0-9]+\\.[0-9]+/[0-9]+\\.[0-9]+"));
    }

    [TestMethod]
    public async Task WholeNumberFieldAsReal() {
      var source = @"
class Value {
    var v:real;
}
method a(v:Value) {
    assert v.v != 0.0;
}
".TrimStart();
      var documentItem = CreateTestDocument(source);
      _client.OpenDocument(documentItem);
      var counterExamples = (await RequestCounterExamples(documentItem.Uri)).ToArray();
      Assert.AreEqual(1, counterExamples.Length);
      Assert.AreEqual(1, counterExamples[0].Variables.Count);
      Assert.IsTrue(counterExamples[0].Variables.ContainsKey("v:_module.Value?"));
      Assert.AreEqual("(v := 0.0)", counterExamples[0].Variables["v:_module.Value?"]);
    }

    [TestMethod]
    public async Task FractionFieldAsReal() {
      var source = @"
class Value {
    var v:real;
}
method a(v:Value) {
    assert v.v != 0.4;
}
".TrimStart();
      var documentItem = CreateTestDocument(source);
      _client.OpenDocument(documentItem);
      var counterExamples = (await RequestCounterExamples(documentItem.Uri)).ToArray();
      Assert.AreEqual(1, counterExamples.Length);
      Assert.AreEqual(1, counterExamples[0].Variables.Count);
      Assert.IsTrue(counterExamples[0].Variables.ContainsKey("v:_module.Value?"));
      StringAssert.Matches(counterExamples[0].Variables["v:_module.Value?"], new Regex("\\(v := [0-9]+\\.[0-9]+/[0-9]+\\.[0-9]+\\)"));
    }

    [TestMethod]
    public async Task SelfReferringObject() {
      var source = @"
class Node {
    var next: Node?;
}
method IsSelfReferring(n:Node) {
    assert n.next != n;
}
".TrimStart();
      var documentItem = CreateTestDocument(source);
      _client.OpenDocument(documentItem);
      var counterExamples = (await RequestCounterExamples(documentItem.Uri)).ToArray();
      Assert.AreEqual(1, counterExamples.Length);
      Assert.AreEqual(1, counterExamples[0].Variables.Count);
      Assert.IsTrue(counterExamples[0].Variables.ContainsKey("n:_module.Node?"));
      Assert.AreEqual("(next := n)", counterExamples[0].Variables["n:_module.Node?"]);
    }

    [TestMethod]
    public async Task ObjectWithANonNullField() {
      var source = @"
class Node {
    var next: Node?;
}
method IsSelfRecursive(n:Node) {
    assert (n.next == n) || (n.next == null);
}
".TrimStart();
      var documentItem = CreateTestDocument(source);
      _client.OpenDocument(documentItem);
      var counterExamples = (await RequestCounterExamples(documentItem.Uri)).ToArray();
      Assert.AreEqual(1, counterExamples.Length);
      Assert.AreEqual(2, counterExamples[0].Variables.Count);
      Assert.IsTrue(counterExamples[0].Variables.ContainsKey("n:_module.Node?"));
      StringAssert.Matches(counterExamples[0].Variables["n:_module.Node?"], new Regex("\\(next := @[0-9]+\\)"));
    }

    [TestMethod]
    public async Task ObjectWithANullField() {
      var source = @"
class Node {
    var next: Node?;
}
method IsSelfRecursive(n:Node) {
    assert n.next != null;
}
".TrimStart();
      var documentItem = CreateTestDocument(source);
      _client.OpenDocument(documentItem);
      var counterExamples = (await RequestCounterExamples(documentItem.Uri)).ToArray();
      Assert.AreEqual(1, counterExamples.Length);
      Assert.AreEqual(1, counterExamples[0].Variables.Count);
      Assert.IsTrue(counterExamples[0].Variables.ContainsKey("n:_module.Node?"));
      Assert.AreEqual("(next := null)", counterExamples[0].Variables["n:_module.Node?"]);
    }

    [TestMethod]
    public async Task ObjectWithAFieldOfBasicType() {
      var source = @"
class BankAccountUnsafe {
    var balance: int;
    var b:bool;

    method withdraw(amount: int)
        modifies this
        requires amount >= 0
        requires balance >= 0
        ensures balance >= 0
    {
      balance := balance - amount;
    }
}
".TrimStart();
      var documentItem = CreateTestDocument(source);
      _client.OpenDocument(documentItem);
      var counterExamples = (await RequestCounterExamples(documentItem.Uri)).ToArray();
      Assert.AreEqual(2, counterExamples.Length);
      Assert.AreEqual(2, counterExamples[0].Variables.Count);
      Assert.AreEqual(2, counterExamples[1].Variables.Count);
      Assert.IsTrue(counterExamples[0].Variables.ContainsKey("amount:int"));
      Assert.IsTrue(counterExamples[1].Variables.ContainsKey("amount:int"));
      Assert.IsTrue(counterExamples[0].Variables.ContainsKey("this:_module.BankAccountUnsafe?"));
      Assert.IsTrue(counterExamples[1].Variables.ContainsKey("this:_module.BankAccountUnsafe?"));
      StringAssert.Matches(counterExamples[0].Variables["this:_module.BankAccountUnsafe?"], new Regex("\\(balance := [0-9]+\\)"));
      StringAssert.Matches(counterExamples[1].Variables["this:_module.BankAccountUnsafe?"], new Regex("\\(balance := \\-[0-9]+\\)"));
    }

    [TestMethod]
    public async Task SpecificCharacter() {
      var source = @"
method a(c:char) {
    assert c != '0';
}
".TrimStart();
      var documentItem = CreateTestDocument(source);
      _client.OpenDocument(documentItem);
      var counterExamples = (await RequestCounterExamples(documentItem.Uri)).ToArray();
      Assert.AreEqual(1, counterExamples.Length);
      Assert.AreEqual(1, counterExamples[0].Variables.Count);
      Assert.IsTrue(counterExamples[0].Variables.ContainsKey("c:char"));
      Assert.AreEqual("'0'", counterExamples[0].Variables["c:char"]);
    }

    [TestMethod]
    public async Task ArbitraryCharacter() {
      var source = @"
method a(c:char) {
    assert c == '0';
}
".TrimStart();
      var documentItem = CreateTestDocument(source);
      _client.OpenDocument(documentItem);
      var counterExamples = (await RequestCounterExamples(documentItem.Uri)).ToArray();
      Assert.AreEqual(1, counterExamples.Length);
      Assert.AreEqual(1, counterExamples[0].Variables.Count);
      Assert.IsTrue(counterExamples[0].Variables.ContainsKey("c:char"));
      StringAssert.Matches(counterExamples[0].Variables["c:char"], new Regex("('.'|\\?#[0-9]+)"));
      Assert.AreNotEqual(counterExamples[0].Variables["c:char"], "'0'");
    }

    [TestMethod]
    public async Task DatatypeWithUnnamedDestructor() {
      var source = @"
datatype B = A(int)
method a(b:B) {
    assert b != A(5);
}
".TrimStart();
      var documentItem = CreateTestDocument(source);
      _client.OpenDocument(documentItem);
      var counterExamples = (await RequestCounterExamples(documentItem.Uri)).ToArray();
      Assert.AreEqual(1, counterExamples.Length);
      Assert.AreEqual(1, counterExamples[0].Variables.Count);
      Assert.IsTrue(counterExamples[0].Variables.ContainsKey("b:_module.B"));
      Assert.AreEqual("A(_h0 := 5)", counterExamples[0].Variables["b:_module.B"]);
    }

    [TestMethod]
    public async Task DatatypeWithDestructorThanIsADataValue() {
      var source = @"
datatype A = B(x:real)
method destructorNameTest(a:A) {
  assert a.x >= 0.0 || a.x < -0.5;
}
".TrimStart();
      var documentItem = CreateTestDocument(source);
      _client.OpenDocument(documentItem);
      var counterExamples = (await RequestCounterExamples(documentItem.Uri)).ToArray();
      Assert.AreEqual(1, counterExamples.Length);
      Assert.AreEqual(1, counterExamples[0].Variables.Count);
      Assert.IsTrue(counterExamples[0].Variables.ContainsKey("a:_module.A"));
      StringAssert.Matches(counterExamples[0].Variables["a:_module.A"], new Regex("B\\(x := -[0-9]+\\.[0-9]+/[0-9]+\\.[0-9]+\\)"));
    }

    [TestMethod]
    public async Task DatatypeWithDifferentDestructorsForDifferentConstructors() {
      var source = @"
datatype Hand = Left(x:int, y:int) | Right(a:int, b:int)
method T_datatype0_1(h0:Hand, h1:Hand)
  requires h0.Right? && h1.Left? {
  assert h0 == h1;
}
".TrimStart();
      var documentItem = CreateTestDocument(source);
      _client.OpenDocument(documentItem);
      var counterExamples = (await RequestCounterExamples(documentItem.Uri)).ToArray();
      Assert.AreEqual(1, counterExamples.Length);
      Assert.AreEqual(2, counterExamples[0].Variables.Count);
      Assert.IsTrue(counterExamples[0].Variables.ContainsKey("h0:_module.Hand"));
      Assert.IsTrue(counterExamples[0].Variables.ContainsKey("h1:_module.Hand"));
      StringAssert.Matches(counterExamples[0].Variables["h0:_module.Hand"], new Regex("Right\\([a|b] := -?[0-9]+, [b|a] := -?[0-9]+\\)"));
      StringAssert.Matches(counterExamples[0].Variables["h1:_module.Hand"], new Regex("Left\\([x|y] := -?[0-9]+, [x|y] := -?[0-9]+\\)"));
    }

    [TestMethod]
    public async Task DatatypeObjectWithTwoDestructorsWhoseValuesAreEqual() {
      var source = @"
datatype Hand = Left(a:int, b:int)
method T_datatype0_1(h:Hand)  {
  assert h.a != h.b || h.a != 3;
}
".TrimStart();
      var documentItem = CreateTestDocument(source);
      _client.OpenDocument(documentItem);
      var counterExamples = (await RequestCounterExamples(documentItem.Uri)).ToArray();
      Assert.AreEqual(1, counterExamples.Length);
      Assert.AreEqual(1, counterExamples[0].Variables.Count);
      Assert.IsTrue(counterExamples[0].Variables.ContainsKey("h:_module.Hand"));
      StringAssert.Matches(counterExamples[0].Variables["h:_module.Hand"], new Regex("Left\\([a|b] := 3, [a|b] := 3\\)"));
    }

    [TestMethod]
    public async Task DatatypeWithDestructorsWhoseNamesShadowBuiltInDestructors() {
      var source = @"
datatype A = B_(C_q:bool, B_q:bool, D_q:bool) | C(B_q:bool, C_q:bool, D_q:bool)
method m (a:A) requires !a.B_?{
    assert a.C_q || a.B_q || a.D_q;
}
".TrimStart();
      var documentItem = CreateTestDocument(source);
      _client.OpenDocument(documentItem);
      var counterExamples = (await RequestCounterExamples(documentItem.Uri)).ToArray();
      Assert.AreEqual(1, counterExamples.Length);
      Assert.AreEqual(1, counterExamples[0].Variables.Count);
      Assert.IsTrue(counterExamples[0].Variables.ContainsKey("a:_module.A"));
      StringAssert.Matches(counterExamples[0].Variables["a:_module.A"], new Regex("[B|C]\\((B__q|C__q|D__q) := false, (B__q|C__q|D__q) := false, (B__q|C__q|D__q) := false\\)"));
    }


    [TestMethod]
    public async Task DatatypeWithTypeParameters() {
      var source = @"
datatype A<T> = One(b:T) | Two(i:int)
method m(a:A<bool>) requires a == One(false) || a == One(true) {
  assert a.b;
}
".TrimStart();
      var documentItem = CreateTestDocument(source);
      _client.OpenDocument(documentItem);
      var counterExamples = (await RequestCounterExamples(documentItem.Uri)).ToArray();
      Assert.AreEqual(1, counterExamples.Length);
      Assert.AreEqual(1, counterExamples[0].Variables.Count);
      Assert.IsTrue(counterExamples[0].Variables.ContainsKey("a:_module.A<bool>"));
      Assert.AreEqual("One(b := false)", counterExamples[0].Variables["a:_module.A<bool>"]);
    }

    [TestMethod]
    public async Task ArbitraryBool() {
      var source = @"
datatype List<T> = Nil | Cons(head: T, tail: List<T>)
method listHasSingleElement(list:List<bool>)
  requires list != Nil
{
  assert list.tail != Nil;
}
".TrimStart();
      var documentItem = CreateTestDocument(source);
      _client.OpenDocument(documentItem);
      var counterExamples = (await RequestCounterExamples(documentItem.Uri)).ToArray();
      Assert.AreEqual(1, counterExamples.Length);
      Assert.AreEqual(2, counterExamples[0].Variables.Count);
      Assert.IsTrue(counterExamples[0].Variables.ContainsKey("list:_module.List<bool>"));
      StringAssert.Matches(counterExamples[0].Variables["list:_module.List<bool>"], new Regex("Cons\\(head := \\?#[0-9]+, tail := @[0-9]+\\)"));
    }

    [TestMethod]
    public async Task ArbitraryInt() {
      var source = @"
datatype List<T> = Nil | Cons(head: T, tail: List<T>)
method listHasSingleElement(list:List<int>)
  requires list != Nil
{
  assert list.tail != Nil;
}
".TrimStart();
      var documentItem = CreateTestDocument(source);
      _client.OpenDocument(documentItem);
      var counterExamples = (await RequestCounterExamples(documentItem.Uri)).ToArray();
      Assert.AreEqual(1, counterExamples.Length);
      Assert.AreEqual(2, counterExamples[0].Variables.Count);
      Assert.IsTrue(counterExamples[0].Variables.ContainsKey("list:_module.List<int>"));
      StringAssert.Matches(counterExamples[0].Variables["list:_module.List<int>"], new Regex("Cons\\(head := \\?#[0-9]+, tail := @[0-9]+\\)"));
    }

    [TestMethod]
    public async Task ArbitraryReal() {
      var source = @"
datatype List<T> = Nil | Cons(head: T, tail: List<T>)
method listHasSingleElement(list:List<real>)
  requires list != Nil
{
  assert list.tail != Nil;
}
".TrimStart();
      var documentItem = CreateTestDocument(source);
      _client.OpenDocument(documentItem);
      var counterExamples = (await RequestCounterExamples(documentItem.Uri)).ToArray();
      Assert.AreEqual(1, counterExamples.Length);
      Assert.AreEqual(2, counterExamples[0].Variables.Count);
      Assert.IsTrue(counterExamples[0].Variables.ContainsKey("list:_module.List<real>"));
      StringAssert.Matches(counterExamples[0].Variables["list:_module.List<real>"], new Regex("Cons\\(head := \\?#[0-9]+, tail := @[0-9]+\\)"));
    }

    [TestMethod]
    public async Task ArraySimpleTest() {
      var source = @"
method a(arr:array<int>) requires arr.Length == 2 {
    assert arr[0] != 4 || arr[1] != 5;
}
".TrimStart();
      var documentItem = CreateTestDocument(source);
      _client.OpenDocument(documentItem);
      var counterExamples = (await RequestCounterExamples(documentItem.Uri)).ToArray();
      Assert.AreEqual(1, counterExamples.Length);
      Assert.AreEqual(1, counterExamples[0].Variables.Count);
      Assert.IsTrue(counterExamples[0].Variables.ContainsKey("arr:_System.array?<int>"));
      Assert.AreEqual("(Length := 2, [0] := 4, [1] := 5)", counterExamples[0].Variables["arr:_System.array?<int>"]);
    }

    [TestMethod]
    public async Task SequenceSimpleTest() {
      var source = @"
method a(s:seq<int>) requires |s| == 1 {
    assert s[0] != 4;
}
".TrimStart();
      var documentItem = CreateTestDocument(source);
      _client.OpenDocument(documentItem);
      var counterExamples = (await RequestCounterExamples(documentItem.Uri)).ToArray();
      Assert.AreEqual(1, counterExamples.Length);
      Assert.AreEqual(1, counterExamples[0].Variables.Count);
      Assert.IsTrue(counterExamples[0].Variables.ContainsKey("s:seq<int>"));
      Assert.AreEqual("[4]", counterExamples[0].Variables["s:seq<int>"]);
    }

    [TestMethod]
    public async Task SequenceOfBitVectors() {
      var source = @"
method a(s:seq<bv5>) requires |s| == 2 {
    assert s[1] != (2 as bv5);
}
".TrimStart();
      var documentItem = CreateTestDocument(source);
      _client.OpenDocument(documentItem);
      var counterExamples = (await RequestCounterExamples(documentItem.Uri)).ToArray();
      Assert.AreEqual(1, counterExamples.Length);
      Assert.AreEqual(1, counterExamples[0].Variables.Count);
      Assert.IsTrue(counterExamples[0].Variables.ContainsKey("s:seq<bv5>"));
      Assert.AreEqual("(Length := 2, [1] := 2)", counterExamples[0].Variables["s:seq<bv5>"]);
    }

    [TestMethod]
    public async Task SpecificBitVector() {
      var source = @"
method a(bv:bv7) {
    assert bv != (2 as bv7);
}
".TrimStart();
      var documentItem = CreateTestDocument(source);
      _client.OpenDocument(documentItem);
      var counterExamples = (await RequestCounterExamples(documentItem.Uri)).ToArray();
      Assert.AreEqual(1, counterExamples.Length);
      Assert.AreEqual(1, counterExamples[0].Variables.Count);
      Assert.IsTrue(counterExamples[0].Variables.ContainsKey("bv:bv7"));
      Assert.AreEqual("2", counterExamples[0].Variables["bv:bv7"]);
    }

    [TestMethod]
    public async Task ArbitraryBitVector() {
      var source = @"
method a(b:bv2) {
    assert b == (1 as bv2);
}
".TrimStart();
      var documentItem = CreateTestDocument(source);
      _client.OpenDocument(documentItem);
      var counterExamples = (await RequestCounterExamples(documentItem.Uri)).ToArray();
      Assert.AreEqual(1, counterExamples.Length);
      Assert.AreEqual(1, counterExamples[0].Variables.Count);
      Assert.IsTrue(counterExamples[0].Variables.ContainsKey("b:bv2"));
      StringAssert.Matches(counterExamples[0].Variables["b:bv2"], new Regex("[023]"));
    }

    [TestMethod]
    public async Task BitWiseAnd() {
      var source = @"
method m(a:bv1, b:bv1) {
    assert a & b != (1 as bv1);
}
".TrimStart();
      var documentItem = CreateTestDocument(source);
      _client.OpenDocument(documentItem);
      var counterExamples = (await RequestCounterExamples(documentItem.Uri)).ToArray();
      Assert.AreEqual(1, counterExamples.Length);
      Assert.AreEqual(2, counterExamples[0].Variables.Count);
      Assert.IsTrue(counterExamples[0].Variables.ContainsKey("a:bv1"));
      Assert.IsTrue(counterExamples[0].Variables.ContainsKey("b:bv1"));
      StringAssert.Matches(counterExamples[0].Variables["a:bv1"], new Regex("(1|b)"));
      StringAssert.Matches(counterExamples[0].Variables["b:bv1"], new Regex("(1|a)"));
    }

    [TestMethod]
    public async Task BitVectorField() {
      var source = @"
class Value {
    var b:bv5;
}
method a(v:Value) {
    assert v.b != (2 as bv5);
}
".TrimStart();
      var documentItem = CreateTestDocument(source);
      _client.OpenDocument(documentItem);
      var counterExamples = (await RequestCounterExamples(documentItem.Uri)).ToArray();
      Assert.AreEqual(1, counterExamples.Length);
      Assert.AreEqual(1, counterExamples[0].Variables.Count);
      Assert.IsTrue(counterExamples[0].Variables.ContainsKey("v:_module.Value?"));
      Assert.AreEqual("(b := 2)", counterExamples[0].Variables["v:_module.Value?"]);
    }

    [TestMethod]
    public async Task SeqSetAndArrayAsTypeParameters() {
      var source = @"
method a(s:set<seq<set<array<int>>>>) requires |s| <= 1{
    assert |s| == 0;
}
".TrimStart();
      var documentItem = CreateTestDocument(source);
      _client.OpenDocument(documentItem);
      var counterExamples = (await RequestCounterExamples(documentItem.Uri)).ToArray();
      Assert.AreEqual(1, counterExamples.Length);
      Assert.IsTrue(counterExamples[0].Variables.ContainsKey("s:set<seq<set<_System.array<int>>>>"));
      StringAssert.Matches(counterExamples[0].Variables["s:set<seq<set<_System.array<int>>>>"], new Regex("\\{@[0-9]+ := true\\}"));
    }

    [TestMethod]
    public async Task MultiDimensionalArray() {
      var source = @"
method m(a:array3<int>) requires a.Length0 == 4 requires a.Length1 == 5 requires a.Length2 == 6 {
    assert a[2, 3, 1] != 7;
}
".TrimStart();
      var documentItem = CreateTestDocument(source);
      _client.OpenDocument(documentItem);
      var counterExamples = (await RequestCounterExamples(documentItem.Uri)).ToArray();
      Assert.AreEqual(1, counterExamples.Length);
      Assert.AreEqual(1, counterExamples[0].Variables.Count);
      Assert.IsTrue(counterExamples[0].Variables.ContainsKey("a:_System.array3?<int>"));
      Assert.AreEqual("(Length0 := 4, Length1 := 5, Length2 := 6, [2,3,1] := 7)", counterExamples[0].Variables["a:_System.array3?<int>"]);
    }

    [TestMethod]
    public async Task ArrayEqualityByReference() {
      var source = @"
method test(x:array<int>, y:array<int>)   {
  assert x != y;
}
".TrimStart();
      var documentItem = CreateTestDocument(source);
      _client.OpenDocument(documentItem);
      var counterExamples = (await RequestCounterExamples(documentItem.Uri)).ToArray();
      Assert.AreEqual(1, counterExamples.Length);
      Assert.AreEqual(2, counterExamples[0].Variables.Count);
      Assert.IsTrue(counterExamples[0].Variables.ContainsKey("x:_System.array?<int>"));
      Assert.IsTrue(counterExamples[0].Variables.ContainsKey("y:_System.array?<int>"));
      Assert.IsTrue(counterExamples[0].Variables["y:_System.array?<int>"] == "x" || counterExamples[0].Variables["x:_System.array?<int>"] == "y");
    }

    [TestMethod]
    public async Task SetBasicOperations() {
      var source = @"
method a(s1:set<char>, s2:set<char>) {
    var sUnion:set<char> := s1 + s2;
    var sInter:set<char> := s1 * s2;
    var sDiff:set<char> := s1 - s2;
    assert !('a' in sUnion) || ('a' in sInter) || !('b' in sInter) || !('a' in sDiff);
}
".TrimStart();
      var documentItem = CreateTestDocument(source);
      _client.OpenDocument(documentItem);
      var counterExamples = (await RequestCounterExamples(documentItem.Uri)).ToArray();
      Assert.AreEqual(4, counterExamples.Length);
      Assert.AreEqual(5, counterExamples[2].Variables.Count);
      Assert.IsTrue(counterExamples[3].Variables.ContainsKey("s1:set<char>"));
      Assert.IsTrue(counterExamples[3].Variables.ContainsKey("s2:set<char>"));
      Assert.IsTrue(counterExamples[3].Variables.ContainsKey("sUnion:set<char>"));
      Assert.IsTrue(counterExamples[3].Variables.ContainsKey("sInter:set<char>"));
      Assert.IsTrue(counterExamples[3].Variables.ContainsKey("sDiff:set<char>"));
      var s1 = counterExamples[3].Variables["s1:set<char>"][1..^1].Split(", ");
      var s2 = counterExamples[3].Variables["s2:set<char>"][1..^1].Split(", ");
      var sUnion = counterExamples[3].Variables["sUnion:set<char>"][1..^1].Split(", ");
      var sInter = counterExamples[3].Variables["sInter:set<char>"][1..^1].Split(", ");
      var sDiff = counterExamples[3].Variables["sDiff:set<char>"][1..^1].Split(", ");
      Assert.IsTrue(s1.Contains("'a' := true"));
      Assert.IsTrue(s2.Contains("'a' := false"));
      Assert.IsTrue(sDiff.Contains("'a' := true"));
      Assert.IsTrue(sUnion.Contains("'a' := true"));
      Assert.IsTrue(sInter.Contains("'a' := false"));
      Assert.IsTrue(s1.Contains("'b' := true"));
      Assert.IsTrue(s2.Contains("'b' := true"));
      Assert.IsTrue(sDiff.Contains("'b' := false"));
      Assert.IsTrue(sUnion.Contains("'b' := true"));
      Assert.IsTrue(sInter.Contains("'b' := true"));
    }

    [TestMethod]
    public async Task SetSingleElement() {
      var source = @"
method test() {
  var s := {6};
  assert 6 !in s;
}".TrimStart();
      var documentItem = CreateTestDocument(source);
      _client.OpenDocument(documentItem);
      var counterExamples = (await RequestCounterExamples(documentItem.Uri)).ToArray();
      Assert.AreEqual(2, counterExamples.Length);
      Assert.AreEqual(1, counterExamples[1].Variables.Count);
      Assert.IsTrue(counterExamples[1].Variables.ContainsKey("s:set<int>"));
      StringAssert.Matches(counterExamples[1].Variables["s:set<int>"], new Regex("\\{.*6 := true.*\\}"));
    }

    [TestMethod]
    public async Task StringBuilding() {
      var source = "" +
"method a(s:string) {" +
<<<<<<< HEAD
"    assert s != \"abc\";"+
=======
"    assert s != \"abc\";" +
>>>>>>> b5ad10a2
"    }".TrimStart();
      var documentItem = CreateTestDocument(source);
      _client.OpenDocument(documentItem);
      var counterExamples = (await RequestCounterExamples(documentItem.Uri)).ToArray();
      Assert.AreEqual(1, counterExamples.Length);
      Assert.AreEqual(1, counterExamples[0].Variables.Count);
      Assert.IsTrue(counterExamples[0].Variables.ContainsKey("s:seq<char>"));
      Assert.AreEqual("['a', 'b', 'c']", counterExamples[0].Variables["s:seq<char>"]);
    }

    [TestMethod]
    public async Task SequenceEdit() {
      var source = "" +
"method a(c:char, s1:string) requires s1 == \"abc\"{" +
"    var s2:string := s1[1 := c];" +
"    assert s2[0] != 'a' || s2[1] !='d' || s2[2] != 'c';}".TrimStart();
      var documentItem = CreateTestDocument(source);
      _client.OpenDocument(documentItem);
      var counterExamples = (await RequestCounterExamples(documentItem.Uri)).ToArray();
      Assert.AreEqual(2, counterExamples.Length);
      Assert.AreEqual(3, counterExamples[1].Variables.Count);
      Assert.IsTrue(counterExamples[1].Variables.ContainsKey("s1:seq<char>"));
      Assert.IsTrue(counterExamples[1].Variables.ContainsKey("s2:seq<char>"));
      Assert.IsTrue(counterExamples[1].Variables.ContainsKey("c:char"));
      Assert.AreEqual("['a', 'b', 'c']", counterExamples[1].Variables["s1:seq<char>"]);
      Assert.AreEqual("['a', 'd', 'c']", counterExamples[1].Variables["s2:seq<char>"]);
      Assert.AreEqual("'d'", counterExamples[1].Variables["c:char"]);
    }

    [TestMethod]
    public async Task SequenceSingleElement() {
      var source = @"
method test() {
  var s := [6];
  assert 6 !in s;
}".TrimStart();
      var documentItem = CreateTestDocument(source);
      _client.OpenDocument(documentItem);
      var counterExamples = (await RequestCounterExamples(documentItem.Uri)).ToArray();
      Assert.AreEqual(2, counterExamples.Length);
      Assert.AreEqual(1, counterExamples[1].Variables.Count);
      Assert.IsTrue(counterExamples[1].Variables.ContainsKey("s:seq<int>"));
      StringAssert.Matches(counterExamples[1].Variables["s:seq<int>"], new Regex("\\[6\\]"));
    }

    [TestMethod]
    public async Task SequenceConcat() {
      var source = @"
method a(s1:string, s2:string) requires |s1| == 1 && |s2| == 1 {
    var sCat:string := s2 + s1;
    assert sCat[0] != 'a' || sCat[1] != 'b';
}".TrimStart();
      var documentItem = CreateTestDocument(source);
      _client.OpenDocument(documentItem);
      var counterExamples = (await RequestCounterExamples(documentItem.Uri)).ToArray();
      Assert.AreEqual(2, counterExamples.Length);
      Assert.AreEqual(3, counterExamples[1].Variables.Count);
      Assert.IsTrue(counterExamples[1].Variables.ContainsKey("s1:seq<char>"));
      Assert.IsTrue(counterExamples[1].Variables.ContainsKey("s2:seq<char>"));
      Assert.IsTrue(counterExamples[1].Variables.ContainsKey("sCat:seq<char>"));
      Assert.AreEqual("['b']", counterExamples[1].Variables["s1:seq<char>"]);
      Assert.AreEqual("['a']", counterExamples[1].Variables["s2:seq<char>"]);
      Assert.AreEqual("['a', 'b']", counterExamples[1].Variables["sCat:seq<char>"]);
    }

    [TestMethod]
    public async Task SequenceGenerate() {
      var source = @"
method a(multiplier:int) {
    var s:seq<int> := seq(3, i => i * multiplier);
    assert s[2] != 6;
}".TrimStart();
      var documentItem = CreateTestDocument(source);
      _client.OpenDocument(documentItem);
      var counterExamples = (await RequestCounterExamples(documentItem.Uri)).ToArray();
      Assert.AreEqual(2, counterExamples.Length);
      Assert.AreEqual(4, counterExamples[1].Variables.Count);
      Assert.IsTrue(counterExamples[1].Variables.ContainsKey("multiplier:int"));
      Assert.IsTrue(counterExamples[1].Variables.ContainsKey("s:seq<int>"));
      StringAssert.Matches(counterExamples[1].Variables["s:seq<int>"], new Regex("\\(Length := 3, .*\\[2\\] := 6.*\\)"));
      Assert.AreEqual("3", counterExamples[1].Variables["multiplier:int"]);
    }

    [TestMethod]
    public async Task SequenceSub() {
      var source = @"
method a(s:seq<char>) requires |s| == 5 {
    var sSub:seq<char> := s[2..4];
    assert sSub[0] != 'a' || sSub[1] != 'b';
}".TrimStart();
      var documentItem = CreateTestDocument(source);
      _client.OpenDocument(documentItem);
      var counterExamples = (await RequestCounterExamples(documentItem.Uri)).ToArray();
      Assert.AreEqual(2, counterExamples.Length);
      Assert.AreEqual(2, counterExamples[1].Variables.Count);
      Assert.IsTrue(counterExamples[1].Variables.ContainsKey("sSub:seq<char>"));
      Assert.IsTrue(counterExamples[1].Variables.ContainsKey("s:seq<char>"));
      Assert.AreEqual("['a', 'b']", counterExamples[1].Variables["sSub:seq<char>"]);
      StringAssert.Matches(counterExamples[0].Variables["s:seq<char>"], new Regex("\\(Length := 5,.*\\[2\\] := 'a', \\[3\\] := 'b'.*"));
    }

    [TestMethod]
    public async Task SequenceDrop() {
      var source = @"
method a(s:seq<char>) requires |s| == 5 {
    var sSub:seq<char> := s[2..];
    assert sSub[0] != 'a' || sSub[1] != 'b' || sSub[2] != 'c';
}".TrimStart();
      var documentItem = CreateTestDocument(source);
      _client.OpenDocument(documentItem);
      var counterExamples = (await RequestCounterExamples(documentItem.Uri)).ToArray();
      Assert.AreEqual(2, counterExamples.Length);
      Assert.AreEqual(2, counterExamples[1].Variables.Count);
      Assert.IsTrue(counterExamples[1].Variables.ContainsKey("sSub:seq<char>"));
      Assert.IsTrue(counterExamples[1].Variables.ContainsKey("s:seq<char>"));
      Assert.AreEqual("['a', 'b', 'c']", counterExamples[1].Variables["sSub:seq<char>"]);
      StringAssert.Matches(counterExamples[0].Variables["s:seq<char>"], new Regex("\\(Length := 5,.*\\[2\\] := 'a', \\[3\\] := 'b', \\[4\\] := 'c'.*"));
    }

    [TestMethod]
    public async Task SequenceTake() {
      var source = @"
method a(s:seq<char>) requires |s| == 5 {
    var sSub:seq<char> := s[..3];
    assert sSub[0] != 'a' || sSub[1] != 'b' || sSub[2] != 'c';
}".TrimStart();
      var documentItem = CreateTestDocument(source);
      _client.OpenDocument(documentItem);
      var counterExamples = (await RequestCounterExamples(documentItem.Uri)).ToArray();
      Assert.AreEqual(2, counterExamples.Length);
      Assert.AreEqual(2, counterExamples[1].Variables.Count);
      Assert.IsTrue(counterExamples[1].Variables.ContainsKey("sSub:seq<char>"));
      Assert.IsTrue(counterExamples[1].Variables.ContainsKey("s:seq<char>"));
      Assert.AreEqual("['a', 'b', 'c']", counterExamples[1].Variables["sSub:seq<char>"]);
      StringAssert.Matches(counterExamples[0].Variables["s:seq<char>"], new Regex("\\(Length := 5,.*\\[0\\] := 'a', \\[1\\] := 'b', \\[2\\] := 'c'.*"));
    }

    [TestMethod]
    public async Task VariableNameShadowing() {
      var source = @"
method test(m:set<int>) {
  var m := {6};
  assert 6 !in m;
}".TrimStart();
      var documentItem = CreateTestDocument(source);
      _client.OpenDocument(documentItem);
      var counterExamples = (await RequestCounterExamples(documentItem.Uri)).ToArray();
      Assert.AreEqual(2, counterExamples.Length);
    }

    [TestMethod]
    public async Task MapsCreation() {
      var source = @"
method test() {
  var m := map[3 := false];
  assert m[3];
}".TrimStart();
      var documentItem = CreateTestDocument(source);
      _client.OpenDocument(documentItem);
      var counterExamples = (await RequestCounterExamples(documentItem.Uri)).ToArray();
      Assert.AreEqual(2, counterExamples.Length);
      Assert.AreEqual(1, counterExamples[1].Variables.Count);
      Assert.IsTrue(counterExamples[1].Variables.ContainsKey("m:map<int,bool>"));
      StringAssert.Matches(counterExamples[1].Variables["m:map<int,bool>"], new Regex("\\(.*3 := false.*"));
    }

    [TestMethod]
    public async Task MapsUpdate() {
      var source = @"
method test(value:int) {
  var m := map[3 := -1];
  var b := m[3] == -1;
  m := m[3 := value];
  assert b && m[3] <= 0;
}".TrimStart();
      var documentItem = CreateTestDocument(source);
      _client.OpenDocument(documentItem);
      var counterExamples = (await RequestCounterExamples(documentItem.Uri)).ToArray();
      Assert.AreEqual(4, counterExamples.Length);
      Assert.AreEqual(2, counterExamples[1].Variables.Count);
      Assert.IsTrue(counterExamples[1].Variables.ContainsKey("m:map<int,int>"));
      StringAssert.Matches(counterExamples[1].Variables["m:map<int,int>"], new Regex("\\(.*3 := -1.*"));
      Assert.AreEqual(3, counterExamples[3].Variables.Count);
      Assert.IsTrue(counterExamples[3].Variables.ContainsKey("m:map<int,int>"));
      Assert.IsTrue(counterExamples[3].Variables.ContainsKey("value:int"));
      Assert.IsTrue(counterExamples[3].Variables.ContainsKey("b:bool"));
      Assert.AreEqual("true", counterExamples[3].Variables["b:bool"]);
      StringAssert.Matches(counterExamples[3].Variables["value:int"], new Regex("[1-9][0-9]*"));
      StringAssert.Matches(counterExamples[3].Variables["m:map<int,int>"], new Regex("\\(.*3 := [1-9].*"));
    }

    [TestMethod]
    public async Task MapsUpdateStoredInANewVariable() {
      var source = @"
method T_map1(m:map<int,int>, key:int, val:int)
  requires key in m.Keys
{
  var m' := m[key := val - 1];
  m' := m'[key := val];
  assert m'.Values == m.Values - {m[key]} + {val};
}".TrimStart();
      var documentItem = CreateTestDocument(source);
      _client.OpenDocument(documentItem);
      var counterExamples = (await RequestCounterExamples(documentItem.Uri)).ToArray();
      Assert.AreEqual(3, counterExamples.Length);
      Assert.AreEqual(4, counterExamples[2].Variables.Count);
      Assert.IsTrue(counterExamples[2].Variables.ContainsKey("m:map<int,int>"));
      Assert.IsTrue(counterExamples[2].Variables.ContainsKey("m':map<int,int>"));
      Assert.IsTrue(counterExamples[2].Variables.ContainsKey("val:int"));
      Assert.IsTrue(counterExamples[2].Variables.ContainsKey("key:int"));
      var key = counterExamples[2].Variables["key:int"];
      var val = counterExamples[2].Variables["val:int"];
      StringAssert.Matches(counterExamples[2].Variables["m':map<int,int>"], new Regex("\\(.*" + key + " := " + val + ".*"));
    }

    [TestMethod]
    public async Task MapsValuesUpdate() {
      // This corner case previously triggered infinite loops
      var source = @"
method T_map0(m:map<int,int>, key:int, val:int)
{
    var m' := m[key := val];
    assert m.Values + {val} == m'.Values;
}".TrimStart();
      var documentItem = CreateTestDocument(source);
      _client.OpenDocument(documentItem);
      var counterExamples = (await RequestCounterExamples(documentItem.Uri)).ToArray();
      Assert.AreEqual(2, counterExamples.Length);
      Assert.AreEqual(4, counterExamples[1].Variables.Count);
      Assert.IsTrue(counterExamples[1].Variables.ContainsKey("m:map<int,int>"));
      Assert.IsTrue(counterExamples[1].Variables.ContainsKey("m':map<int,int>"));
      Assert.IsTrue(counterExamples[1].Variables.ContainsKey("val:int"));
      Assert.IsTrue(counterExamples[1].Variables.ContainsKey("key:int"));
      var key = counterExamples[1].Variables["key:int"];
      var val = counterExamples[1].Variables["val:int"];
<<<<<<< HEAD
      var mapRegex = new Regex("\\(.*" + key + " := " + val + ".*");
      Assert.IsTrue(mapRegex.IsMatch(counterExamples[1].Variables["m':map<int,int>"]) ||
                    mapRegex.IsMatch(counterExamples[1].Variables["m:map<int,int>"]));
=======
      StringAssert.Matches(counterExamples[1].Variables["m':map<int,int>"], new Regex("\\(.*" + key + " := " + val + ".*"));
>>>>>>> b5ad10a2
    }

    [TestMethod]
    public async Task MapsKeys() {
      var source = @"
method test(m:map<int,char>) {
 var keys := m.Keys;
 assert (25 !in keys);
}".TrimStart();
      var documentItem = CreateTestDocument(source);
      _client.OpenDocument(documentItem);
      var counterExamples = (await RequestCounterExamples(documentItem.Uri)).ToArray();
      Assert.AreEqual(2, counterExamples.Length);
      Assert.AreEqual(2, counterExamples[1].Variables.Count);
      Assert.IsTrue(counterExamples[1].Variables.ContainsKey("m:map<int,char>"));
      Assert.IsTrue(counterExamples[1].Variables.ContainsKey("keys:set<int>"));
      StringAssert.Matches(counterExamples[1].Variables["m:map<int,char>"], new Regex("\\(.*25 := .*"));
      StringAssert.Matches(counterExamples[1].Variables["keys:set<int>"], new Regex("\\{.*25 := true.*"));
    }

    [TestMethod]
    public async Task MapsValues() {
      var source = @"
      method test(m:map<int,char>) {
       var values := m.Values;
       assert ('c' !in values);
      }".TrimStart();
      var documentItem = CreateTestDocument(source);
      _client.OpenDocument(documentItem);
      var counterExamples = (await RequestCounterExamples(documentItem.Uri)).ToArray();
      Assert.AreEqual(2, counterExamples.Length);
      Assert.AreEqual(2, counterExamples[1].Variables.Count);
      Assert.IsTrue(counterExamples[1].Variables.ContainsKey("m:map<int,char>"));
      Assert.IsTrue(counterExamples[1].Variables.ContainsKey("values:set<char>"));
      StringAssert.Matches(counterExamples[1].Variables["m:map<int,char>"], new Regex("\\(.* := 'c'.*"));
      StringAssert.Matches(counterExamples[1].Variables["values:set<char>"], new Regex("\\{.*'c' := true.*"));
    }

    [TestMethod]
    public async Task ModuleRenaming() {
      var source = @"
module Mo_dule_ {
   module Module2_ {
      class Cla__ss {
         var i:int;
         method test() {
            assert this.i != 5;
         }
      }
   }
}".TrimStart();
      var documentItem = CreateTestDocument(source);
      _client.OpenDocument(documentItem);
      var counterExamples = (await RequestCounterExamples(documentItem.Uri)).ToArray();
      Assert.AreEqual(1, counterExamples.Length);
      Assert.AreEqual(1, counterExamples[0].Variables.Count);
      Assert.IsTrue(counterExamples[0].Variables.ContainsKey("this:Mo_dule_.Module2_.Cla__ss?"));
      Assert.AreEqual("(i := 5)", counterExamples[0].Variables["this:Mo_dule_.Module2_.Cla__ss?"]);
    }

    [TestMethod]
    public void DafnyModelTypeFromString() {
      var type1 = DafnyModelType.FromString("seq<int, char>");
      Assert.AreEqual("seq", type1.Name);
      Assert.AreEqual(2, type1.TypeArgs.Count);
      Assert.AreEqual("int", type1.TypeArgs[0].Name);
      Assert.AreEqual("char", type1.TypeArgs[1].Name);
      Assert.AreEqual(0, type1.TypeArgs[0].TypeArgs.Count);
      Assert.AreEqual(0, type1.TypeArgs[1].TypeArgs.Count);
      var type2 = DafnyModelType.FromString("seq<map<char, int>>");
      Assert.AreEqual("seq", type2.Name);
      Assert.AreEqual(1, type2.TypeArgs.Count);
      Assert.AreEqual("map", type2.TypeArgs[0].Name);
      Assert.AreEqual(2, type2.TypeArgs[0].TypeArgs.Count);
      Assert.AreEqual("char", type2.TypeArgs[0].TypeArgs[0].Name);
      Assert.AreEqual("int", type2.TypeArgs[0].TypeArgs[1].Name);
      Assert.AreEqual(0, type2.TypeArgs[0].TypeArgs[0].TypeArgs.Count);
      Assert.AreEqual(0, type2.TypeArgs[0].TypeArgs[1].TypeArgs.Count);
    }
  }
}<|MERGE_RESOLUTION|>--- conflicted
+++ resolved
@@ -683,11 +683,8 @@
     public async Task StringBuilding() {
       var source = "" +
 "method a(s:string) {" +
-<<<<<<< HEAD
-"    assert s != \"abc\";"+
-=======
 "    assert s != \"abc\";" +
->>>>>>> b5ad10a2
+
 "    }".TrimStart();
       var documentItem = CreateTestDocument(source);
       _client.OpenDocument(documentItem);
@@ -923,13 +920,10 @@
       Assert.IsTrue(counterExamples[1].Variables.ContainsKey("key:int"));
       var key = counterExamples[1].Variables["key:int"];
       var val = counterExamples[1].Variables["val:int"];
-<<<<<<< HEAD
       var mapRegex = new Regex("\\(.*" + key + " := " + val + ".*");
       Assert.IsTrue(mapRegex.IsMatch(counterExamples[1].Variables["m':map<int,int>"]) ||
                     mapRegex.IsMatch(counterExamples[1].Variables["m:map<int,int>"]));
-=======
-      StringAssert.Matches(counterExamples[1].Variables["m':map<int,int>"], new Regex("\\(.*" + key + " := " + val + ".*"));
->>>>>>> b5ad10a2
+
     }
 
     [TestMethod]
