--- conflicted
+++ resolved
@@ -1017,8 +1017,6 @@
       Assert.IsTrue(counterExamples[0].Variables.ContainsKey("this:Mo_dule_.Module2_.Cla__ss?"));
       Assert.AreEqual("(i := 5)", counterExamples[0].Variables["this:Mo_dule_.Module2_.Cla__ss?"]);
     }
-<<<<<<< HEAD
-=======
 
     [TestMethod]
     public async Task UnboundedIntegers() {
@@ -1089,6 +1087,5 @@
         "(c1 := '\\u1023', c2 := '\\u1023')" or
         "(c2 := '\\u1023', c1 := '\\u1023')");
     }
->>>>>>> 0b63a654
   }
 }