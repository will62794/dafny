using System;
using System.Collections.Generic;
using System.IO;
using System.Text.RegularExpressions;
using System.Threading.Tasks;
using Microsoft.Boogie;
using Microsoft.Dafny;
using Program = Microsoft.Boogie.Program;

namespace DafnyTestGeneration {

  /// <summary>
  /// Records a modification of the boogie program under test. The modified
  /// program has an assertion that should fail provided a certain block is
  /// visited / path is taken.
  /// </summary>
  public class ProgramModification {

    private readonly string procedure; // procedure to be tested
    private readonly Program program;

    public ProgramModification(Program program, string procedure) {
      this.program = DeepCloneProgram(program);
      this.procedure = procedure;
    }

    /// <summary>
    /// Deep clone the program.
    /// </summary>
    private static Program DeepCloneProgram(Program program) {
      var oldPrintInstrumented = DafnyOptions.O.PrintInstrumented;
      var oldPrintFile = DafnyOptions.O.PrintFile;
      DafnyOptions.O.PrintInstrumented = true;
      DafnyOptions.O.PrintFile = "-";
      var output = new StringWriter();
      program.Emit(new TokenTextWriter(output, DafnyOptions.O));
      var textRepresentation = output.ToString();
      Microsoft.Boogie.Parser.Parse(textRepresentation, "", out var copy);
      DafnyOptions.O.PrintInstrumented = oldPrintInstrumented;
      DafnyOptions.O.PrintFile = oldPrintFile;
      return copy;
    }

    /// <summary>
    /// Setup CommandLineArguments to prepare verification. This is necessary
    /// because the procsToCheck field in CommandLineOptions (part of Boogie)
    /// is private meaning that the only way of setting this field is by calling
    /// options.Parse() on a new DafnyObject.
    /// </summary>
    private static DafnyOptions SetupOptions(string procedure) {
      var options = DafnyOptions.Create();
      options.Parse(new[] { "/proc:" + procedure });
      options.NormalizeNames = false;
      options.EmitDebugInformation = true;
      options.EnhancedErrorMessages = 1;
      options.ModelViewFile = "-";
      options.ProverOptions = new List<string>() {
        "O:model_compress=false",
        "O:model_evaluator.completion=true",
        "O:model.completion=true"
      };
      options.ProverOptions.AddRange(DafnyOptions.O.ProverOptions);
      options.LoopUnrollCount = DafnyOptions.O.LoopUnrollCount;
      options.DefiniteAssignmentLevel = DafnyOptions.O.DefiniteAssignmentLevel;
      options.WarnShadowing = DafnyOptions.O.WarnShadowing;
      options.VerifyAllModules = DafnyOptions.O.VerifyAllModules;
      options.TimeLimit = DafnyOptions.O.TimeLimit;
      return options;
    }

    /// <summary>
    /// Return the counterexample log produced by trying to verify this modified
    /// version of the original boogie program. Return null if this
    /// counterexample does not cover any new SourceModifications.
    /// </summary>
    public virtual async Task<string?> GetCounterExampleLog() {
      var oldOptions = DafnyOptions.O;
      var options = SetupOptions(procedure);
      DafnyOptions.Install(options);
      var engine = ExecutionEngine.CreateWithoutSharedCache(options);
      var uniqueId = Guid.NewGuid().ToString();
      program.Resolve(options);
      program.Typecheck(options);
      engine.EliminateDeadVariables(program);
      engine.CollectModSets(program);
      engine.CoalesceBlocks(program);
      engine.Inline(program);
<<<<<<< HEAD
      var log = Utils.CaptureConsoleOutput(
        () => engine.InferAndVerify(program,
          new PipelineStatistics(), null,
          _ => { }, uniqueId));
=======
      var writer = new StringWriter();
      await engine.InferAndVerify(writer, program,
        new PipelineStatistics(), null,
        _ => { }, uniqueId);
      var log = writer.ToString();
      // TODO determine whether we can use the writer or still need the console.Out hijacking
      // Utils.CaptureConsoleOutput(
      //   () => {
      //     engine.InferAndVerify(Console.Out, program,
      //       new PipelineStatistics(), null,
      //       _ => { }, uniqueId).Wait();
      //   });
>>>>>>> c2428662
      DafnyOptions.Install(oldOptions);
      // make sure that there is a counterexample (i.e. no parse errors, etc):
      string? line;
      var stringReader = new StringReader(log);
      while ((line = await stringReader.ReadLineAsync()) != null) {
        if (line.StartsWith("Block |")) {
          return log;
        }
      }
      return null;
    }
  }
}<|MERGE_RESOLUTION|>--- conflicted
+++ resolved
@@ -85,12 +85,6 @@
       engine.CollectModSets(program);
       engine.CoalesceBlocks(program);
       engine.Inline(program);
-<<<<<<< HEAD
-      var log = Utils.CaptureConsoleOutput(
-        () => engine.InferAndVerify(program,
-          new PipelineStatistics(), null,
-          _ => { }, uniqueId));
-=======
       var writer = new StringWriter();
       await engine.InferAndVerify(writer, program,
         new PipelineStatistics(), null,
@@ -103,7 +97,6 @@
       //       new PipelineStatistics(), null,
       //       _ => { }, uniqueId).Wait();
       //   });
->>>>>>> c2428662
       DafnyOptions.Install(oldOptions);
       // make sure that there is a counterexample (i.e. no parse errors, etc):
       string? line;
