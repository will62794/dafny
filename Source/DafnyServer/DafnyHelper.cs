--- conflicted
+++ resolved
@@ -1,92 +1,88 @@
-﻿using System;
-using System.Collections.Generic;
-using System.IO;
-using System.Linq;
-using System.Text;
-using System.Threading.Tasks;
-using Microsoft.Boogie;
-using Bpl = Microsoft.Boogie;
-
-namespace Microsoft.Dafny {
-  // FIXME: This should not be duplicated here
-  class DafnyConsolePrinter : ConsolePrinter {
-    public override void ReportBplError(IToken tok, string message, bool error, TextWriter tw, string category = null) {
-      // Dafny has 0-indexed columns, but Boogie counts from 1
-      var realigned_tok = new Token(tok.line, tok.col - 1);
-      realigned_tok.kind = tok.kind;
-      realigned_tok.pos = tok.pos;
-      realigned_tok.val = tok.val;
-      realigned_tok.filename = tok.filename;
-      base.ReportBplError(realigned_tok, message, error, tw, category);
-
-      if (tok is Dafny.NestedToken) {
-        var nt = (Dafny.NestedToken)tok;
-        ReportBplError(nt.Inner, "Related location", false, tw);
-      }
-    }
-  }
-
-  class DafnyHelper {
-    private string fname;
-    private string source;
-
-    private readonly Dafny.ErrorReporter reporter;
-    private Dafny.Program dafnyProgram;
-    private Bpl.Program boogieProgram;
-
-    public DafnyHelper(string fname, string source) {
-      this.fname = fname;
-      this.source = source;
-      this.reporter = new Dafny.ConsoleErrorReporter();
-    }
-
-    public bool Verify() {
-      return Parse() && Resolve() && Translate() && Boogie();
-    }
-
-    private bool Parse() {
-      Dafny.ModuleDecl module = new Dafny.LiteralModuleDecl(new Dafny.DefaultModuleDecl(), null);
-      Dafny.BuiltIns builtIns = new Dafny.BuiltIns();
-      var success = (Dafny.Parser.Parse(source, fname, fname, module, builtIns, new Dafny.Errors(reporter)) == 0 &&
-                     Dafny.Main.ParseIncludes(module, builtIns, new List<string>(), new Dafny.Errors(reporter)) == null);
-      if (success) {
-        dafnyProgram = new Dafny.Program(fname, module, builtIns, reporter);
-      }
-      return success;
-    }
-
-    private bool Resolve() {
-      var resolver = new Dafny.Resolver(dafnyProgram);
-      resolver.ResolveProgram(dafnyProgram);
-      return reporter.Count(ErrorLevel.Error) == 0;
-    }
-
-    private bool Translate() {
-<<<<<<< HEAD
-      var translator = new Dafny.Translator(reporter) { InsertChecksums = true, UniqueIdPrefix = null }; //FIXME check if null is OK for UniqueIdPrefix
-=======
-      var translator = new Dafny.Translator() { InsertChecksums = true, UniqueIdPrefix = fname };
->>>>>>> 09ba7aee
-      boogieProgram = translator.Translate(dafnyProgram); // FIXME how are translation errors reported?
-      return true;
-    }
-
-    private bool Boogie() {
-      if (boogieProgram.Resolve() == 0 && boogieProgram.Typecheck() == 0) { //FIXME ResolveAndTypecheck?
-        ExecutionEngine.EliminateDeadVariables(boogieProgram);
-        ExecutionEngine.CollectModSets(boogieProgram);
-        ExecutionEngine.CoalesceBlocks(boogieProgram);
-        ExecutionEngine.Inline(boogieProgram);
-
-        //FIXME Could capture errors instead of printing them (pass a delegate instead of null)
-        switch (ExecutionEngine.InferAndVerify(boogieProgram, new PipelineStatistics(), "ServerProgram", null, DateTime.UtcNow.Ticks.ToString())) {
-          case PipelineOutcome.Done:
-          case PipelineOutcome.VerificationCompleted:
-            return true;
-        }
-      }
-
-      return false;
-    }
-  }
-}
+﻿using System;
+using System.Collections.Generic;
+using System.IO;
+using System.Linq;
+using System.Text;
+using System.Threading.Tasks;
+using Microsoft.Boogie;
+using Bpl = Microsoft.Boogie;
+
+namespace Microsoft.Dafny {
+  // FIXME: This should not be duplicated here
+  class DafnyConsolePrinter : ConsolePrinter {
+    public override void ReportBplError(IToken tok, string message, bool error, TextWriter tw, string category = null) {
+      // Dafny has 0-indexed columns, but Boogie counts from 1
+      var realigned_tok = new Token(tok.line, tok.col - 1);
+      realigned_tok.kind = tok.kind;
+      realigned_tok.pos = tok.pos;
+      realigned_tok.val = tok.val;
+      realigned_tok.filename = tok.filename;
+      base.ReportBplError(realigned_tok, message, error, tw, category);
+
+      if (tok is Dafny.NestedToken) {
+        var nt = (Dafny.NestedToken)tok;
+        ReportBplError(nt.Inner, "Related location", false, tw);
+      }
+    }
+  }
+
+  class DafnyHelper {
+    private string fname;
+    private string source;
+
+    private readonly Dafny.ErrorReporter reporter;
+    private Dafny.Program dafnyProgram;
+    private Bpl.Program boogieProgram;
+
+    public DafnyHelper(string fname, string source) {
+      this.fname = fname;
+      this.source = source;
+      this.reporter = new Dafny.ConsoleErrorReporter();
+    }
+
+    public bool Verify() {
+      return Parse() && Resolve() && Translate() && Boogie();
+    }
+
+    private bool Parse() {
+      Dafny.ModuleDecl module = new Dafny.LiteralModuleDecl(new Dafny.DefaultModuleDecl(), null);
+      Dafny.BuiltIns builtIns = new Dafny.BuiltIns();
+      var success = (Dafny.Parser.Parse(source, fname, fname, module, builtIns, new Dafny.Errors(reporter)) == 0 &&
+                     Dafny.Main.ParseIncludes(module, builtIns, new List<string>(), new Dafny.Errors(reporter)) == null);
+      if (success) {
+        dafnyProgram = new Dafny.Program(fname, module, builtIns, reporter);
+      }
+      return success;
+    }
+
+    private bool Resolve() {
+      var resolver = new Dafny.Resolver(dafnyProgram);
+      resolver.ResolveProgram(dafnyProgram);
+      return reporter.Count(ErrorLevel.Error) == 0;
+    }
+
+    private bool Translate() {
+      var translator = new Dafny.Translator(reporter) { InsertChecksums = true, UniqueIdPrefix = fname };
+      boogieProgram = translator.Translate(dafnyProgram); // FIXME how are translation errors reported?
+      return true;
+    }
+
+    private bool Boogie() {
+      if (boogieProgram.Resolve() == 0 && boogieProgram.Typecheck() == 0) { //FIXME ResolveAndTypecheck?
+        ExecutionEngine.EliminateDeadVariables(boogieProgram);
+        ExecutionEngine.CollectModSets(boogieProgram);
+        ExecutionEngine.CoalesceBlocks(boogieProgram);
+        ExecutionEngine.Inline(boogieProgram);
+
+        //FIXME Could capture errors instead of printing them (pass a delegate instead of null)
+        switch (ExecutionEngine.InferAndVerify(boogieProgram, new PipelineStatistics(), "ServerProgram", null, DateTime.UtcNow.Ticks.ToString())) {
+          case PipelineOutcome.Done:
+          case PipelineOutcome.VerificationCompleted:
+            return true;
+        }
+      }
+
+      return false;
+    }
+  }
+}