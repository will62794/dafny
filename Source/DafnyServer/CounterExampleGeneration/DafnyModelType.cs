--- conflicted
+++ resolved
@@ -37,22 +37,14 @@
     /// </summary>
     public DafnyModelType InDafnyFormat() {
       // The line below converts "_m" used in boogie to separate modules to ".":
-<<<<<<< HEAD
-      var tmp = Regex.Replace(Name, "(?<=[^_](__)*)_m", ".");
+      var tmp = boogieToDafnyTypeRegex.Replace(Name, ".");
       // strip everything after @, this is done for type variables:
       tmp = tmp.Split("@")[0];
-=======
-      var tmp = boogieToDafnyTypeRegex.Replace(Name, ".");
->>>>>>> c2428662
       // The code below converts every "__" to "_":
       bool removeNextUnderscore = false;
       var newName = "";
-<<<<<<< HEAD
       var prev = ' ';
-      foreach (var c in tmp) {
-=======
       foreach (char c in tmp) {
->>>>>>> c2428662
         if (c == '_') {
           if (!removeNextUnderscore) {
             newName += c;
