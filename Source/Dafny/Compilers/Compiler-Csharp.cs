//-----------------------------------------------------------------------------
//
// Copyright (C) Microsoft Corporation.  All Rights Reserved.
// Copyright by the contributors to the Dafny Project
// SPDX-License-Identifier: MIT
//
//-----------------------------------------------------------------------------
using System;
using System.Collections.Generic;
using System.Linq;
using System.Numerics;
using System.IO;
using System.Diagnostics.Contracts;
using System.Reflection;
using System.Collections.ObjectModel;
using Bpl = Microsoft.Boogie;
using Microsoft.CodeAnalysis.CSharp;
using Microsoft.CodeAnalysis;
using System.Runtime.Loader;
using System.Text.Json;
using System.Text.RegularExpressions;
<<<<<<< HEAD
=======
using JetBrains.Annotations;
>>>>>>> c2428662
using Microsoft.BaseTypes;
using static Microsoft.Dafny.ConcreteSyntaxTreeUtils;

namespace Microsoft.Dafny.Compilers {
  public class CsharpCompiler : SinglePassCompiler {
    public override IReadOnlySet<string> SupportedExtensions => new HashSet<string> { ".cs", ".dll" };

    public override string TargetLanguage => "C#";
    public override string TargetExtension => "cs";

    // True if the most recently visited AST has a method annotated with {:synthesize}:
    protected bool Synthesize = false;

    public override string GetCompileName(bool isDefaultModule, string moduleName, string compileName) {
      return isDefaultModule ? PublicIdProtect(compileName) :
        base.GetCompileName(isDefaultModule, moduleName, compileName);
    }

    public override bool SupportsInMemoryCompilation => true;
    public override bool TextualTargetIsExecutable => false;

    const string DafnyISet = "Dafny.ISet";
    const string DafnyIMultiset = "Dafny.IMultiSet";
    const string DafnyISeq = "Dafny.ISequence";
    const string DafnyIMap = "Dafny.IMap";

    const string DafnySetClass = "Dafny.Set";
    const string DafnyMultiSetClass = "Dafny.MultiSet";
    const string DafnySeqClass = "Dafny.Sequence";
    const string DafnyMapClass = "Dafny.Map";

    const string DafnyHelpersClass = "Dafny.Helpers";

    static string FormatTypeDescriptorVariable(string typeVarName) => $"_td_{typeVarName}";
    static string FormatTypeDescriptorVariable(TypeParameter tp) => FormatTypeDescriptorVariable(tp.CompileName);
    const string TypeDescriptorMethodName = "_TypeDescriptor";

    static string FormatDefaultTypeParameterValue(TopLevelDecl tp) {
      Contract.Requires(tp is TypeParameter || tp is OpaqueTypeDecl);
      if (tp is OpaqueTypeDecl) {
        // This is unusual. Typically, the compiler never needs to compile an opaque type, but this opaque type
        // is apparently an :extern (or a compiler error has already been reported and we're just trying to get to
        // the end of compilation without crashing). It's difficult to say what the compiler could do in this situation, since
        // it doesn't know how to generate code that produces a legal value of the opaque type. If we don't do
        // anything different from the common case (the "else" branch below), then the code emitted will not
        // compile (see github issue #1151). So, to do something a wee bit better, we emit a placebo value. This
        // will only work when the opaque type is in the same module and has no type parameters.
        return $"default({tp.EnclosingModuleDefinition.CompileName + "." + tp.CompileName})";
      } else {
        // this is the common case
        return $"_default_{tp.CompileName}";
      }
    }

    protected override void EmitHeader(Program program, ConcreteSyntaxTree wr) {
      wr.WriteLine("// Dafny program {0} compiled into C#", program.Name);
      wr.WriteLine("// To recompile, you will need the libraries");
      wr.WriteLine("//     System.Runtime.Numerics.dll System.Collections.Immutable.dll");
      wr.WriteLine("// but the 'dotnet' tool in net6.0 should pick those up automatically.");
      wr.WriteLine("// Optionally, you may want to include compiler switches like");
      wr.WriteLine("//     /debug /nowarn:162,164,168,183,219,436,1717,1718");
      wr.WriteLine();
      wr.WriteLine("using System;");
      wr.WriteLine("using System.Numerics;");
      Synthesize = ProgramHasMethodsWithAttr(program, "synthesize");
      if (Synthesize) {
        CsharpSynthesizer.EmitImports(wr);
      }
      EmitDafnySourceAttribute(program, wr);
      ReadRuntimeSystem("DafnyRuntime.cs", wr);
    }

    /// <summary>
    /// Return true if the AST contains a method annotated with an attribute
    /// </summary>
    private static bool ProgramHasMethodsWithAttr(Program p, String attr) {
      foreach (var module in p.Modules()) {
        foreach (ICallable callable in ModuleDefinition.AllCallables(
                   module.TopLevelDecls)) {
          if ((callable is Method method) &&
              Attributes.Contains(method.Attributes, attr)) {
            return true;
          }
        }
      }
      return false;
    }

    void EmitDafnySourceAttribute(Program program, ConcreteSyntaxTree wr) {
      Contract.Requires(program != null);
      Contract.Requires(wr != null);

      var strwr = new StringWriter();
      strwr.NewLine = Environment.NewLine;
      new Printer(strwr, DafnyOptions.PrintModes.DllEmbed).PrintProgram(program, true);
      var programString = strwr.GetStringBuilder().Replace("\"", "\"\"").ToString();

      wr.WriteLine($"[assembly: DafnyAssembly.DafnySourceAttribute(@\"{programString}\")]");
      wr.WriteLine();
    }

    protected override void EmitBuiltInDecls(BuiltIns builtIns, ConcreteSyntaxTree wr) {
      var dafnyNamespace = CreateModule("Dafny", false, false, null, wr);
      EmitInitNewArrays(builtIns, dafnyNamespace);
      if (Synthesize) {
        CsharpSynthesizer.EmitMultiMatcher(dafnyNamespace);
      }
      EmitFuncExtensions(builtIns, wr);
    }

    // Generates casts for functions of those arities present in the program, like:
    //   public static class FuncExtensions {
    //     public static Func<U, UResult> DowncastClone<T, TResult, U, UResult>(this Func<T, TResult> F,
    //         Func<U, T> ArgConv, Func<TResult, UResult> ResConv) {
    //       return arg => ResConv(F(ArgConv(arg)));
    //     }
    //     ...
    //   }
    // They aren't in any namespace to make them universally accessible.
    private static void EmitFuncExtensions(BuiltIns builtIns, ConcreteSyntaxTree wr) {
      var funcExtensions = wr.NewNamedBlock("public static class FuncExtensions");
      foreach (var kv in builtIns.ArrowTypeDecls) {
        int arity = kv.Key;

        List<string> TypeParameterList(string prefix) {
          var l = arity switch {
            1 => new List<string> { prefix },
            _ => Enumerable.Range(1, arity).Select(i => $"{prefix}{i}").ToList()
          };
          l.Add($"{prefix}Result");
          return l;
        }

        var us = TypeParameterList("U");
        var ts = TypeParameterList("T");

        string ArgConvDecl((string u, string t) tp) => $"Func<{tp.u}, {tp.t}> ArgConv";
        var argConvDecls = arity switch {
          0 => "",
          1 => $"{ArgConvDecl(("U", "T"))}, ",
          _ => us.SkipLast(1).Zip(ts.SkipLast(1))
                 .Comma((tp, i) => $"{ArgConvDecl(tp)}{++i}")
               + ", "
        };

        var parameters = $"this Func<{ts.Comma()}> F, {argConvDecls}Func<TResult, UResult> ResConv";
        funcExtensions.Write($"public static Func<{us.Comma()}> DowncastClone<{ts.Concat(us).Comma()}>({parameters})");

        var binder = arity switch { 1 => "arg", _ => $"({Enumerable.Range(1, arity).Comma(i => $"arg{i}")})" };
        var argConvCalls = arity switch {
          1 => "ArgConv(arg)",
          _ => Enumerable.Range(1, arity).Comma(i => $"ArgConv{i}(arg{i})")
        };
        funcExtensions.NewBlock().WriteLine($"return {binder} => ResConv(F({argConvCalls}));");
      }
    }

    private void EmitInitNewArrays(BuiltIns builtIns, ConcreteSyntaxTree dafnyNamespace) {
      var arrayHelpers = dafnyNamespace.NewNamedBlock("internal class ArrayHelpers");
      foreach (var decl in builtIns.SystemModule.TopLevelDecls) {
        if (decl is ArrayClassDecl classDecl) {
          int dims = classDecl.Dims;

          // Here is an overloading of the method name, where there is an initialValue parameter
          // public static T[,] InitNewArray2<T>(T z, BigInteger size0, BigInteger size1) {
          arrayHelpers.Write(
            $"public static T[{Repeat("", dims, ",")}] InitNewArray{dims}<T>(T z, {Repeat("BigInteger size{0}", dims, ", ")})");

          var w = arrayHelpers.NewBlock();
          // int s0 = (int)size0;
          for (int i = 0; i < dims; i++) {
            w.WriteLine("int s{0} = (int)size{0};", i);
          }

          // T[,] a = new T[s0, s1];
          w.WriteLine($"T[{Repeat("", dims, ",")}] a = new T[{Repeat("s{0}", dims, ",")}];");

          // for (int i0 = 0; i0 < s0; i0++) {
          //   for (int i1 = 0; i1 < s1; i1++) {
          var wLoopNest = w;
          for (int i = 0; i < dims; i++) {
            wLoopNest = wLoopNest.NewNamedBlock("for (int i{0} = 0; i{0} < s{0}; i{0}++)", i);
          }

          // a[i0,i1] = z;
          wLoopNest.WriteLine($"a[{Repeat("i{0}", dims, ",")}] = z;");
          // return a;
          w.WriteLine("return a;");
        }
      }
    }

    protected override ConcreteSyntaxTree CreateStaticMain(IClassWriter cw) {
      var wr = ((ClassWriter)cw).StaticMemberWriter;
      // See EmitCallToMain() - this is named differently because otherwise C# tries
      // to resolve the reference to the instance-level Main method
      return wr.NewBlock("public static void _StaticMain()");
    }

    protected override ConcreteSyntaxTree CreateModule(string moduleName, bool isDefault, bool isExtern, string /*?*/ libraryName, ConcreteSyntaxTree wr) {
      return wr.NewBlock($"namespace {IdProtect(moduleName)}", " // end of " + $"namespace {IdProtect(moduleName)}");
    }

    protected override string GetHelperModuleName() => DafnyHelpersClass;

    const string DafnyTypeDescriptor = "Dafny.TypeDescriptor";

    internal string TypeParameters(List<TypeParameter>/*?*/ targs, bool addVariance = false, bool uniqueNames = false) {
      Contract.Requires(targs == null || cce.NonNullElements(targs));
      Contract.Ensures(Contract.Result<string>() != null);

      if (targs == null || targs.Count == 0) {
        return "";
      }

      string PrintVariance(TypeParameter.TPVariance variance) {
        if (addVariance) {
          switch (variance) {
            case TypeParameter.TPVariance.Co:
              return "out ";
            case TypeParameter.TPVariance.Contra:
              return "in ";
          }
        }
        return "";
      }

      string PrintTypeParameter(TypeParameter tArg) => $"{PrintVariance(tArg.Variance)}{(uniqueNames ? "__" : "")}{IdName(tArg)}";

      return $"<{targs.Comma(PrintTypeParameter)}>";
    }

    protected override IClassWriter CreateClass(string moduleName, string name, bool isExtern, string /*?*/ fullPrintName,
      List<TypeParameter> typeParameters, TopLevelDecl cls, List<Type>/*?*/ superClasses, Bpl.IToken tok, ConcreteSyntaxTree wr) {
      var wBody = WriteTypeHeader("partial class", name, typeParameters, superClasses, tok, wr);

      ConcreteSyntaxTree/*?*/ wCtorBody = null;
      if (cls is ClassDecl cl && !(cl is TraitDecl) && !cl.IsDefaultClass) {
        if (cl.Members.TrueForAll(member => !(member is Constructor ctor) || !ctor.IsExtern(out var _, out var _))) {
          // This is a (non-default) class with no :extern constructor, so emit a C# constructor for the target class
          var wTypeFields = wBody.Fork();

          var wCtorParams = new ConcreteSyntaxTree();
          wCtorBody = wBody.Format($"public {name}({wCtorParams})").NewBlock();

          if (typeParameters != null) {
            var sep = "";
            foreach (var ta in TypeArgumentInstantiation.ListFromFormals(typeParameters)) {
              if (NeedsTypeDescriptor(ta.Formal)) {
                var fieldName = FormatTypeDescriptorVariable(ta.Formal.CompileName);
                var decl = $"{DafnyTypeDescriptor}<{TypeName(ta.Actual, wTypeFields, ta.Formal.tok)}> {fieldName}";
                wTypeFields.WriteLine($"private {decl};");
                if (ta.Formal.Parent == cls) {
                  wCtorParams.Write($"{sep}{decl}");
                }

                wCtorBody.WriteLine($"this.{fieldName} = {TypeDescriptor(ta.Actual, wCtorBody, ta.Formal.tok)};");
                sep = ", ";
              }
            }
          }
        }
      }

      return new ClassWriter(this, wBody, wCtorBody);
    }

    /// <summary>
    /// Generate the "_TypeDescriptor" method for a generated class.
    /// </summary>
    private void EmitTypeDescriptorMethod(TopLevelDecl enclosingTypeDecl, ConcreteSyntaxTree wr) {
      Contract.Requires(enclosingTypeDecl != null);
      Contract.Requires(wr != null);

      var type = UserDefinedType.FromTopLevelDecl(enclosingTypeDecl.tok, enclosingTypeDecl);
      var initializer = TypeInitializationValue(type, wr, enclosingTypeDecl.tok, false, true);

      var targetTypeName = TypeName(type, wr, enclosingTypeDecl.tok);
      var typeDescriptorExpr = $"new {DafnyTypeDescriptor}<{targetTypeName}>({initializer})";

      if (enclosingTypeDecl.TypeArgs.Count == 0) {
        wr.WriteLine($"private static readonly {DafnyTypeDescriptor}<{targetTypeName}> _TYPE = {typeDescriptorExpr};");
        typeDescriptorExpr = "_TYPE"; // use the precomputed value
      }

      List<TypeParameter> typeDescriptorParams;
      if (enclosingTypeDecl is DatatypeDecl dtDecl) {
        typeDescriptorParams = UsedTypeParameters(dtDecl);
      } else {
        typeDescriptorParams = enclosingTypeDecl.TypeArgs.Where(NeedsTypeDescriptor).ToList();
      }

      var parameters = typeDescriptorParams.Comma(tp => $"{DafnyTypeDescriptor}<{tp.CompileName}> {FormatTypeDescriptorVariable(tp.CompileName)}");
      var wTypeMethodBody = wr.Write($"public static {DafnyTypeDescriptor}<{targetTypeName}> {TypeDescriptorMethodName}({parameters})").NewBlock();
      wTypeMethodBody.WriteLine($"return {typeDescriptorExpr};");
    }

    protected override IClassWriter CreateTrait(string name, bool isExtern, List<TypeParameter>/*?*/ typeParameters, List<Type>/*?*/ superClasses, Bpl.IToken tok, ConcreteSyntaxTree wr) {
      var instanceMemberWriter = WriteTypeHeader("interface", name, typeParameters, superClasses, tok, wr);

      //writing the _Companion class
      wr.Write($"public class _Companion_{name}{TypeParameters(typeParameters)}");
      var staticMemberWriter = wr.NewBlock();

      return new ClassWriter(this, instanceMemberWriter, null, staticMemberWriter);
    }

    private ConcreteSyntaxTree WriteTypeHeader(string kind, string name, List<TypeParameter> typeParameters, List<Type>/*?*/ superClasses, Bpl.IToken tok, ConcreteSyntaxTree wr) {
      wr.Write($"public {kind} {IdProtect(name)}{TypeParameters(typeParameters)}");
      var realSuperClasses = superClasses?.Where(trait => !trait.IsObject).ToList() ?? new List<Type>();
      if (realSuperClasses.Any()) {
        wr.Write($" : {realSuperClasses.Comma(trait => TypeName(trait, wr, tok))}");
      }
      return wr.NewBlock();
    }

    protected override ConcreteSyntaxTree CreateIterator(IteratorDecl iter, ConcreteSyntaxTree wr) {
      // An iterator is compiled as follows:
      //   public class MyIteratorExample<T>
      //   {
      //     public T q;  // in-parameter
      //     public T x;  // yield-parameter
      //     public int y;  // yield-parameter
      //     IEnumerator<object> _iter;
      //
      //     public void _MyIteratorExample(T q) {
      //       this.q = q;
      //       _iter = TheIterator();
      //     }
      //
      //     public bool MoveNext() {
      //       return _iter.MoveNext();
      //     }
      //
      //     private IEnumerator<object> TheIterator() {
      //       // the translation of the body of the iterator, with each "yield" turning into a "yield return null;"
      //       yield break;
      //     }
      //   }

      var cw = (ClassWriter)CreateClass(IdProtect(iter.EnclosingModuleDefinition.CompileName), IdName(iter), iter, wr);
      var w = cw.InstanceMemberWriter;
      // here come the fields

      var constructors = iter.Members.OfType<Constructor>().ToList();

      // we're expecting just one constructor 
      var enumerable = constructors.ToList();
      Contract.Assert(enumerable.Count == 1);
      Constructor ct = constructors[0];

      foreach (var member in iter.Members) {
        if (member is Field f && !f.IsGhost) {
          cw.DeclareField(IdName(f), iter, false, false, f.Type, f.tok, PlaceboValue(f.Type, w, f.tok, true), f);
        }
      }

      w.WriteLine("System.Collections.Generic.IEnumerator<object> _iter;");

      // here we rely on the parameters and the corresponding fields having the same names
      var nonGhostFormals = ct.Ins.Where(p => !p.IsGhost).ToList();
      var parameters = nonGhostFormals.Comma(p => $"{TypeName(p.Type, w, p.tok)} {IdName(p)}");

      // here's the initializer method
      w.Write($"public void {IdName(ct)}({parameters})");
      var wBody = w.NewBlock();
      foreach (var p in nonGhostFormals) {
        wBody.WriteLine("this.{0} = {0};", IdName(p));
      }

      wBody.WriteLine("this._iter = TheIterator();");
      // here are the enumerator methods
      w.WriteLine("public bool MoveNext() { return _iter.MoveNext(); }");
      var wIter = w.NewBlock("private System.Collections.Generic.IEnumerator<object> TheIterator()");
      var beforeYield = wIter.Fork();
      wIter.WriteLine("yield break;");
      return beforeYield;
    }

    protected override IClassWriter/*?*/ DeclareDatatype(DatatypeDecl dt, ConcreteSyntaxTree wr) {
      var w = CompileDatatypeBase(dt, wr);
      CompileDatatypeConstructors(dt, wr);
      return w;
    }

    IClassWriter CompileDatatypeBase(DatatypeDecl dt, ConcreteSyntaxTree wr) {
      Contract.Requires(dt != null);
      Contract.Requires(wr != null);

      // public interface _IDt<T> { // T has variance modifier
      //   _IDt<T> _Get();  // for co-datatypes
      //
      //   bool is_Ctor0 { get; }
      //   ...
      //
      //   T0 dtor_Dtor0 { get; }
      //   ...
      //
      //   _IDt<U> DowncastClone<U>(Func<T0, U0> converter0, ...);
      //
      //   // Members that don't violate C# variance restrictions
      // }
      //
      // public abstract class Dt<T> : _IDt<T> {  // for record types: drop "abstract"
      //   public Dt() { }
      //   #if TypeArgs.Count == 0
      //     private static _IDt<T> theDefault = ...;
      //     public static _IDt<T> Default() {
      //       return theDefault;
      //     }
      //   #else
      //     public static _IDt<T> Default(values...) {
      //       return ...;
      //     }
      //   #endif
      //   public static TypeDescriptor<_IDt<T>> _TypeDescriptor(typeDescriptors...) {
      //     return new TypeDescriptor<_IDt<T>>(Default(typeDescriptors...));
      //   }
      //   public abstract _IDt<T> _Get();  // for co-datatypes
      //
      //   public static _IDt<T> create_Ctor0(field0, field1, ...) {  // for record types: create
      //     return new Dt_Ctor0(field0, field1, ...);                // for record types: new Dt
      //   }
      //   ...
      //
      //   public bool is_Ctor0 { get { return this is Dt_Ctor0; } }  // for record types: return true
      //   ...
      //
      //   // if the datatype HasFinitePossibleValues
      //   public static System.Collections.Generic.IEnumerable<_IDt<T>> AllSingletonConstructors { get {
      //     yield return _IDt<T>.create_Ctor0();
      //     ...
      //   }}
      //
      //   public T0 dtor_Dtor0 { get {
      //       var d = this;         // for inductive datatypes
      //       var d = this._Get();  // for co-inductive datatypes
      //       if (d is DT_Ctor0) { return ((DT_Ctor0)d).Dtor0; }
      //       if (d is DT_Ctor1) { return ((DT_Ctor1)d).Dtor0; }
      //       ...
      //       if (d is DT_Ctor(n-2)) { return ((DT_Ctor(n-2))d).Dtor0; }
      //       return ((DT_Ctor(n-1))d).Dtor0;  // for record types: drop cast
      //    }}
      //   ...
      //
      //   public abstract _IDt<U> DowncastClone<U>(Func<T0, U0> converter0, ...); // for record types: implementation
      //
      //   // Implementations of all members, but possibly (variance) rewritten to be static.
      // }
      var nonGhostTypeArgs = SelectNonGhost(dt, dt.TypeArgs);
      var DtT_TypeArgs = TypeParameters(nonGhostTypeArgs);
      var DtT_protected = IdName(dt) + DtT_TypeArgs;
      var IDtT_protected = "_I" + dt.CompileName + DtT_TypeArgs;

      // ContreteSyntaxTree for the interface
      var interfaceTree = wr.NewNamedBlock($"public interface _I{dt.CompileName}{TypeParameters(nonGhostTypeArgs, true)}");

      // from here on, write everything into the new block created here:
      var btw = wr.NewNamedBlock("public{0} class {1} : {2}", dt.IsRecordType ? "" : " abstract", DtT_protected, IDtT_protected);
      wr = btw;

      // constructor
      if (dt.IsRecordType) {
        DatatypeFieldsAndConstructor(dt.Ctors[0], 0, wr);
      } else {
        wr.WriteLine($"public {IdName(dt)}() {{ }}");
      }

      var wDefault = new ConcreteSyntaxTree();
      if (nonGhostTypeArgs.Count == 0) {
        wr.FormatLine($"private static readonly {IDtT_protected} theDefault = {wDefault};");
        var w = wr.NewBlock($"public static {IDtT_protected} Default()");
        w.WriteLine("return theDefault;");
      } else {
        var parameters = UsedTypeParameters(dt).Comma(tp => $"{tp.CompileName} {FormatDefaultTypeParameterValue(tp)}");
        wr.Write($"public static {IDtT_protected} Default({parameters})");
        var w = wr.NewBlock();
        w.FormatLine($"return {wDefault};");
      }

      var groundingCtor = dt.GetGroundingCtor();
      if (dt is CoDatatypeDecl) {
        var wCo = wDefault;
        wDefault = new ConcreteSyntaxTree();
        wCo.Format($"new {dt.CompileName}__Lazy{DtT_TypeArgs}(() => {{ return {wDefault}; }})");
      }

      wDefault.Write(DtCreateName(groundingCtor));
      var nonGhostFormals = groundingCtor.Formals.Where(f => !f.IsGhost);
      wDefault.Write($"({nonGhostFormals.Comma(f => DefaultValue(f.Type, wDefault, f.tok))})");

      EmitTypeDescriptorMethod(dt, wr);

      if (dt is CoDatatypeDecl) {
        interfaceTree.WriteLine($"{IDtT_protected} _Get();");
        wr.WriteLine($"public abstract {IDtT_protected} _Get();");
      }

      // create methods
      foreach (var ctor in dt.Ctors) {
        wr.Write($"public static {IDtT_protected} {DtCreateName(ctor)}(");
        WriteFormals("", ctor.Formals, wr);
        var w = wr.NewBlock(")");
        var arguments = ctor.Formals.Where(f => !f.IsGhost).Comma(FormalName);
        w.WriteLine($"return new {DtCtorDeclarationName(ctor)}{DtT_TypeArgs}({arguments});");
      }

      // query properties
      if (dt is TupleTypeDecl) {
        // omit the is_ property for tuples, since it cannot be used syntactically in the language
      } else {
        foreach (var ctor in dt.Ctors) {
          interfaceTree.WriteLine($"bool is_{ctor.CompileName} {{ get; }}");

          var returnValue = dt.IsRecordType
            // public bool is_Ctor0 { get { return true; } }
            ? "true"
            // public bool is_Ctor0 { get { return this is Dt_Ctor0; } }
            : $"this is {dt.CompileName}_{ctor.CompileName}{DtT_TypeArgs}";
          wr.WriteLine($"public bool is_{ctor.CompileName} {{ get {{ return {returnValue}; }} }}");
        }
      }

      if (dt.HasFinitePossibleValues) {
        Contract.Assert(nonGhostTypeArgs.Count == 0);
        var w = wr.NewNamedBlock(
          $"public static System.Collections.Generic.IEnumerable<{IDtT_protected}> AllSingletonConstructors");
        var wGet = w.NewBlock("get");
        foreach (var ctor in dt.Ctors) {
          Contract.Assert(ctor.Formals.Count == 0);
          wGet.WriteLine($"yield return {DtT_protected}.{DtCreateName(ctor)}();");
        }
      }

      CompileDatatypeDestructorsAndAddToInterface(dt, wr, interfaceTree, DtT_TypeArgs);

      CompileDatatypeDowncastClone(dt, interfaceTree, nonGhostTypeArgs, toInterface: true);
      if (!dt.IsRecordType) {
        CompileDatatypeDowncastClone(dt, wr, nonGhostTypeArgs);
      }

      CompileDatatypeInterfaceMembers(dt, interfaceTree);

      return new ClassWriter(this, btw, null);
    }

    /// <summary>
    /// Generate the "DowncastClone" code for a generated datatype. This includes the exported signature for the interface,
    /// the abstract method for the abstract class, and the actual implementations for the constructor classes. If the
    /// datatype is a record type, there is no abstract class, so the method is directly emitted. Contravariant type
    /// parameters require a CustomReceiver-like treatment involving static methods and can thus require a jump table in
    /// the abstract class.
    /// toInterface: just the signature for the interface
    /// lazy: convert the computer of a codatatype's "__Lazy" class
    /// ctor: constructor to generate the method for
    /// </summary>
    private void CompileDatatypeDowncastClone(DatatypeDecl datatype, ConcreteSyntaxTree wr,
        List<TypeParameter> nonGhostTypeArgs, bool toInterface = false, bool lazy = false, DatatypeCtor ctor = null) {
      bool InvalidType(Type ty, bool refTy) =>
        (ty.AsTypeParameter != null && refTy && datatype.TypeArgs.Contains(ty.AsTypeParameter))
        || ty.TypeArgs.Exists(arg => InvalidType(arg, refTy || ty.IsRefType));
      if (datatype.Ctors.Any(ctor => ctor.Formals.Any(f => !f.IsGhost && InvalidType(f.SyntacticType, false)))) { return; }
      var customReceiver = nonGhostTypeArgs.Any(ty => ty.Variance == TypeParameter.TPVariance.Contra);
      var uTypeArgs = TypeParameters(nonGhostTypeArgs, uniqueNames: true);
      var typeArgs = TypeParameters(nonGhostTypeArgs);
      var dtArgs = "_I" + datatype.CompileName + uTypeArgs;
      var converters = $"{nonGhostTypeArgs.Comma((_, i) => $"converter{i}")}";
      var lazyClass = $"{datatype.CompileName}__Lazy";
      string PrintConverter(TypeParameter tArg, int i) {
        var name = IdName(tArg);
        return $"Func<{name}, __{name}> converter{i}";
      }

      if (!toInterface) {
        string Modifiers(string abs, string single, string cons) =>
          (ctor != null || lazy) ? (datatype.IsRecordType ? single : cons) : abs;
        var modifiers = customReceiver
          ? Modifiers("static ", "static ", "new static ")
          : Modifiers("abstract ", "", "override ");
        wr.Write($"public {modifiers}");
      }

      if (!(toInterface && customReceiver)) {
        var receiver = customReceiver ? $"{"_I" + datatype.CompileName + typeArgs} _this, " : "";
        wr.Write($"{dtArgs} DowncastClone{uTypeArgs}({receiver}{nonGhostTypeArgs.Comma(PrintConverter)})");
      }

      if (ctor == null && !lazy) {
        if (!customReceiver) {
          wr.WriteLine(";");
        } else if (!toInterface) {
          var body = wr.NewBlock();

          ConcreteSyntaxTree NextBlock(string comp) { return body.NewBlock($"if (_this{comp})"); }

          void WriteReturn(ConcreteSyntaxTree wr, string staticClass) {
            wr.WriteLine($"return {staticClass}{typeArgs}.DowncastClone{uTypeArgs}(_this, {converters});");
          }

          if (datatype is CoDatatypeDecl) {
            WriteReturn(NextBlock($" is {lazyClass}{typeArgs}"), lazyClass);
          }

          for (int i = 0; i < datatype.Ctors.Count; i++) {
            var ret = body;
            //The final constructor is chosen as the default
            if (i + 1 < datatype.Ctors.Count) {
              ret = NextBlock($".is_{datatype.Ctors[i].CompileName}");
            }
            WriteReturn(ret, DtCtorDeclarationName(datatype.Ctors[i]));
          }
        }
        return;
      }

      string PrintInvocation(Formal f, int i) {
        var prefix = customReceiver
          ? datatype.IsRecordType || !f.HasName ? $"(({DtCtorDeclarationName(ctor)}{typeArgs}) _this)." : "_this.dtor_"
          : "";
        var (name, type) = ($"{prefix}{FormalName(f, i)}", f.Type);
        var constructorIndex = -1;
        bool ContainsTyVar(TypeParameter tp, Type ty)
          => (ty.AsTypeParameter != null && ty.AsTypeParameter.Equals(tp))
             || ty.TypeArgs.Exists(ty => ContainsTyVar(tp, ty));

        if ((constructorIndex = nonGhostTypeArgs.IndexOf(type.AsTypeParameter)) != -1) {
          return $"converter{constructorIndex}({name})";
        }

        if (nonGhostTypeArgs.Exists(ty => ContainsTyVar(ty, type))) {
          var map = nonGhostTypeArgs.ToDictionary(
            tp => tp,
            tp => (Type)new UserDefinedType(tp.tok, new TypeParameter(tp.tok, $"_{tp.Name}", tp.VarianceSyntax)));
          var to = Resolver.SubstType(type, map);
          var downcast = new ConcreteSyntaxTree();
          EmitDowncast(type, to, null, downcast).Write(name);
          return downcast.ToString();
        }

        return name;
      }

      var wBody = wr.NewBlock("").WriteLine($"if ({(customReceiver ? "_" : "")}this is {dtArgs} dt) {{ return dt; }}");
      var constructorArgs = lazy
        ? customReceiver
          ? $"() => {datatype.CompileName}{typeArgs}.DowncastClone{uTypeArgs}(_this._Get(), {converters})"
          : $"() => _Get().DowncastClone{uTypeArgs}({converters})"
        : ctor.Formals.Where(f => !f.IsGhost).Comma(PrintInvocation);

      var className = lazy ? lazyClass : DtCtorDeclarationName(ctor);
      wBody.WriteLine($"return new {className}{uTypeArgs}({constructorArgs});");
    }

    // Emits getters for both named and unnamed destructors. The named ones are grouped across constructors by their
    // name and thus QDtorM = DtorM. This is not possible for unnamed ones, as there is no guarantee about shared return
    // types, so they are treated individually and their names (QDtorM) are qualified by their respective constructors.
    private void CompileDatatypeDestructorsAndAddToInterface(DatatypeDecl dt, ConcreteSyntaxTree wr,
        ConcreteSyntaxTree interfaceTree, string DtT_TypeArgs) {
      foreach (var ctor in dt.Ctors) {
        var index = 0;
        foreach (var dtor in ctor.Destructors) {
          if (dtor.EnclosingCtors[0] == ctor) {
            var arg = dtor.CorrespondingFormals[0];
            if (!arg.IsGhost) {
              var DtorM = arg.HasName ? arg.CompileName : FormalName(arg, index);
              //   TN dtor_QDtorM { get; }
              interfaceTree.WriteLine($"{TypeName(arg.Type, wr, arg.tok)} {DestructorGetterName(arg, ctor, index)} {{ get; }}");

              //   public TN dtor_QDtorM { get {
              //       var d = this;         // for inductive datatypes
              //       var d = this._Get();  // for co-inductive datatypes
              //       if (d is DT_Ctor0) { return ((DT_Ctor0)d).DtorM; }
              //       if (d is DT_Ctor1) { return ((DT_Ctor1)d).DtorM; }
              //       ...
              //       if (d is DT_Ctor(n-2)) { return ((DT_Ctor(n-2))d).DtorM; }
              //       return ((DT_Ctor(n-1))d).DtorM;
              //    }}
              var wDtor =
                wr.NewNamedBlock($"public {TypeName(arg.Type, wr, arg.tok)} {DestructorGetterName(arg, ctor, index)}");
              var wGet = wDtor.NewBlock("get");
              if (dt.IsRecordType) {
                if (dt is CoDatatypeDecl) {
                  wGet.WriteLine($"return this._Get().{IdProtect(DtorM)};");
                } else {
                  wGet.WriteLine($"return this.{IdProtect(DtorM)};");
                }
              } else {
                if (dt is CoDatatypeDecl) {
                  wGet.WriteLine("var d = this._Get();");
                } else {
                  wGet.WriteLine("var d = this;");
                }

                var n = dtor.EnclosingCtors.Count;
                for (int i = 0; i < n - 1; i++) {
                  var ctor_i = dtor.EnclosingCtors[i];
                  Contract.Assert(arg.CompileName == dtor.CorrespondingFormals[i].CompileName);
                  var type = $"{dt.CompileName}_{ctor_i.CompileName}{DtT_TypeArgs}";
                  // TODO use pattern matching to replace cast.
                  wGet.WriteLine($"if (d is {type}) {{ return (({type})d).{IdProtect(DtorM)}; }}");
                }

                Contract.Assert(arg.CompileName == dtor.CorrespondingFormals[n - 1].CompileName);
                wGet.WriteLine(
                  $"return (({dt.CompileName}_{dtor.EnclosingCtors[n - 1].CompileName}{DtT_TypeArgs})d).{IdProtect(DtorM)};");
              }
              index++;
            }
          }
        }
      }
    }

    private void CompileDatatypeInterfaceMembers(DatatypeDecl dt, ConcreteSyntaxTree interfaceTree) {
      foreach (var member in dt.Members) {
        if (member.IsGhost || member.IsStatic) { continue; }
        if (member is Function fn && !NeedsCustomReceiver(member)) {
          CreateFunction(IdName(fn), CombineAllTypeArguments(fn), fn.Formals, fn.ResultType, fn.tok, fn.IsStatic,
            false, fn, interfaceTree, false, false);
        } else if (member is Method m && !NeedsCustomReceiver(member)) {
          CreateMethod(m, CombineAllTypeArguments(m), false, interfaceTree, false, false);
        } else if (member is ConstantField c && !NeedsCustomReceiver(member)) {
          CreateFunctionOrGetter(c, IdName(c), dt, false, false, false, new ClassWriter(this, interfaceTree, null));
        }
      }
    }

    string NeedsNew(TopLevelDeclWithMembers ty, string memberName) {
      Contract.Requires(ty != null);
      Contract.Requires(memberName != null);
      if (ty.Members.Exists(member => member.Name == memberName)) {
        return "new ";
      } else {
        return "";
      }
    }

    public override bool NeedsCustomReceiver(MemberDecl member) {
      Contract.Requires(member != null);
      //Dafny and C# have different ideas about variance, so not every datatype member can be in the interface.
      if (!member.IsStatic && member.EnclosingClass is DatatypeDecl d) {
        foreach (var tp in d.TypeArgs) {
          bool InvalidType(Type ty) => (ty.AsTypeParameter != null && ty.AsTypeParameter.Equals(tp))
                                       || ty.TypeArgs.Exists(InvalidType);
          bool InvalidFormal(Formal f) => !f.IsGhost && InvalidType(f.SyntacticType);
          switch (tp.Variance) {
            //Can only be in output
            case TypeParameter.TPVariance.Co:
              if ((member is Function f && f.Formals.Exists(InvalidFormal))
                  || (member is Method m && m.Ins.Exists(InvalidFormal))) { return true; }
              break;
            //Can only be in input
            case TypeParameter.TPVariance.Contra:
              if ((member is Function fn && InvalidType(fn.ResultType))
                  || (member is Method me && me.Outs.Exists(InvalidFormal))
                  || (member is ConstantField c && InvalidType(c.Type))) { return true; }
              break;
          }
        }
      }

      return base.NeedsCustomReceiver(member);
    }


    void CompileDatatypeConstructors(DatatypeDecl dt, ConcreteSyntaxTree wrx) {
      Contract.Requires(dt != null);
      var nonGhostTypeArgs = SelectNonGhost(dt, dt.TypeArgs);
      string typeParams = TypeParameters(nonGhostTypeArgs);
      if (dt is CoDatatypeDecl) {
        // public class Dt__Lazy<T> : Dt<T> {
        //   public delegate _IDt<T> Computer();
        //   Computer c;
        //   _IDt<T> d;
        //   public Dt__Lazy(Computer c) { this.c = c; }
        //   public override _IDt<U> DowncastClone<U>(Func<T0, U0> converter0, ...) {
        //     if (this is _IDt<U> dt) { return dt; }
        //     return new Dt__Lazy<U>(() => c().DowncastClone<U>(converter0, ...));
        //   }
        //   public override _IDt<T> _Get() { if (c != null) { d = c(); c = null; } return d; }
        //   public override string ToString() { return _Get().ToString(); }
        // }
        var w = wrx.NewNamedBlock($"public class {dt.CompileName}__Lazy{typeParams} : {IdName(dt)}{typeParams}");
        var ICompileName = "_I" + dt.CompileName;
        w.WriteLine($"public {NeedsNew(dt, "Computer")}delegate {ICompileName}{typeParams} Computer();");
        w.WriteLine($"{NeedsNew(dt, "c")}Computer c;");
        w.WriteLine($"{NeedsNew(dt, "d")}{ICompileName}{typeParams} d;");
        w.WriteLine($"public {dt.CompileName}__Lazy(Computer c) {{ this.c = c; }}");
        CompileDatatypeDowncastClone(dt, w, nonGhostTypeArgs, lazy: true);
        w.WriteLine($"public override {ICompileName}{typeParams} _Get() {{ if (c != null) {{ d = c(); c = null; }} return d; }}");
        w.WriteLine("public override string ToString() { return _Get().ToString(); }");
      }

      if (dt.IsRecordType) {
        // There is only one constructor, and it is populated by CompileDatatypeBase
        return;
      }

      int constructorIndex = 0; // used to give each constructor a different name
      foreach (DatatypeCtor ctor in dt.Ctors) {
        var wr = wrx.NewNamedBlock(
          $"public class {DtCtorDeclarationName(ctor)}{TypeParameters(nonGhostTypeArgs)} : {IdName(dt)}{typeParams}");
        DatatypeFieldsAndConstructor(ctor, constructorIndex, wr);
        constructorIndex++;
      }
    }

    void DatatypeFieldsAndConstructor(DatatypeCtor ctor, int constructorIndex, ConcreteSyntaxTree wr) {
      Contract.Requires(ctor != null);
      Contract.Requires(0 <= constructorIndex && constructorIndex < ctor.EnclosingDatatype.Ctors.Count);
      Contract.Requires(wr != null);

      var dt = ctor.EnclosingDatatype;
      // class Dt_Ctor<T> : Dt<T> {  // This line is to be added by the caller of DatatypeFieldsAndConstructor
      //   Fields;
      //   public Dt_Ctor(arguments) {  // for record types: Dt
      //     Fields = arguments;
      //   }
      //   public override _IDt<T> _Get() { return this; }  // for co-datatypes only
      //   public override _IDt<U> DowncastClone<U>(Func<T0, U0> converter0, ...) {
      //     if (this is _IDt<U> dt) {
      //       return dt;
      //     } else {
      //       return new Dt_Ctor<U>(converter0(_field0), ...);
      //     }
      //   }
      //   public override bool Equals(object other) {
      //     var oth = other as Dt_Ctor;  // for record types: Dt
      //     return oth != null && equals(_field0, oth._field0) && ... ;
      //   }
      //   public override int GetHashCode() {
      //     return base.GetHashCode();  // surely this can be improved
      //   }
      //   public override string ToString() {  // only for inductive datatypes
      //     // ...
      //   }
      // }

      var i = 0;
      foreach (Formal arg in ctor.Formals) {
        if (!arg.IsGhost) {
          wr.WriteLine($"public readonly {TypeName(arg.Type, wr, arg.tok)} {FormalName(arg, i)};");
          i++;
        }
      }

      wr.Write($"public {DtCtorDeclarationName(ctor)}(");
      WriteFormals("", ctor.Formals, wr);
      {
        var w = wr.NewBlock(")");
        i = 0;
        foreach (Formal arg in ctor.Formals) {
          if (!arg.IsGhost) {
            w.WriteLine($"this.{FormalName(arg, i)} = {FormalName(arg, i)};");
            i++;
          }
        }
      }

      var nonGhostTypeArgs = SelectNonGhost(dt, dt.TypeArgs);

      if (dt is CoDatatypeDecl) {
        string typeParams = TypeParameters(nonGhostTypeArgs);
        wr.WriteLine($"public override _I{dt.CompileName}{typeParams} _Get() {{ return this; }}");
      }

      CompileDatatypeDowncastClone(dt, wr, nonGhostTypeArgs, ctor: ctor);

      // Equals method
      {
        var w = wr.NewBlock("public override bool Equals(object other)");
        w.WriteLine($"var oth = other as {DtCtorName(ctor)}{TypeParameters(nonGhostTypeArgs)};");
        w.Write("return oth != null");
        i = 0;
        foreach (Formal arg in ctor.Formals) {
          if (!arg.IsGhost) {
            string nm = FormalName(arg, i);
            if (IsDirectlyComparable(arg.Type)) {
              w.Write($" && this.{nm} == oth.{nm}");
            } else {
              w.Write($" && object.Equals(this.{nm}, oth.{nm})");
            }

            i++;
          }
        }

        w.WriteLine(";");
      }

      // GetHashCode method (Uses the djb2 algorithm)
      {
        var w = wr.NewBlock("public override int GetHashCode()");
        w.WriteLine("ulong hash = 5381;");
        w.WriteLine($"hash = ((hash << 5) + hash) + {constructorIndex};");
        i = 0;
        foreach (Formal arg in ctor.Formals) {
          if (!arg.IsGhost) {
            string nm = FormalName(arg, i);
            w.WriteLine($"hash = ((hash << 5) + hash) + ((ulong){DafnyHelpersClass}.GetHashCode(this.{nm}));");
            i++;
          }
        }

        w.WriteLine("return (int) hash;");
      }

      {
        var w = wr.NewBlock("public override string ToString()");
        string nm;
        if (dt is TupleTypeDecl) {
          nm = "";
        } else {
          nm = (dt.EnclosingModuleDefinition.IsDefaultModule ? "" : dt.EnclosingModuleDefinition.Name + ".") + dt.Name + "." + ctor.Name;
        }

        switch (dt) {
          case TupleTypeDecl tupleDt when ctor.Formals.Count == 0:
            // here we want parentheses and no name
            w.WriteLine("return \"()\";");
            break;
          case CoDatatypeDecl _:
            w.WriteLine($"return \"{nm}\";");
            break;
          default:
            var tempVar = GenVarName("s", ctor.Formals);
            w.WriteLine($"string {tempVar} = \"{nm}\";");
            if (ctor.Formals.Count != 0) {
              w.WriteLine($"{tempVar} += \"(\";");
              i = 0;
              foreach (var arg in ctor.Formals) {
                if (!arg.IsGhost) {
                  if (i != 0) {
                    w.WriteLine($"{tempVar} += \", \";");
                  }

                  w.WriteLine($"{tempVar} += {DafnyHelpersClass}.ToString(this.{FormalName(arg, i)});");
                  i++;
                }
              }

              w.WriteLine($"{tempVar} += \")\";");
            }

            w.WriteLine($"return {tempVar};");
            break;
        }
      }
    }

    /// <summary>
    /// Returns a protected name.
    /// </summary>
    string DtCtorDeclarationName(DatatypeCtor ctor) {
      Contract.Requires(ctor != null);
      Contract.Ensures(Contract.Result<string>() != null);

      var dt = ctor.EnclosingDatatype;
      return dt.IsRecordType ? IdName(dt) : dt.CompileName + "_" + ctor.CompileName;
    }

    /// <summary>
    /// Returns a protected name with type parameters.
    /// </summary>
    string DtCtorName(DatatypeCtor ctor, List<Type> typeArgs, ConcreteSyntaxTree wr) {
      Contract.Requires(ctor != null);
      Contract.Ensures(Contract.Result<string>() != null);

      var s = DtCtorName(ctor);
      if (typeArgs != null && typeArgs.Count != 0) {
        s += $"<{TypeNames(typeArgs, wr, ctor.tok)}>";
      }

      return s;
    }

    /// <summary>
    /// Returns a protected name. (No type parameters.)
    /// </summary>
    string DtCtorName(DatatypeCtor ctor) {
      Contract.Requires(ctor != null);
      Contract.Ensures(Contract.Result<string>() != null);

      var dt = ctor.EnclosingDatatype;
      var dtName = dt.EnclosingModuleDefinition.IsDefaultModule ? IdName(dt) : dt.FullCompileName;
      return dt.IsRecordType ? dtName : dtName + "_" + ctor.CompileName;
    }

    string DtCreateName(DatatypeCtor ctor) {
      if (ctor.EnclosingDatatype.IsRecordType) {
        return "create";
      } else {
        return "create_" + ctor.CompileName;
      }
    }

    protected override IClassWriter DeclareNewtype(NewtypeDecl nt, ConcreteSyntaxTree wr) {
      var cw = (ClassWriter)CreateClass(IdProtect(nt.EnclosingModuleDefinition.CompileName), IdName(nt), nt, wr);
      var w = cw.StaticMemberWriter;
      if (nt.NativeType != null) {
        var wEnum = w.NewBlock($"public static System.Collections.Generic.IEnumerable<{GetNativeTypeName(nt.NativeType)}> IntegerRange(BigInteger lo, BigInteger hi)");
        wEnum.WriteLine($"for (var j = lo; j < hi; j++) {{ yield return ({GetNativeTypeName(nt.NativeType)})j; }}");
      }
      if (nt.WitnessKind == SubsetTypeDecl.WKind.Compiled) {
        var wrWitness = new ConcreteSyntaxTree();
        var wStmts = w.Fork();
        TrExpr(nt.Witness, wrWitness, false, wStmts);
        var witness = wrWitness.ToString();
        string typeName;
        if (nt.NativeType == null) {
          typeName = TypeName(nt.BaseType, cw.StaticMemberWriter, nt.tok);
        } else {
          typeName = GetNativeTypeName(nt.NativeType);
          witness = $"({typeName})({witness})";
        }
        DeclareField("Witness", true, true, true, typeName, witness, cw);
      }
      EmitTypeDescriptorMethod(nt, w);
      return cw;
    }

    protected override void DeclareSubsetType(SubsetTypeDecl sst, ConcreteSyntaxTree wr) {
      var cw = (ClassWriter)CreateClass(IdProtect(sst.EnclosingModuleDefinition.CompileName), IdName(sst), sst, wr);
      if (sst.WitnessKind == SubsetTypeDecl.WKind.Compiled) {
        var sw = new ConcreteSyntaxTree(cw.InstanceMemberWriter.RelativeIndentLevel);
        var wStmts = cw.InstanceMemberWriter.Fork();
        TrExpr(sst.Witness, sw, false, wStmts);
        var witness = sw.ToString();
        var typeName = TypeName(sst.Rhs, cw.StaticMemberWriter, sst.tok);
        if (sst.TypeArgs.Count == 0) {
          DeclareField("Witness", false, true, true, typeName, witness, cw);
          witness = "Witness";
        }
        var w = cw.StaticMemberWriter.NewBlock($"public static {typeName} Default()");
        w.WriteLine($"return {witness};");
      }
      EmitTypeDescriptorMethod(sst, cw.StaticMemberWriter);
    }

    protected override void GetNativeInfo(NativeType.Selection sel, out string name, out string literalSuffix, out bool needsCastAfterArithmetic) {
      switch (sel) {
        case NativeType.Selection.Byte:
          name = "byte";
          literalSuffix = "";
          needsCastAfterArithmetic = true;
          break;
        case NativeType.Selection.SByte:
          name = "sbyte";
          literalSuffix = "";
          needsCastAfterArithmetic = true;
          break;
        case NativeType.Selection.UShort:
          name = "ushort";
          literalSuffix = "";
          needsCastAfterArithmetic = true;
          break;
        case NativeType.Selection.Short:
          name = "short";
          literalSuffix = "";
          needsCastAfterArithmetic = true;
          break;
        case NativeType.Selection.UInt:
          name = "uint";
          literalSuffix = "U";
          needsCastAfterArithmetic = false;
          break;
        case NativeType.Selection.Int:
          name = "int";
          literalSuffix = "";
          needsCastAfterArithmetic = false;
          break;
        case NativeType.Selection.Number:
          name = "number";
          literalSuffix = "";
          needsCastAfterArithmetic = false;
          break;
        case NativeType.Selection.ULong:
          name = "ulong";
          literalSuffix = "UL";
          needsCastAfterArithmetic = false;
          break;
        case NativeType.Selection.Long:
          name = "long";
          literalSuffix = "L";
          needsCastAfterArithmetic = false;
          break;
        default:
          Contract.Assert(false); // unexpected native type
          throw new cce.UnreachableException(); // to please the compiler
      }
    }

    protected class ClassWriter : IClassWriter {
      public readonly CsharpCompiler Compiler;
      public readonly ConcreteSyntaxTree InstanceMemberWriter;
      public readonly ConcreteSyntaxTree StaticMemberWriter;
      public readonly ConcreteSyntaxTree CtorBodyWriter;
      private readonly CsharpSynthesizer csharpSynthesizer;

      public ClassWriter(CsharpCompiler compiler, ConcreteSyntaxTree instanceMemberWriter, ConcreteSyntaxTree/*?*/ ctorBodyWriter, ConcreteSyntaxTree/*?*/ staticMemberWriter = null) {
        Contract.Requires(compiler != null);
        Contract.Requires(instanceMemberWriter != null);
        this.Compiler = compiler;
        this.InstanceMemberWriter = instanceMemberWriter;
        this.CtorBodyWriter = ctorBodyWriter;
        this.StaticMemberWriter = staticMemberWriter ?? instanceMemberWriter;
        this.csharpSynthesizer = new CsharpSynthesizer(Compiler, ErrorWriter());
      }

      public ConcreteSyntaxTree Writer(bool isStatic, bool createBody, MemberDecl/*?*/ member) {
        if (createBody) {
          if (isStatic || (member?.EnclosingClass is TraitDecl && Compiler.NeedsCustomReceiver(member))) {
            return StaticMemberWriter;
          }
        }

        return InstanceMemberWriter;
      }

      public ConcreteSyntaxTree /*?*/ CreateMethod(Method m, List<TypeArgumentInstantiation> typeArgs, bool createBody, bool forBodyInheritance, bool lookasideBody) {
        return Compiler.CreateMethod(m, typeArgs, createBody, Writer(m.IsStatic, createBody, m), forBodyInheritance, lookasideBody);
      }

      public ConcreteSyntaxTree SynthesizeMethod(Method method, List<TypeArgumentInstantiation> typeArgs, bool createBody, bool forBodyInheritance,
        bool lookasideBody) {
        return csharpSynthesizer.SynthesizeMethod(method, typeArgs, createBody, Writer(method.IsStatic, createBody, method), forBodyInheritance, lookasideBody);
      }

      public ConcreteSyntaxTree /*?*/ CreateFunction(string name, List<TypeArgumentInstantiation> typeArgs, List<Formal> formals, Type resultType, Bpl.IToken tok, bool isStatic, bool createBody, MemberDecl member, bool forBodyInheritance, bool lookasideBody) {
        return Compiler.CreateFunction(name, typeArgs, formals, resultType, tok, isStatic, createBody, member, Writer(isStatic, createBody, member), forBodyInheritance, lookasideBody);
      }

      public ConcreteSyntaxTree /*?*/ CreateGetter(string name, TopLevelDecl enclosingDecl, Type resultType, Bpl.IToken tok, bool isStatic, bool isConst, bool createBody, MemberDecl /*?*/ member, bool forBodyInheritance) {
        return Compiler.CreateGetter(name, resultType, tok, isStatic, createBody, Writer(isStatic, createBody, member));
      }

      public ConcreteSyntaxTree /*?*/ CreateGetterSetter(string name, Type resultType, Bpl.IToken tok, bool isStatic, bool createBody, MemberDecl /*?*/ member, out ConcreteSyntaxTree setterWriter, bool forBodyInheritance) {
        return Compiler.CreateGetterSetter(name, resultType, tok, isStatic, createBody, out setterWriter, Writer(isStatic, createBody, member));
      }

      public void DeclareField(string name, TopLevelDecl enclosingDecl, bool isStatic, bool isConst, Type type, Bpl.IToken tok, string rhs, Field field) {
        var typeName = Compiler.TypeName(type, this.StaticMemberWriter, tok);
        Compiler.DeclareField(name, true, isStatic, isConst, typeName, rhs, this);
      }

      public void InitializeField(Field field, Type instantiatedFieldType, TopLevelDeclWithMembers enclosingClass) {
        throw new NotSupportedException(); // InitializeField should be called only for those compilers that set ClassesRedeclareInheritedFields to false.
      }

      public ConcreteSyntaxTree /*?*/ ErrorWriter() => InstanceMemberWriter;

      public void Finish() { }
    }

    protected ConcreteSyntaxTree/*?*/ CreateMethod(Method m, List<TypeArgumentInstantiation> typeArgs, bool createBody, ConcreteSyntaxTree wr, bool forBodyInheritance, bool lookasideBody) {
      var hasDllImportAttribute = ProcessDllImport(m, wr);
      var customReceiver = createBody && !forBodyInheritance && NeedsCustomReceiver(m);
      var keywords = Keywords(createBody, m.IsStatic || customReceiver, hasDllImportAttribute);
      var returnType = GetTargetReturnTypeReplacement(m, wr);
      AddTestCheckerIfNeeded(m.Name, m, wr);
      var typeParameters = TypeParameters(TypeArgumentInstantiation.ToFormals(ForTypeParameters(typeArgs, m, lookasideBody)));
      var parameters = GetMethodParameters(m, typeArgs, lookasideBody, customReceiver, returnType);

      if (!createBody && m is Constructor) { return null; }

      wr.Format($"{keywords}{returnType} {IdName(m)}{typeParameters}({parameters})");

      if (!createBody || hasDllImportAttribute) {
        wr.WriteLine(";");
        return null;
      }

      var block = wr.NewBlock(open: BlockStyle.NewlineBrace);
      if (returnType != "void" && !forBodyInheritance) {
        var beforeReturnBlock = block.Fork();
        EmitReturn(m.Outs, block);
        return beforeReturnBlock;
      }

      return block;
    }

    internal string Keywords(bool isPublic = false, bool isStatic = false, bool isExtern = false) {
      return (isPublic ? "public " : "") + (isStatic ? "static " : "") + (isExtern ? "extern " : "") + (Synthesize && !isStatic && isPublic ? "virtual " : "");
    }

    internal ConcreteSyntaxTree GetMethodParameters(Method m, List<TypeArgumentInstantiation> typeArgs, bool lookasideBody, bool customReceiver, string returnType) {
      var parameters = GetFunctionParameters(m.Ins, m, typeArgs, lookasideBody, customReceiver);
      if (returnType == "void") {
        WriteFormals(parameters.Nodes.Any() ? ", " : "", m.Outs, parameters);
      }
      return parameters;
    }

    private ConcreteSyntaxTree GetFunctionParameters(List<Formal> formals, MemberDecl m, List<TypeArgumentInstantiation> typeArgs, bool lookasideBody, bool customReceiver) {
      var parameters = new ConcreteSyntaxTree();
      var sep = "";
      WriteRuntimeTypeDescriptorsFormals(m, ForTypeDescriptors(typeArgs, m, lookasideBody), parameters, ref sep,
        tp => $"{DafnyTypeDescriptor}<{tp.CompileName}> {FormatTypeDescriptorVariable(tp)}");
      if (customReceiver) {
        var nt = m.EnclosingClass;
        var receiverType = UserDefinedType.FromTopLevelDecl(m.tok, nt);
        DeclareFormal(sep, "_this", receiverType, m.tok, true, parameters);
        sep = ", ";
      }

      WriteFormals(sep, formals, parameters);
      return parameters;
    }

    internal string GetTargetReturnTypeReplacement(Method m, ConcreteSyntaxTree wr) {
      string/*?*/ targetReturnTypeReplacement = null;
      foreach (var p in m.Outs) {
        if (!p.IsGhost) {
          if (targetReturnTypeReplacement == null) {
            targetReturnTypeReplacement = TypeName(p.Type, wr, p.tok);
          } else {
            // there's more than one out-parameter, so bail
            targetReturnTypeReplacement = null;
            break;
          }
        }
      }

      targetReturnTypeReplacement ??= "void";
      return targetReturnTypeReplacement;
    }

    protected ConcreteSyntaxTree/*?*/ CreateFunction(string name, List<TypeArgumentInstantiation> typeArgs, List<Formal> formals, Type resultType, Bpl.IToken tok, bool isStatic, bool createBody, MemberDecl member, ConcreteSyntaxTree wr, bool forBodyInheritance, bool lookasideBody) {
      var hasDllImportAttribute = ProcessDllImport(member, wr);

      var customReceiver = createBody && !forBodyInheritance && NeedsCustomReceiver(member);

      AddTestCheckerIfNeeded(name, member, wr);
      wr.Write(Keywords(createBody, isStatic || customReceiver, hasDllImportAttribute));

      var typeParameters = TypeParameters(TypeArgumentInstantiation.ToFormals(ForTypeParameters(typeArgs, member, lookasideBody)));
      var parameters = GetFunctionParameters(formals, member, typeArgs, lookasideBody, customReceiver);

      wr.Write($"{TypeName(resultType, wr, tok)} {name}{typeParameters}({parameters})");
      if (!createBody || hasDllImportAttribute) {
        wr.WriteLine(";");
        return null;
      }

      return wr.NewBlock(open: formals.Count > 1 ? BlockStyle.NewlineBrace : BlockStyle.SpaceBrace);
    }

    protected ConcreteSyntaxTree/*?*/ CreateGetter(string name, Type resultType, Bpl.IToken tok, bool isStatic, bool createBody, ConcreteSyntaxTree wr) {
      ConcreteSyntaxTree/*?*/ result = null;
      var body = createBody ? Block(out result, close: BlockStyle.Brace) : new ConcreteSyntaxTree().Write(";");
      wr.FormatLine($"{Keywords(createBody, isStatic)}{TypeName(resultType, wr, tok)} {name} {{ get{body} }}");
      return result;
    }

    protected ConcreteSyntaxTree/*?*/ CreateGetterSetter(string name, Type resultType, Bpl.IToken tok, bool isStatic, bool createBody, out ConcreteSyntaxTree setterWriter, ConcreteSyntaxTree wr) {
      wr.Write($"{Keywords(createBody, isStatic)}{TypeName(resultType, wr, tok)} {name}");
      if (createBody) {
        var w = wr.NewBlock();
        var wGet = w.NewBlock("get");
        var wSet = w.NewBlock("set");
        setterWriter = wSet;
        return wGet;
      } else {
        wr.WriteLine(" { get; set; }");
        setterWriter = null;
        return null;
      }
    }

    /// <summary>
    /// Process the declaration's "dllimport" attribute, if any, by emitting the corresponding .NET custom attribute.
    /// Returns "true" if the declaration has an active "dllimport" attribute; "false", otherwise.
    /// </summary>
    public bool ProcessDllImport(MemberDecl decl, ConcreteSyntaxTree wr) {
      Contract.Requires(decl != null);
      Contract.Requires(wr != null);

      var dllimportsArgs = Attributes.FindExpressions(decl.Attributes, "dllimport");
      if (!DafnyOptions.O.DisallowExterns && dllimportsArgs != null) {
        StringLiteralExpr libName = null;
        StringLiteralExpr entryPoint = null;
        if (dllimportsArgs.Count == 2) {
          libName = dllimportsArgs[0] as StringLiteralExpr;
          entryPoint = dllimportsArgs[1] as StringLiteralExpr;
        } else if (dllimportsArgs.Count == 1) {
          libName = dllimportsArgs[0] as StringLiteralExpr;
          // use the given name, not the .CompileName (if user needs something else, the user can supply it as a second argument to :dllimport)
          entryPoint = new StringLiteralExpr(decl.tok, decl.Name, false);
        }
        if (libName == null || entryPoint == null) {
          Error(decl.tok, "Expected arguments are {{:dllimport dllName}} or {{:dllimport dllName, entryPoint}} where dllName and entryPoint are strings: {0}", wr, decl.FullName);
        } else if ((decl is Method m && m.Body != null) || (decl is Function f && f.Body != null)) {
          Error(decl.tok, "A {0} declared with :dllimport is not allowed a body: {1}", wr, decl.WhatKind, decl.FullName);
        } else if (!decl.IsStatic) {
          Error(decl.tok, "A {0} declared with :dllimport must be static: {1}", wr, decl.WhatKind, decl.FullName);
        } else {
          wr.Write("[System.Runtime.InteropServices.DllImport(");
          TrStringLiteral(libName, wr);
          wr.Write(", EntryPoint=");
          TrStringLiteral(entryPoint, wr);
          wr.WriteLine(")]");
        }
        return true;
      }
      return false;
    }

    protected override ConcreteSyntaxTree EmitTailCallStructure(MemberDecl member, ConcreteSyntaxTree wr) {
      Contract.Assume((member is Method m0 && m0.IsTailRecursive) || (member is Function f0 && f0.IsTailRecursive)); // precondition
      if (!member.IsStatic && !NeedsCustomReceiver(member)) {
        wr.WriteLine("var _this = this;");
      }
      wr.Fork(-1).WriteLine("TAIL_CALL_START: ;");
      return wr;
    }

    protected override void EmitJumpToTailCallStart(ConcreteSyntaxTree wr) {
      wr.WriteLine("goto TAIL_CALL_START;");
    }

    internal override string TypeName(Type type, ConcreteSyntaxTree wr, Bpl.IToken tok, MemberDecl/*?*/ member = null) {
      Contract.Ensures(Contract.Result<string>() != null);
      Contract.Assume(type != null);  // precondition; this ought to be declared as a Requires in the superclass

      var xType = type.NormalizeExpand();
      if (xType is TypeProxy) {
        // unresolved proxy; just treat as ref, since no particular type information is apparently needed for this type
        return "object";
      }

      if (xType is BoolType) {
        return "bool";
      } else if (xType is CharType) {
        return "char";
      } else if (xType is IntType || xType is BigOrdinalType) {
        return "BigInteger";
      } else if (xType is RealType) {
        return "Dafny.BigRational";
      } else if (xType is BitvectorType) {
        var t = (BitvectorType)xType;
        return t.NativeType != null ? GetNativeTypeName(t.NativeType) : "BigInteger";
      } else if (xType.AsNewtype != null && member == null) {  // when member is given, use UserDefinedType case below
        var nativeType = xType.AsNewtype.NativeType;
        if (nativeType != null) {
          return GetNativeTypeName(nativeType);
        }
        return TypeName(xType.AsNewtype.BaseType, wr, tok);
      } else if (xType.IsObjectQ) {
        return "object";
      } else if (xType.IsArrayType) {
        ArrayClassDecl at = xType.AsArrayType;
        Contract.Assert(at != null);  // follows from type.IsArrayType
        Type elType = UserDefinedType.ArrayElementType(xType);
        TypeName_SplitArrayName(elType, wr, tok, out string typeNameSansBrackets, out string brackets);
        return typeNameSansBrackets + TypeNameArrayBrackets(at.Dims) + brackets;
      } else if (xType is UserDefinedType udt) {
        if (udt.ResolvedClass is TypeParameter tp) {
          if (thisContext != null && thisContext.ParentFormalTypeParametersToActuals.TryGetValue(tp, out var instantiatedTypeParameter)) {
            return TypeName(instantiatedTypeParameter, wr, tok, member);
          }
        }
        var s = FullTypeName(udt, member);
        var cl = udt.ResolvedClass;
        bool isHandle = true;
        if (cl != null && Attributes.ContainsBool(cl.Attributes, "handle", ref isHandle) && isHandle) {
          return "ulong";
        }
        return TypeName_UDT(s, udt, wr, udt.tok);
      } else if (xType is SetType) {
        Type argType = ((SetType)xType).Arg;
        return DafnyISet + "<" + TypeName(argType, wr, tok) + ">";
      } else if (xType is SeqType) {
        Type argType = ((SeqType)xType).Arg;
        return DafnyISeq + "<" + TypeName(argType, wr, tok) + ">";
      } else if (xType is MultiSetType) {
        Type argType = ((MultiSetType)xType).Arg;
        return DafnyIMultiset + "<" + TypeName(argType, wr, tok) + ">";
      } else if (xType is MapType) {
        Type domType = ((MapType)xType).Domain;
        Type ranType = ((MapType)xType).Range;
        return DafnyIMap + "<" + TypeName(domType, wr, tok) + "," + TypeName(ranType, wr, tok) + ">";
      } else {
        Contract.Assert(false); throw new cce.UnreachableException();  // unexpected type
      }
    }

    public string TypeHelperName(Type type, ConcreteSyntaxTree wr, Bpl.IToken tok, Type/*?*/ otherType = null) {
      var xType = type.NormalizeExpand();
      if (xType is SeqType seqType) {
        return "Dafny.Sequence" + "<" + CommonTypeName(seqType.Arg, otherType?.AsSeqType?.Arg, wr, tok) + ">";
      } else if (xType is SetType setType) {
        return $"{DafnySetClass}<{CommonTypeName(setType.Arg, otherType?.AsSetType?.Arg, wr, tok)}>";
      } else if (xType is MultiSetType msType) {
        return $"{DafnyMultiSetClass}<{CommonTypeName(msType.Arg, otherType?.AsMultiSetType?.Arg, wr, tok)}>";
      } else if (xType is MapType mapType) {
        var domainType = CommonTypeName(mapType.Domain, otherType?.AsMapType?.Domain, wr, tok);
        var rangeType = CommonTypeName(mapType.Range, otherType?.AsMapType?.Range, wr, tok);
        return $"{DafnyMapClass}<{domainType}, {rangeType}>";
      } else {
        return TypeName(type, wr, tok);
      }
    }

    public string CommonTypeName(Type a, Type /*?*/ b, ConcreteSyntaxTree wr, Bpl.IToken tok) {
      if (b == null) {
        return TypeName(a, wr, tok);
      }
      a = a.NormalizeExpand();
      b = b.NormalizeExpand();
      if (a.Equals(b)) {
        return TypeName(a, wr, tok);
      }
      // It would be nice to use Meet(a, b) here. Unfortunately, Resolver.Meet also needs a Builtins argument, which we
      // don't have here.
      Contract.Assert(a.IsRefType);
      Contract.Assert(b.IsRefType);
      return "object";
    }

    protected override string TypeInitializationValue(Type type, ConcreteSyntaxTree wr, Bpl.IToken tok, bool usePlaceboValue, bool constructTypeParameterDefaultsFromTypeDescriptors) {
      var xType = type.NormalizeExpandKeepConstraints();

      if (usePlaceboValue) {
        return $"default({TypeName(type, wr, tok)})";
      }

      if (xType is BoolType) {
        return "false";
      } else if (xType is CharType) {
        return CharType.DefaultValueAsString;
      } else if (xType is IntType || xType is BigOrdinalType) {
        return "BigInteger.Zero";
      } else if (xType is RealType) {
        return "Dafny.BigRational.ZERO";
      } else if (xType is BitvectorType) {
        var t = (BitvectorType)xType;
        return t.NativeType != null ? "0" : "BigInteger.Zero";
      } else if (xType is CollectionType) {
        return TypeHelperName(xType, wr, tok) + ".Empty";
      }

      var udt = (UserDefinedType)xType;
      var cl = udt.ResolvedClass;
      Contract.Assert(cl != null);
      if (cl is TypeParameter tp) {
        if (constructTypeParameterDefaultsFromTypeDescriptors) {
          return $"{FormatTypeDescriptorVariable(tp.CompileName)}.Default()";
        } else {
          return FormatDefaultTypeParameterValue(tp);
        }
      } else if (cl is OpaqueTypeDecl opaque) {
        return FormatDefaultTypeParameterValue(opaque);
      } else if (cl is NewtypeDecl) {
        var td = (NewtypeDecl)cl;
        if (td.Witness != null) {
          return TypeName_UDT(FullTypeName(udt), udt, wr, udt.tok) + ".Witness";
        } else if (td.NativeType != null) {
          return "0";
        } else {
          return TypeInitializationValue(td.BaseType, wr, tok, usePlaceboValue, constructTypeParameterDefaultsFromTypeDescriptors);
        }
      } else if (cl is SubsetTypeDecl) {
        var td = (SubsetTypeDecl)cl;
        if (td.WitnessKind == SubsetTypeDecl.WKind.Compiled) {
          return TypeName_UDT(FullTypeName(udt), udt, wr, udt.tok) + ".Default()";
        } else if (td.WitnessKind == SubsetTypeDecl.WKind.Special) {
          // WKind.Special is only used with -->, ->, and non-null types:
          Contract.Assert(ArrowType.IsPartialArrowTypeName(td.Name) || ArrowType.IsTotalArrowTypeName(td.Name) || td is NonNullTypeDecl);
          if (ArrowType.IsPartialArrowTypeName(td.Name)) {
            return $"(({TypeName(xType, wr, udt.tok)})null)";
          } else if (ArrowType.IsTotalArrowTypeName(td.Name)) {
            var rangeDefaultValue = TypeInitializationValue(udt.TypeArgs.Last(), wr, tok, usePlaceboValue, constructTypeParameterDefaultsFromTypeDescriptors);
            // return the lambda expression ((Ty0 x0, Ty1 x1, Ty2 x2) => rangeDefaultValue)
            var arguments = Util.Comma(udt.TypeArgs.Count - 1, i => $"{TypeName(udt.TypeArgs[i], wr, udt.tok)} x{i}");
            return $"(({arguments}) => {rangeDefaultValue})";
          } else if (((NonNullTypeDecl)td).Class is ArrayClassDecl) {
            // non-null array type; we know how to initialize them
            var arrayClass = (ArrayClassDecl)((NonNullTypeDecl)td).Class;
            TypeName_SplitArrayName(udt.TypeArgs[0], wr, udt.tok, out string typeNameSansBrackets, out string brackets);
            return $"new {typeNameSansBrackets}[{Util.Comma(arrayClass.Dims, _ => "0")}]{brackets}";
          } else {
            // non-null (non-array) type
            // even though the type doesn't necessarily have a known initializer, it could be that the the compiler needs to
            // lay down some bits to please the C#'s compiler's different definite-assignment rules.
            return $"default({TypeName(xType, wr, udt.tok)})";
          }
        } else {
          return TypeInitializationValue(td.RhsWithArgument(udt.TypeArgs), wr, tok, usePlaceboValue, constructTypeParameterDefaultsFromTypeDescriptors);
        }
      } else if (cl is ClassDecl) {
        bool isHandle = true;
        if (Attributes.ContainsBool(cl.Attributes, "handle", ref isHandle) && isHandle) {
          return "0";
        } else {
          return $"(({TypeName(xType, wr, udt.tok)})null)";
        }
      } else if (cl is DatatypeDecl dt) {
        var s = FullTypeName(udt, ignoreInterface: true);
        var nonGhostTypeArgs = SelectNonGhost(dt, udt.TypeArgs);
        if (nonGhostTypeArgs.Count != 0) {
          s += "<" + TypeNames(nonGhostTypeArgs, wr, udt.tok) + ">";
        }
        var relevantTypeArgs = UsedTypeParameters(dt, udt.TypeArgs);
        return string.Format($"{s}.Default({relevantTypeArgs.Comma(ta => DefaultValue(ta.Actual, wr, tok, constructTypeParameterDefaultsFromTypeDescriptors))})");
      } else {
        Contract.Assert(false); throw new cce.UnreachableException();  // unexpected type
      }
    }

    protected override string TypeName_UDT(string fullCompileName, List<TypeParameter.TPVariance> variance, List<Type> typeArgs, ConcreteSyntaxTree wr, Bpl.IToken tok) {
      Contract.Assume(fullCompileName != null);  // precondition; this ought to be declared as a Requires in the superclass
      Contract.Assume(variance != null);  // precondition; this ought to be declared as a Requires in the superclass
      Contract.Assume(typeArgs != null);  // precondition; this ought to be declared as a Requires in the superclass
      Contract.Assume(variance.Count == typeArgs.Count);
      string s = IdProtect(fullCompileName);
      if (typeArgs.Count != 0) {
        s += "<" + TypeNames(typeArgs, wr, tok) + ">";
      }
      return s;
    }

    protected override string TypeName_Companion(Type type, ConcreteSyntaxTree wr, Bpl.IToken tok, MemberDecl/*?*/ member) {
      type = UserDefinedType.UpcastToMemberEnclosingType(type, member);
      if (type is UserDefinedType udt) {
        var name = udt.ResolvedClass is TraitDecl ? udt.FullCompanionCompileName : FullTypeName(udt, member, true);
        return TypeName_UDT(name, udt, wr, tok);
      } else {
        return TypeName(type, wr, tok, member);
      }
    }

    protected override void TypeArgDescriptorUse(bool isStatic, bool lookasideBody, TopLevelDeclWithMembers cl, out bool needsTypeParameter, out bool needsTypeDescriptor) {
      if (cl is DatatypeDecl) {
        needsTypeParameter = false;
        needsTypeDescriptor = true;
      } else if (cl is TraitDecl) {
        needsTypeParameter = false;
        needsTypeDescriptor = isStatic || lookasideBody;
      } else {
        Contract.Assert(cl is ClassDecl);
        needsTypeParameter = false;
        needsTypeDescriptor = isStatic;
      }
    }

    protected override string TypeDescriptor(Type type, ConcreteSyntaxTree wr, Bpl.IToken tok) {
      type = type.NormalizeExpandKeepConstraints();
      if (type is BoolType) {
        return "Dafny.Helpers.BOOL";
      } else if (type is CharType) {
        return "Dafny.Helpers.CHAR";
      } else if (type is IntType || type is BigOrdinalType) {
        return "Dafny.Helpers.INT";
      } else if (type is RealType) {
        return "Dafny.Helpers.REAL";
      } else if (type is BitvectorType) {
        var t = (BitvectorType)type;
        if (t.NativeType != null) {
          return GetNativeTypeDescriptor(AsNativeType(type));
        } else {
          return "Dafny.Helpers.INT";
        }
      } else if (type is SetType setType) {
        return $"{DafnySetClass}<{TypeName(setType.Arg, wr, tok)}>.{TypeDescriptorMethodName}()";
      } else if (type is SeqType seqType) {
        return $"{DafnySeqClass}<{TypeName(seqType.Arg, wr, tok)}>.{TypeDescriptorMethodName}()";
      } else if (type is MultiSetType multisetType) {
        return $"{DafnyMultiSetClass}<{TypeName(multisetType.Arg, wr, tok)}>.{TypeDescriptorMethodName}()";
      } else if (type is MapType mapType) {
        return $"{DafnyMapClass}<{TypeName(mapType.Domain, wr, tok)}, {TypeName(mapType.Range, wr, tok)}>.{TypeDescriptorMethodName}()";
      } else if (type.IsRefType) {
        return $"Dafny.Helpers.NULL<{TypeName(type, wr, tok)}>()";
      } else if (type.IsArrayType) {
        ArrayClassDecl at = type.AsArrayType;
        var elType = UserDefinedType.ArrayElementType(type);
        var elTypeName = TypeName(elType, wr, tok);
        return $"Dafny.Helpers.ARRAY{(at.Dims == 1 ? "" : $"{at.Dims}")}<{elTypeName}>()";
      } else if (type.IsTypeParameter) {
        var tp = type.AsTypeParameter;
        Contract.Assert(tp != null);
        if (thisContext != null && thisContext.ParentFormalTypeParametersToActuals.TryGetValue(tp, out var instantiatedTypeParameter)) {
          return TypeDescriptor(instantiatedTypeParameter, wr, tok);
        }
        return FormatTypeDescriptorVariable(type.AsTypeParameter.CompileName);
      } else if (type.IsBuiltinArrowType) {
        return $"Dafny.Helpers.NULL<{TypeName(type, wr, tok)}>()";
      } else if (type is UserDefinedType udt) {
        var cl = udt.ResolvedClass;
        Contract.Assert(cl != null);
        bool isHandle = true;
        if (Attributes.ContainsBool(cl.Attributes, "handle", ref isHandle) && isHandle) {
          return "Dafny.Helpers.INT64";
        }

        List<Type> relevantTypeArgs;
        if (type.IsBuiltinArrowType) {
          relevantTypeArgs = type.TypeArgs;
        } else if (cl is DatatypeDecl dt) {
          relevantTypeArgs = UsedTypeParameters(dt, udt.TypeArgs).ConvertAll(ta => ta.Actual);
        } else {
          relevantTypeArgs = new List<Type>();
          for (int i = 0; i < cl.TypeArgs.Count; i++) {
            if (NeedsTypeDescriptor(cl.TypeArgs[i])) {
              relevantTypeArgs.Add(udt.TypeArgs[i]);
            }
          }
        }

        return AddTypeDescriptorArgs(FullTypeName(udt, ignoreInterface: true), udt, relevantTypeArgs, wr, tok);
      } else {
        Contract.Assert(false); throw new cce.UnreachableException();
      }
    }

    private string GetNativeTypeDescriptor(NativeType nt) {
      Contract.Assert(nt != null);
      switch (nt.Sel) {
        case NativeType.Selection.SByte:
          return $"Dafny.Helpers.INT8";
        case NativeType.Selection.Byte:
          return $"Dafny.Helpers.UINT8";
        case NativeType.Selection.Short:
          return $"Dafny.Helpers.INT16";
        case NativeType.Selection.UShort:
          return $"Dafny.Helpers.UINT16";
        case NativeType.Selection.Int:
          return $"Dafny.Helpers.INT32";
        case NativeType.Selection.UInt:
          return $"Dafny.Helpers.UINT32";
        case NativeType.Selection.Long:
          return $"Dafny.Helpers.INT64";
        case NativeType.Selection.ULong:
          return $"Dafny.Helpers.UINT64";
        default:
          Contract.Assert(false);
          throw new cce.UnreachableException();
      }
    }

    private string AddTypeDescriptorArgs(string fullCompileName, UserDefinedType udt, List<Type> typeDescriptors, ConcreteSyntaxTree wr, Bpl.IToken tok) {
      Contract.Requires(fullCompileName != null);
      Contract.Requires(udt != null);
      Contract.Requires(typeDescriptors != null);
      Contract.Requires(wr != null);
      Contract.Requires(tok != null);

      var s = TypeName_UDT(fullCompileName, udt, wr, tok);
      s += $"._TypeDescriptor({typeDescriptors.Comma(arg => TypeDescriptor(arg, wr, tok))})";
      return s;
    }

    // ----- Declarations -------------------------------------------------------------

    protected void DeclareField(string name, bool isPublic, bool isStatic, bool isConst, string typeName, string rhs, ClassWriter cw) {
      var publik = isPublic ? "public" : "private";
      var konst = isConst ? " readonly" : "";
      var virtuall = Synthesize ? " virtual" : "";
      if (isStatic) {
        cw.StaticMemberWriter.Write($"{publik} static{konst} {typeName} {name}");
        if (rhs != null) {
          cw.StaticMemberWriter.Write($" = {rhs}");
        }
        cw.StaticMemberWriter.WriteLine(";");
      } else {
        string ending = "";
        if (isPublic) {
          if (isConst) {
            cw.InstanceMemberWriter.Write(
              $"{publik}{konst} {virtuall} {typeName} {name} {{get;}}");
          } else {
            cw.InstanceMemberWriter.Write(
              $"{publik} {virtuall} {typeName} {name} {{get; set;}}");
          }
        } else {
          cw.InstanceMemberWriter.WriteLine($"{publik}{konst} {typeName} {name}");
          ending = ";";
        }
        if (cw.CtorBodyWriter == null) {
          if (rhs != null) {
            cw.InstanceMemberWriter.Write($" = {rhs}");
            ending = ";";
          }
        } else {
          if (rhs != null) {
            cw.CtorBodyWriter.WriteLine($"this.{name} = {rhs};");
          }
        }
        cw.InstanceMemberWriter.WriteLine(ending);
      }
    }

    protected override bool DeclareFormal(string prefix, string name, Type type, Bpl.IToken tok, bool isInParam, ConcreteSyntaxTree wr) {
      wr.Write($"{prefix}{(isInParam ? "" : "out ")}{TypeName(type, wr, tok)} {name}");
      return true;
    }

    protected override void DeclareLocalVar(string name, Type/*?*/ type, Bpl.IToken/*?*/ tok, bool leaveRoomForRhs, string/*?*/ rhs, ConcreteSyntaxTree wr) {
      wr.Write($"{(type != null ? TypeName(type, wr, tok) : "var")} {name}");
      if (leaveRoomForRhs) {
        Contract.Assert(rhs == null);  // follows from precondition
      } else if (rhs != null) {
        wr.WriteLine($" = {rhs};");
      } else {
        wr.WriteLine(";");
      }
    }

    protected override ConcreteSyntaxTree DeclareLocalVar(string name, Type/*?*/ type, Bpl.IToken/*?*/ tok, ConcreteSyntaxTree wr) {
      var w = new ConcreteSyntaxTree();
      wr.FormatLine($"{(type != null ? TypeName(type, wr, tok) : "var")} {name} = {w};");
      return w;
    }

    protected override void DeclareOutCollector(string collectorVarName, ConcreteSyntaxTree wr) {
      wr.Write($"var {collectorVarName} = ");
    }

    protected override void DeclareLocalOutVar(string name, Type type, Bpl.IToken tok, string rhs, bool useReturnStyleOuts, ConcreteSyntaxTree wr) {
      if (useReturnStyleOuts) {
        DeclareLocalVar(name, type, tok, false, rhs, wr);
      } else {
        EmitAssignment(name, type, rhs, null, wr);
      }
    }

    protected override void EmitActualOutArg(string actualOutParamName, ConcreteSyntaxTree wr) {
      wr.Write($"out {actualOutParamName}");
    }

    protected override bool UseReturnStyleOuts(Method m, int nonGhostOutCount) {
      return nonGhostOutCount == 1;
    }

    protected override void EmitOutParameterSplits(string outCollector, List<string> actualOutParamNames, ConcreteSyntaxTree wr) {
      Contract.Assert(actualOutParamNames.Count == 1);
      EmitAssignment(actualOutParamNames[0], null, outCollector, null, wr);
    }

    protected override void EmitActualTypeArgs(List<Type> typeArgs, Bpl.IToken tok, ConcreteSyntaxTree wr) {
      if (typeArgs.Count != 0) {
        wr.Write("<" + TypeNames(typeArgs, wr, tok) + ">");
      }
    }

    protected override string GenerateLhsDecl(string target, Type/*?*/ type, ConcreteSyntaxTree wr, Bpl.IToken tok) {
      return (type != null ? TypeName(type, wr, tok) : "var") + " " + target;
    }

    // ----- Statements -------------------------------------------------------------

    protected override void EmitPrintStmt(ConcreteSyntaxTree wr, Expression arg) {
      var wStmts = wr.Fork();
      var typeArgs = arg.Type.AsArrowType == null ? "" : $"<{TypeName(arg.Type, wr, null, null)}>";
      wr.WriteLine($"{DafnyHelpersClass}.Print{typeArgs}({Expr(arg, false, wStmts)});");
    }

    protected override void EmitReturn(List<Formal> outParams, ConcreteSyntaxTree wr) {
      outParams = outParams.Where(f => !f.IsGhost).ToList();
      var returnExpr = outParams.Count == 1 ? IdName(outParams[0]) : "";
      wr.WriteLine($"return {returnExpr};");
    }

    protected override ConcreteSyntaxTree CreateLabeledCode(string label, bool createContinueLabel, ConcreteSyntaxTree wr) {
      var w = wr.Fork();
      var prefix = createContinueLabel ? "continue_" : "after_";
      wr.Fork(-1).WriteLine($"{prefix}{label}: ;");
      return w;
    }

    protected override void EmitBreak(string/*?*/ label, ConcreteSyntaxTree wr) {
      if (label == null) {
        wr.WriteLine("break;");
      } else {
        wr.WriteLine("goto after_{0};", label);
      }
    }

    protected override void EmitContinue(string label, ConcreteSyntaxTree wr) {
      wr.WriteLine("goto continue_{0};", label);
    }

    protected override void EmitYield(ConcreteSyntaxTree wr) {
      wr.WriteLine("yield return null;");
    }

    protected override void EmitAbsurd(string/*?*/ message, ConcreteSyntaxTree wr) {
      if (message == null) {
        message = "unexpected control point";
      }
      wr.WriteLine("throw new System.Exception(\"{0}\");", message);
    }

    protected override void EmitHalt(Bpl.IToken tok, Expression/*?*/ messageExpr, ConcreteSyntaxTree wr) {
      var wStmts = wr.Fork();
      wr.Write("throw new Dafny.HaltException(");
      if (tok != null) {
        wr.Write(SymbolDisplay.FormatLiteral(ErrorReporter.TokenToString(tok) + ": ", true) + " + ");
      }

      TrExpr(messageExpr, wr, false, wStmts);
      wr.WriteLine(");");
    }

    protected override ConcreteSyntaxTree EmitForStmt(Bpl.IToken tok, IVariable loopIndex, bool goingUp, string /*?*/ endVarName,
      List<Statement> body, LList<Label> labels, ConcreteSyntaxTree wr) {

      wr.Write($"for ({TypeName(loopIndex.Type, wr, tok)} {loopIndex.CompileName} = ");
      var startWr = wr.Fork();
      wr.Write($"; ");

      ConcreteSyntaxTree bodyWr;
      if (goingUp) {
        wr.Write(endVarName != null ? $"{loopIndex.CompileName} < {endVarName}" : "");
        bodyWr = wr.NewBlock($"; {loopIndex.CompileName}++)");
      } else {
        wr.Write(endVarName != null ? $"{endVarName} < {loopIndex.CompileName}" : "");
        bodyWr = wr.NewBlock($"; )");
        bodyWr.WriteLine($"{loopIndex.CompileName}--;");
      }
      bodyWr = EmitContinueLabel(labels, bodyWr);
      TrStmtList(body, bodyWr);

      return startWr;
    }

    protected override ConcreteSyntaxTree CreateForLoop(string indexVar, string bound, ConcreteSyntaxTree wr) {
      return wr.NewNamedBlock("for (var {0} = 0; {0} < {1}; {0}++)", indexVar, bound);
    }

    protected override ConcreteSyntaxTree CreateDoublingForLoop(string indexVar, int start, ConcreteSyntaxTree wr) {
      return wr.NewNamedBlock("for (var {0} = new BigInteger({1}); ; {0} *= 2)", indexVar, start);
    }

    protected override void EmitIncrementVar(string varName, ConcreteSyntaxTree wr) {
      wr.WriteLine($"{varName}++;");
    }

    protected override void EmitDecrementVar(string varName, ConcreteSyntaxTree wr) {
      wr.WriteLine($"{varName}--;");
    }

    protected override string GetQuantifierName(string bvType) {
      return string.Format($"{DafnyHelpersClass}.Quantifier<{bvType}>");
    }

    protected override ConcreteSyntaxTree CreateForeachLoop(string tmpVarName, Type collectionElementType, Bpl.IToken tok, out ConcreteSyntaxTree collectionWriter, ConcreteSyntaxTree wr) {
      collectionWriter = new ConcreteSyntaxTree();
      wr.Format($"foreach ({TypeName(collectionElementType, wr, tok)} {tmpVarName} in {collectionWriter})");
      return wr.NewBlock();
    }

    protected override void EmitDowncastVariableAssignment(string boundVarName, Type boundVarType, string tmpVarName,
      Type collectionElementType, bool introduceBoundVar, Bpl.IToken tok, ConcreteSyntaxTree wr) {
      var typeName = TypeName(boundVarType, wr, tok);
      wr.WriteLine("{0}{1} = ({2}){3};", introduceBoundVar ? typeName + " " : "", boundVarName, typeName, tmpVarName);
    }

    [CanBeNull]
    protected override string GetSubtypeCondition(string tmpVarName, Type boundVarType, Bpl.IToken tok, ConcreteSyntaxTree wPreconditions) {
      string typeTest;
      if (boundVarType.IsRefType) {
        if (boundVarType.IsObject || boundVarType.IsObjectQ) {
          typeTest = "true";
        } else {
          typeTest = $"{tmpVarName} is {TypeName(boundVarType, wPreconditions, tok)}";
        }
        if (boundVarType.IsNonNullRefType) {
          typeTest = $"{tmpVarName} != null && {typeTest}";
        } else {
          typeTest = $"{tmpVarName} == null || {typeTest}";
        }
      } else {
        typeTest = "true";
      }

      return typeTest == "true" ? null : typeTest;
    }

    protected override ConcreteSyntaxTree CreateForeachIngredientLoop(string boundVarName, int L, string tupleTypeArgs, out ConcreteSyntaxTree collectionWriter, ConcreteSyntaxTree wr) {
      collectionWriter = new ConcreteSyntaxTree();
      return wr.Format($"foreach (var {boundVarName} in {collectionWriter})").NewBlock();
    }

    // ----- Expressions -------------------------------------------------------------

    protected override void EmitNew(Type type, Bpl.IToken tok, CallStmt initCall /*?*/, ConcreteSyntaxTree wr, ConcreteSyntaxTree wStmts) {
      var cl = ((UserDefinedType)type.NormalizeExpand()).ResolvedClass;
      var ctor = initCall == null ? null : (Constructor)initCall.Method;  // correctness of cast follows from precondition of "EmitNew"
      var arguments = new ConcreteSyntaxTree();
      wr.Format($"new {TypeName(type, wr, tok)}({arguments})");
      var sep = "";
      EmitTypeDescriptorsActuals(TypeArgumentInstantiation.ListFromClass(cl, type.TypeArgs), tok, arguments, ref sep);
      if (ctor != null && ctor.IsExtern(out _, out _)) {
        // the arguments of any external constructor are placed here
        for (int i = 0; i < ctor.Ins.Count; i++) {
          Formal p = ctor.Ins[i];
          if (!p.IsGhost) {
            arguments.Write(sep);
            TrExpr(initCall.Args[i], arguments, false, wStmts);
            sep = ", ";
          }
        }
      }
    }

    // if checkRange is false, msg is ignored
    // if checkRange is true and msg is null and the value is out of range, a generic message is emitted
    // if checkRange is true and msg is not null and the value is out of range, msg is emitted in the error message
    protected void TrExprAsInt(Expression expr, ConcreteSyntaxTree wr, bool inLetExprBody, ConcreteSyntaxTree wStmts,
        bool checkRange = false, string msg = null) {
      wr.Write($"{GetHelperModuleName()}.ToIntChecked(");
      TrExpr(expr, wr, inLetExprBody, wStmts);
      if (checkRange) {
        wr.Write(msg == null ? ", null" : $", \"{msg}\")");
      }
    }

    protected override void EmitNewArray(Type elmtType, Bpl.IToken tok, List<Expression> dimensions,
        bool mustInitialize, ConcreteSyntaxTree wr, ConcreteSyntaxTree wStmts) {
      var wrs = EmitNewArray(elmtType, tok, dimensions.Count, mustInitialize, wr);
      for (var i = 0; i < wrs.Count; i++) {
        TrExprAsInt(dimensions[i], wrs[i], inLetExprBody: false, wStmts, true, "C# arrays may not be larger than the max 32-bit integer");
      }
    }

    private List<ConcreteSyntaxTree> EmitNewArray(Type elmtType, Bpl.IToken tok, int dimCount, bool mustInitialize, ConcreteSyntaxTree wr) {
      var wrs = new List<ConcreteSyntaxTree>();
      if (!mustInitialize || HasSimpleZeroInitializer(elmtType)) {
        TypeName_SplitArrayName(elmtType, wr, tok, out string typeNameSansBrackets, out string brackets);
        wr.Write("new {0}", typeNameSansBrackets);
        string prefix = "[";
        for (var d = 0; d < dimCount; d++) {
          wr.Write($"{prefix}{DafnyHelpersClass}.ToIntChecked(");
          var w = wr.Fork();
          wrs.Add(w);
          wr.Write(",\"C# array size must not be larger than max 32-bit int\")");
          prefix = ", ";
        }
        wr.Write("]{0}", brackets);
      } else {
        wr.Write("Dafny.ArrayHelpers.InitNewArray{0}<{1}>", dimCount, TypeName(elmtType, wr, tok));
        var inParens = wr.ForkInParens();
        inParens.Write(DefaultValue(elmtType, inParens, tok, true));
        for (var d = 0; d < dimCount; d++) {
          inParens.Write(", ");
          var w = inParens.Fork();
          wrs.Add(w);
        }
      }
      return wrs;
    }

    /// <summary>
    /// Return "true" if the C# all-zero bit pattern is a meaningful value for a Dafny type "t".
    /// This method is allowed to be conservative; that is, it is allowed to return "false" more often
    /// than strictly needed.
    /// </summary>
    private bool HasSimpleZeroInitializer(Type t) {
      Contract.Requires(t != null);

      t = t.NormalizeExpandKeepConstraints();
      if (t is CharType) {
        // Okay, so '\0' _is_ a value of type "char", but it's so unpleasant to deal with in test files, etc.
        // By returning false here, a different value will be chosen.
        return false;
      } else if (t is BoolType || t is IntType || t is BigOrdinalType || t is RealType || t is BitvectorType) {
        return true;
      } else if (t is CollectionType) {
        return false;
      }

      var udt = (UserDefinedType)t;
      var cl = udt.ResolvedClass;
      Contract.Assert(cl != null);
      if (cl is NewtypeDecl) {
        var td = (NewtypeDecl)cl;
        return td.WitnessKind == SubsetTypeDecl.WKind.CompiledZero;
      } else if (cl is ClassDecl) {
        return true; // null is a value of this type
      } else {
        return false;
      }
    }

    protected override void EmitLiteralExpr(ConcreteSyntaxTree wr, LiteralExpr e) {
      if (e is StaticReceiverExpr) {
        wr.Write(TypeName(e.Type, wr, e.tok));
      } else if (e.Value == null) {
        var cl = (e.Type.NormalizeExpand() as UserDefinedType)?.ResolvedClass;
        bool isHandle = true;
        if (cl != null && Attributes.ContainsBool(cl.Attributes, "handle", ref isHandle) && isHandle) {
          wr.Write("0");
        } else {
          wr.Write("({0})null", TypeName(e.Type, wr, e.tok));
        }
      } else if (e.Value is bool) {
        wr.Write((bool)e.Value ? "true" : "false");
      } else if (e is CharLiteralExpr) {
        wr.Write("'{0}'", (string)e.Value);
      } else if (e is StringLiteralExpr str) {
        wr.Format($"{DafnySeqClass}<char>.FromString({StringLiteral(str)})");
      } else if (AsNativeType(e.Type) != null) {
        string nativeName = null, literalSuffix = null;
        bool needsCastAfterArithmetic = false;
        GetNativeInfo(AsNativeType(e.Type).Sel, out nativeName, out literalSuffix, out needsCastAfterArithmetic);
        wr.Write((BigInteger)e.Value + literalSuffix);
      } else if (e.Value is BigInteger bigInteger) {
        EmitIntegerLiteral(bigInteger, wr);
      } else if (e.Value is BigDec n) {
        if (0 <= n.Exponent) {
          wr.Write("new Dafny.BigRational(BigInteger.Parse(\"{0}", n.Mantissa);
          for (int i = 0; i < n.Exponent; i++) {
            wr.Write("0");
          }
          wr.Write("\"), BigInteger.One)");
        } else {
          wr.Write("new Dafny.BigRational(");
          EmitIntegerLiteral(n.Mantissa, wr);
          wr.Write(", BigInteger.Parse(\"1");
          for (int i = n.Exponent; i < 0; i++) {
            wr.Write("0");
          }
          wr.Write("\"))");
        }
      } else {
        Contract.Assert(false); throw new cce.UnreachableException();  // unexpected literal
      }
    }

    void EmitIntegerLiteral(BigInteger i, ConcreteSyntaxTree wr) {
      Contract.Requires(wr != null);
      if (i.IsZero) {
        wr.Write("BigInteger.Zero");
      } else if (i.IsOne) {
        wr.Write("BigInteger.One");
      } else if (int.MinValue <= i && i <= int.MaxValue) {
        wr.Write($"new BigInteger({i})");
      } else if (long.MinValue <= i && i <= long.MaxValue) {
        wr.Write($"new BigInteger({i}L)");
      } else if (ulong.MinValue <= i && i <= ulong.MaxValue) {
        wr.Write($"new BigInteger({i}UL)");
      } else {
        wr.Write($"BigInteger.Parse(\"{i}\")");
      }
    }

    protected override void EmitStringLiteral(string str, bool isVerbatim, ConcreteSyntaxTree wr) {
      wr.Write($"{(isVerbatim ? "@" : "")}\"{str}\"");
    }

    protected override ConcreteSyntaxTree EmitBitvectorTruncation(BitvectorType bvType, bool surroundByUnchecked, ConcreteSyntaxTree wr) {
      string nativeName = null, literalSuffix = null;
      bool needsCastAfterArithmetic = false;
      if (bvType.NativeType != null) {
        GetNativeInfo(bvType.NativeType.Sel, out nativeName, out literalSuffix, out needsCastAfterArithmetic);
      }

      // --- Before
      if (bvType.NativeType != null) {
        if (surroundByUnchecked) {
          // Unfortunately, the following will apply "unchecked" to all subexpressions as well.  There
          // shouldn't ever be any problem with this, but stylistically it would have been nice to have
          // applied the "unchecked" only to the actual operation that may overflow.
          wr = wr.Write("unchecked").ForkInParens();
        }
        wr.Write($"({nativeName})");
      }
      wr = wr.ForkInParens();
      // --- Middle
      var middle = wr.ForkInParens();
      // --- After
      // do the truncation, if needed
      if (bvType.NativeType == null) {
        wr.Write(" & ((new BigInteger(1) << {0}) - 1)", bvType.Width);
      } else {
        if (bvType.NativeType.Bitwidth != bvType.Width) {
          // print in hex, because that looks nice
          wr.Write(" & ({2})0x{0:X}{1}", (1UL << bvType.Width) - 1, literalSuffix, nativeName);
        }
      }

      return middle;
    }

    protected override void EmitRotate(Expression e0, Expression e1, bool isRotateLeft, ConcreteSyntaxTree wr, bool inLetExprBody, FCE_Arg_Translator tr) {
      string nativeName = null, literalSuffix = null;
      bool needsCast = false;
      var nativeType = AsNativeType(e0.Type);
      if (nativeType != null) {
        GetNativeInfo(nativeType.Sel, out nativeName, out literalSuffix, out needsCast);
      }

      // ( e0 op1 e1) | (e0 op2 (width - e1))
      if (needsCast) {
        wr = wr.Write("(" + nativeName + ")").ForkInParens();
      }
      EmitShift(e0, e1, isRotateLeft ? "<<" : ">>", isRotateLeft, nativeType, true, wr.ForkInParens(), inLetExprBody, tr);

      wr.Write(" | ");

      EmitShift(e0, e1, isRotateLeft ? ">>" : "<<", !isRotateLeft, nativeType, false, wr.ForkInParens(), inLetExprBody, tr);
    }

    void EmitShift(Expression e0, Expression e1, string op, bool truncate, NativeType/*?*/ nativeType, bool firstOp, ConcreteSyntaxTree wr, bool inLetExprBody, FCE_Arg_Translator tr) {
      var bv = e0.Type.AsBitVectorType;
      if (truncate) {
        wr = EmitBitvectorTruncation(bv, true, wr);
      }
      tr(e0, wr, inLetExprBody);
      wr.Write(" {0} ", op);
      if (!firstOp) {
        wr = wr.ForkInParens().Write("{0} - ", bv.Width);
      }

      wr.Write("(int)");
      tr(e1, wr.ForkInParens(), inLetExprBody);
    }

    protected override bool CompareZeroUsingSign(Type type) {
      return AsNativeType(type) == null;
    }

    protected override ConcreteSyntaxTree EmitSign(Type type, ConcreteSyntaxTree wr) {
      // Should only be called when CompareZeroUsingSign is true
      Contract.Assert(AsNativeType(type) == null);

      ConcreteSyntaxTree w = wr.Fork();
      wr.Write(".Sign");

      return w;
    }

    protected override void EmitEmptyTupleList(string tupleTypeArgs, ConcreteSyntaxTree wr) {
      wr.Write($"new System.Collections.Generic.List<System.Tuple<{tupleTypeArgs}>>()");
    }

    protected override ConcreteSyntaxTree EmitAddTupleToList(string ingredients, string tupleTypeArgs, ConcreteSyntaxTree wr) {
      var wrTuple = new ConcreteSyntaxTree();
      wr.FormatLine($"{ingredients}.Add(new System.Tuple<{tupleTypeArgs}>({wrTuple}));");
      return wrTuple;
    }

    protected override void EmitTupleSelect(string prefix, int i, ConcreteSyntaxTree wr) {
      wr.Write($"{prefix}.Item{i + 1}");
    }

    protected override string IdProtect(string name) {
      return PublicIdProtect(name);
    }
    public override string PublicIdProtect(string name) {
      if (name == "" || name.First() == '_') {
        return name;  // no need to further protect this name -- we know it's not a C# keyword
      }
      switch (name) {
        // keywords
        case "base":
        case "byte":
        case "catch":
        case "checked":
        case "continue":
        case "decimal":
        case "default":
        case "delegate":
        case "do":
        case "double":
        case "enum":
        case "event":
        case "explicit":
        case "extern":
        case "finally":
        case "fixed":
        case "float":
        case "for":
        case "foreach":
        case "goto":
        case "implicit":
        case "interface":
        case "internal":
        case "is":
        case "lock":
        case "long":
        case "namespace":
        case "operator":
        case "out":
        case "override":
        case "params":
        case "private":
        case "protected":
        case "public":
        case "readonly":
        case "ref":
        case "sbyte":
        case "sealed":
        case "short":
        case "sizeof":
        case "stackalloc":
        case "struct":
        case "switch":
        case "throw":
        case "try":
        case "typeof":
        case "uint":
        case "ulong":
        case "unchecked":
        case "unsafe":
        case "ushort":
        case "using":
        case "virtual":
        case "void":
        case "volatile":
        // contextual keywords
        case "add":
        case "alias":
        case "ascending":
        case "async":
        case "await":
        case "descending":
        case "dynamic":
        case "equals":
        case "from":
        case "get":
        case "global":
        case "group":
        case "into":
        case "join":
        case "let":
        case "nameof":
        case "on":
        case "orderby":
        case "partial":
        case "remove":
        case "select":
        case "set":
        case "value":
        case "when":
        case "where":
          return "@" + name;
        // methods with expected names
        case "ToString":
        case "GetHashCode":
        case "Main":
          return "_" + name;
        default:
          return name;
      }
    }

    protected override string FullTypeName(UserDefinedType udt, MemberDecl /*?*/ member = null) {
      return FullTypeName(udt, member);
    }
    private string FullTypeName(UserDefinedType udt, MemberDecl/*?*/ member = null, bool ignoreInterface = false) {
      Contract.Assume(udt != null);  // precondition; this ought to be declared as a Requires in the superclass
      if (udt is ArrowType) {
        return ArrowType.Arrow_FullCompileName;
      }

      if (member != null && member.IsExtern(out var qualification, out _) && qualification != null) {
        return qualification;
      }
      var cl = udt.ResolvedClass;
      if (cl is TypeParameter) {
        return IdProtect(udt.CompileName);
      }

      //Use the interface if applicable (not handwritten, or incompatible variance)
      if ((cl is DatatypeDecl)
          && !ignoreInterface
          && (member is null || !NeedsCustomReceiver(member))) {
        var prefix = cl.EnclosingModuleDefinition.IsDefaultModule ? "" : IdProtect(cl.EnclosingModuleDefinition.CompileName) + ".";
        return prefix + "_I" + cl.CompileName;
      }

      if (cl.EnclosingModuleDefinition.IsDefaultModule) {
        return IdProtect(cl.CompileName);
      }

      if (cl.IsExtern(out _, out _)) {
        return cl.EnclosingModuleDefinition.CompileName + "." + cl.CompileName;
      }
      return IdProtect(cl.EnclosingModuleDefinition.CompileName) + "." + IdProtect(cl.CompileName);
    }

    protected override void EmitThis(ConcreteSyntaxTree wr) {
      var custom =
        (enclosingMethod != null && enclosingMethod.IsTailRecursive) ||
        (enclosingFunction != null && (enclosingFunction.IsTailRecursive || NeedsCustomReceiver(enclosingFunction))) ||
        thisContext is NewtypeDecl ||
        thisContext is TraitDecl;
      wr.Write(custom ? "_this" : "this");
    }

    protected override void EmitDatatypeValue(DatatypeValue dtv, string arguments, ConcreteSyntaxTree wr) {
      var dt = dtv.Ctor.EnclosingDatatype;
      var dtName = "";
      if (!dt.EnclosingModuleDefinition.IsDefaultModule) { dtName += IdProtect(dt.EnclosingModuleDefinition.CompileName) + "."; }
      dtName += IdName(dt);

      var nonGhostInferredTypeArgs = SelectNonGhost(dt, dtv.InferredTypeArgs);
      var typeParams = nonGhostInferredTypeArgs.Count == 0 ? "" : $"<{TypeNames(nonGhostInferredTypeArgs, wr, dtv.tok)}>";
      if (!dtv.IsCoCall) {
        // For an ordinary constructor (that is, one that does not guard any co-recursive calls), generate:
        //   Dt.create_Cons<T>( args )
        wr.Write($"{dtName}{typeParams}.{DtCreateName(dtv.Ctor)}({arguments})");
      } else {
        // In the case of a co-recursive call, generate:
        //     new Dt__Lazy<T>( LAMBDA )
        // where LAMBDA is:
        //     () => { return Dt_Cons<T>( ...args... ); }
        wr.Write($"new {dtv.DatatypeName}__Lazy{typeParams}(");
        wr.Write("() => { return ");
        wr.Write("new {0}({1})", DtCtorName(dtv.Ctor, dtv.InferredTypeArgs, wr), arguments);
        wr.Write("; })");
      }
    }


    protected override void GetSpecialFieldInfo(SpecialField.ID id, object idParam, Type receiverType, out string compiledName, out string preString, out string postString) {
      compiledName = "";
      preString = "";
      postString = "";
      switch (id) {
        case SpecialField.ID.UseIdParam:
          compiledName = IdProtect((string)idParam);
          break;
        case SpecialField.ID.ArrayLength:
        case SpecialField.ID.ArrayLengthInt:
          compiledName = idParam == null ? "Length" : $"GetLength({(int)idParam})";
          if (id == SpecialField.ID.ArrayLength) {
            preString = "new BigInteger(";
            postString = ")";
          }
          break;
        case SpecialField.ID.Floor:
          compiledName = "ToBigInteger()";
          break;
        case SpecialField.ID.IsLimit:
          preString = "Dafny.BigOrdinal.IsLimit(";
          postString = ")";
          break;
        case SpecialField.ID.IsSucc:
          preString = "Dafny.BigOrdinal.IsSucc(";
          postString = ")";
          break;
        case SpecialField.ID.Offset:
          preString = "Dafny.BigOrdinal.Offset(";
          postString = ")";
          break;
        case SpecialField.ID.IsNat:
          preString = "Dafny.BigOrdinal.IsNat(";
          postString = ")";
          break;
        case SpecialField.ID.Keys:
          compiledName = "Keys";
          break;
        case SpecialField.ID.Values:
          compiledName = "Values";
          break;
        case SpecialField.ID.Items:
          var mapType = receiverType.AsMapType;
          Contract.Assert(mapType != null);
          var errorWr = new ConcreteSyntaxTree();
          var domainType = TypeName(mapType.Domain, errorWr, Bpl.Token.NoToken);
          var rangeType = TypeName(mapType.Range, errorWr, Bpl.Token.NoToken);
          preString = $"{DafnyMapClass}<{domainType}, {rangeType}>.Items(";
          postString = ")";
          break;
        case SpecialField.ID.Reads:
          compiledName = "_reads";
          break;
        case SpecialField.ID.Modifies:
          compiledName = "_modifies";
          break;
        case SpecialField.ID.New:
          compiledName = "_new";
          break;
        default:
          Contract.Assert(false); // unexpected ID
          break;
      }
    }

    protected override ILvalue EmitMemberSelect(Action<ConcreteSyntaxTree> obj, Type objType, MemberDecl member, List<TypeArgumentInstantiation> typeArgs, Dictionary<TypeParameter, Type> typeMap,
      Type expectedType, string/*?*/ additionalCustomParameter, bool internalAccess = false) {
      if (member is SpecialField sf && !(member is ConstantField)) {
        GetSpecialFieldInfo(sf.SpecialId, sf.IdParam, objType, out string compiledName, out string _, out string _);
        if (compiledName.Length != 0) {
          return SuffixLvalue(obj, ".{0}", compiledName);
        } else {
          // this member selection is handled by some kind of enclosing function call, so nothing to do here
          return SimpleLvalue(obj);
        }
      } else if (member is Function fn) {
        var wr = new ConcreteSyntaxTree();
        EmitNameAndActualTypeArgs(IdName(member), TypeArgumentInstantiation.ToActuals(ForTypeParameters(typeArgs, member, false)), member.tok, wr);
        if (typeArgs.Count == 0 && additionalCustomParameter == null) {
          var nameAndTypeArgs = wr.ToString();
          return SuffixLvalue(obj, $".{nameAndTypeArgs}");
        } else {
          // We need an eta conversion to adjust for the difference in arity.
          // (T0 a0, T1 a1, ...) => obj.F(additionalCustomParameter, a0, a1, ...)
          var callArguments = wr.ForkInParens();
          var sep = "";
          EmitTypeDescriptorsActuals(ForTypeDescriptors(typeArgs, member, false), fn.tok, callArguments, ref sep);
          if (additionalCustomParameter != null) {
            callArguments.Write($"{sep}{additionalCustomParameter}");
            sep = ", ";
          }
          var lambdaHeader = new ConcreteSyntaxTree();
          var prefixSep = "";
          var arguments = lambdaHeader.ForkInParens();
          lambdaHeader.Write(" => ");

          foreach (var arg in fn.Formals) {
            if (!arg.IsGhost) {
              var name = idGenerator.FreshId("_eta");
              var ty = Resolver.SubstType(arg.Type, typeMap);
              arguments.Write($"{prefixSep}{TypeName(ty, arguments, arg.tok)} {name}");
              callArguments.Write($"{sep}{name}");
              sep = ", ";
              prefixSep = ", ";
            }
          }
          return EnclosedLvalue(lambdaHeader.ToString(), obj, $".{wr}");
        }
      } else {
        Contract.Assert(member is Field);
        if (member.IsStatic) {
          return SimpleLvalue(w => {
            w.Write("{0}.{1}", TypeName_Companion(objType, w, member.tok, member), IdName(member));
            var sep = "(";
            EmitTypeDescriptorsActuals(ForTypeDescriptors(typeArgs, member, false), member.tok, w, ref sep);
            if (sep != "(") {
              w.Write(")");
            }
          });
        } else if (NeedsCustomReceiver(member) && !(member.EnclosingClass is TraitDecl)) {
          // instance const in a newtype or belongs to a datatype
          Contract.Assert(typeArgs.Count == 0 || member.EnclosingClass is DatatypeDecl);
          return SimpleLvalue(w => {
            w.Write("{0}.{1}(", TypeName_Companion(objType, w, member.tok, member), IdName(member));
            obj(w);
            w.Write(")");
          });
        } else if (internalAccess && (member is ConstantField || member.EnclosingClass is TraitDecl)) {
          return SuffixLvalue(obj, $"._{member.CompileName}");
        } else {
          return SimpleLvalue(w => {
            obj(w);
            w.Write(".{0}", IdName(member));
            var sep = "(";
            EmitTypeDescriptorsActuals(ForTypeDescriptors(typeArgs, member, false), member.tok, w, ref sep);
            if (sep != "(") {
              w.Write(")");
            }
          });
        }
      }
    }

    protected override ConcreteSyntaxTree EmitArraySelect(List<string> indices, Type elmtType, ConcreteSyntaxTree wr) {
      Contract.Assert(indices != null && 1 <= indices.Count);  // follows from precondition
      var w = wr.Fork();
      wr.Write("[");
      var sep = "";
      foreach (var index in indices) {
        wr.Write("{0}(int)({1})", sep, index);
        sep = ", ";
      }
      wr.Write("]");
      return w;
    }

    protected override ConcreteSyntaxTree EmitArraySelect(List<Expression> indices, Type elmtType, bool inLetExprBody,
      ConcreteSyntaxTree wr, ConcreteSyntaxTree wStmts) {
      Contract.Assert(indices != null && 1 <= indices.Count);  // follows from precondition
      var w = wr.Fork();
      wr.Write("[");
      var sep = "";
      foreach (var index in indices) {
        wr.Write("{0}(int)", sep);
        TrParenExpr(index, wr, inLetExprBody, wStmts);
        sep = ", ";
      }
      wr.Write("]");
      return w;
    }

    protected override void EmitExprAsInt(Expression expr, bool inLetExprBody, ConcreteSyntaxTree wr, ConcreteSyntaxTree wStmts) {
      TrParenExpr("(int)", expr, wr, inLetExprBody, wStmts);
    }

    protected override void EmitIndexCollectionSelect(Expression source, Expression index, bool inLetExprBody,
      ConcreteSyntaxTree wr, ConcreteSyntaxTree wStmts) {
      var xType = source.Type.NormalizeExpand();
      if (xType is MapType) {
        var inner = wr.Write(TypeHelperName(xType, wr, source.tok) + ".Select").ForkInParens();
        TrExpr(source, inner, inLetExprBody, wStmts);
        inner.Write(",");
        TrExpr(index, inner, inLetExprBody, wStmts);
      } else {
        TrParenExpr(source, wr, inLetExprBody, wStmts);
        TrParenExpr(".Select", index, wr, inLetExprBody, wStmts);
      }
    }

    protected override void EmitIndexCollectionUpdate(Expression source, Expression index, Expression value,
        CollectionType resultCollectionType, bool inLetExprBody, ConcreteSyntaxTree wr, ConcreteSyntaxTree wStmts) {
      var xType = source.Type.NormalizeExpand();
      if (xType is SeqType || xType is MapType) {
        wr.Write(TypeHelperName(xType, wr, source.tok) + ".Update");
        wr.Append(ParensList(
          Expr(source, inLetExprBody, wStmts),
          Expr(index, inLetExprBody, wStmts),
          Expr(value, inLetExprBody, wStmts)));
      } else {
        TrParenExpr(source, wr, inLetExprBody, wStmts);
        wr.Write(".Update");
        wr.Append(ParensList(
          Expr(index, inLetExprBody, wStmts),
          Expr(value, inLetExprBody, wStmts)));
      }
    }

    protected override void EmitSeqSelectRange(Expression source, Expression lo /*?*/, Expression hi /*?*/,
      bool fromArray, bool inLetExprBody, ConcreteSyntaxTree wr, ConcreteSyntaxTree wStmts) {
      if (fromArray) {
        wr.Write($"{DafnyHelpersClass}.SeqFromArray");
      }
      TrParenExpr(source, wr, inLetExprBody, wStmts);
      if (hi != null) {
        if (lo != null) {
          wr.Write(".Subsequence");
          wr.Append(ParensList(Expr(lo, inLetExprBody, wStmts), Expr(hi, inLetExprBody, wStmts)));
        } else {
          TrParenExpr(".Take", hi, wr, inLetExprBody, wStmts);
        }
      } else {
        if (lo != null) {
          TrParenExpr(".Drop", lo, wr, inLetExprBody, wStmts);
        }
      }
    }

    protected override void EmitSeqConstructionExpr(SeqConstructionExpr expr, bool inLetExprBody, ConcreteSyntaxTree wr,
      ConcreteSyntaxTree wStmts) {
      if (expr.Initializer is LambdaExpr lam) {
        Contract.Assert(lam.BoundVars.Count == 1);
        EmitSeqConstructionExprFromLambda(expr.N, lam.BoundVars[0], lam.Body, inLetExprBody, wr);
      } else {
        wr.Write("{0}<{1}>.Create", DafnyISeq, TypeName(expr.Type.AsSeqType.Arg, wr, expr.tok));
        wr.Append(ParensList(Expr(expr.N, inLetExprBody, wStmts), Expr(expr.Initializer, inLetExprBody, wStmts)));
      }
    }

    // Construct a sequence for the Dafny expression seq(N, F) in the common
    // case that f is a lambda expression.  In that case, rather than
    // something like
    //
    //   var s = Dafny.Sequence.Create(N, i => ...);
    //
    // (which will call the lambda N times), we'd rather write
    //
    //   var dim = N;
    //   var arr = new T[dim];
    //   for (int i = 0; i < dim; i++) {
    //     arr[i] = ...;
    //   }
    //   var s = Dafny.Sequence<T>.FromArray(a);
    //
    // and thus avoid method calls.  Unfortunately, since we can't add
    // statements easily, we have to settle for the slightly clunkier
    //
    //   var s = ((System.Func<Dafny.Sequence<T>>) (() => {
    //     var dim = N;
    //     var arr = new T[dim];
    //     for (int i = 0; i < dim; i++) {
    //       arr[i] = ...;
    //     }
    //     return Dafny.Sequence<T>.FromArray(a);
    //   }))();
    private void EmitSeqConstructionExprFromLambda(Expression lengthExpr, BoundVar boundVar, Expression body, bool inLetExprBody, ConcreteSyntaxTree wr) {
      wr.Format($"((System.Func<{TypeName(new SeqType(body.Type), wr, body.tok)}>) (() =>{ExprBlock(out ConcreteSyntaxTree wrLamBody)}))()");

      var indexType = lengthExpr.Type;
      var lengthVar = idGenerator.FreshId("dim");
      DeclareLocalVar(lengthVar, indexType, lengthExpr.tok, lengthExpr, inLetExprBody, wrLamBody);
      var arrVar = idGenerator.FreshId("arr");
      wrLamBody.Write($"var {arrVar} = ");
      var wrDims = EmitNewArray(body.Type, body.tok, dimCount: 1, mustInitialize: false, wr: wrLamBody);
      Contract.Assert(wrDims.Count == 1);
      wrDims[0].Write(lengthVar);
      wrLamBody.WriteLine(";");

      var intIxVar = idGenerator.FreshId("i");
      var wrLoopBody = wrLamBody.NewBlock(string.Format("for (int {0} = 0; {0} < {1}; {0}++)", intIxVar, lengthVar));
      var ixVar = IdName(boundVar);
      wrLoopBody.WriteLine("var {0} = ({1}) {2};",
        ixVar, TypeName(indexType, wrLoopBody, body.tok), intIxVar);
      var wrArrName = EmitArrayUpdate(new List<string> { ixVar }, body, wrLoopBody);
      wrArrName.Write(arrVar);
      wrLoopBody.WriteLine(";");

      wrLamBody.WriteLine("return {0}<{1}>.FromArray({2});", DafnySeqClass, TypeName(body.Type, wr, body.tok), arrVar);
    }

    protected override void EmitMultiSetFormingExpr(MultiSetFormingExpr expr, bool inLetExprBody, ConcreteSyntaxTree wr,
        ConcreteSyntaxTree wStmts) {
      wr.Write("{0}<{1}>", DafnyMultiSetClass, TypeName(expr.E.Type.AsCollectionType.Arg, wr, expr.tok));
      var eeType = expr.E.Type.NormalizeExpand();
      if (eeType is SeqType) {
        TrParenExpr(".FromSeq", expr.E, wr, inLetExprBody, wStmts);
      } else if (eeType is SetType) {
        TrParenExpr(".FromSet", expr.E, wr, inLetExprBody, wStmts);
      } else {
        Contract.Assert(false); throw new cce.UnreachableException();
      }
    }

    protected override void EmitApplyExpr(Type functionType, Bpl.IToken tok, Expression function, List<Expression> arguments, bool inLetExprBody, ConcreteSyntaxTree wr, ConcreteSyntaxTree wStmts) {
      wr.Write($"{DafnyHelpersClass}.Id<{TypeName(functionType, wr, tok)}>({Expr(function, inLetExprBody, wStmts)})");
      TrExprList(arguments, wr, inLetExprBody, wStmts);
    }

    protected override ConcreteSyntaxTree EmitDowncast(Type from, Type to, Bpl.IToken tok, ConcreteSyntaxTree wr) {
      from = from.NormalizeExpand();
      to = to.NormalizeExpand();
      Contract.Assert(from.IsRefType == to.IsRefType);

      var w = new ConcreteSyntaxTree();
      if (to.IsRefType) {
        wr.Format($"(({TypeName(to, wr, tok)})({w}))");
      } else {
        Contract.Assert(Type.SameHead(from, to));

        var typeArgs = from.IsArrowType ? from.TypeArgs.Concat(to.TypeArgs) : to.TypeArgs;
        var wTypeArgs = typeArgs.Comma(ta => TypeName(ta, wr, tok));
        var argPairs = from.TypeArgs.Zip(to.TypeArgs);
        if (from.IsArrowType) {
          argPairs = argPairs.Select((tp, i) => ++i < to.TypeArgs.Count ? (tp.Second, tp.First) : tp);
        }
        var wConverters = argPairs.Comma(t => DowncastConverter(t.Item1, t.Item2, wr, tok));
        DatatypeDecl dt = from.AsDatatype;
        if ((dt != null) && SelectNonGhost(dt, dt.TypeArgs).Any(ty => ty.Variance == TypeParameter.TPVariance.Contra)) {
          wr.Format($"{TypeName_Companion(from, wr, tok, null)}.DowncastClone<{wTypeArgs}>({w}, {wConverters})");
        } else {
          wr.Format($"({w}).DowncastClone<{wTypeArgs}>({wConverters})");
        }
        Contract.Assert(from.TypeArgs.Count == to.TypeArgs.Count);
      }
      return w;
    }

    string DowncastConverter(Type from, Type to, ConcreteSyntaxTree errorWr, Bpl.IToken tok) {
      if (IsTargetSupertype(from, to, true)) {
        return $"Dafny.Helpers.Id<{TypeName(to, errorWr, tok)}>";
      }
      if (from.AsCollectionType != null) {
        var sTo = TypeName(to, errorWr, tok);
        // (from x) => { return x.DowncastClone<A, B, ...>(aConverter, bConverter, ...); }
        var wr = new ConcreteSyntaxTree();
        wr.Format($"({TypeName(@from, errorWr, tok)} x) => {{ return {Downcast(from, to, tok, (LineSegment)"x")}; }}");
        return wr.ToString();
      }
      // use a type
      return $"Dafny.Helpers.CastConverter<{TypeName(from, errorWr, tok)}, {TypeName(to, errorWr, tok)}>";
    }

    protected override bool TargetLambdaCanUseEnclosingLocals => false;

    protected override ConcreteSyntaxTree EmitBetaRedex(List<string> boundVars, List<Expression> arguments, List<Type> boundTypes, Type resultType, Bpl.IToken tok, bool inLetExprBody, ConcreteSyntaxTree wr, ConcreteSyntaxTree wStmts) {
      var tas = Util.Snoc(boundTypes, resultType);
      var typeArgs = TypeName_UDT(ArrowType.Arrow_FullCompileName, tas.ConvertAll(_ => TypeParameter.TPVariance.Non), tas, wr, tok);
      var result = new ConcreteSyntaxTree();
      wr.Format($"{DafnyHelpersClass}.Id<{typeArgs}>(({boundVars.Comma()}) => {result})");
      TrExprList(arguments, wr, inLetExprBody, wStmts);
      return result;
    }

    protected override void EmitDestructor(string source, Formal dtor, int formalNonGhostIndex, DatatypeCtor ctor, List<Type> typeArgs, Type bvType, ConcreteSyntaxTree wr) {
      wr.Write($"{source}.{DestructorGetterName(dtor, ctor, formalNonGhostIndex)}");
    }

    private string DestructorGetterName(Formal dtor, DatatypeCtor ctor, int index) {
      return $"dtor_{(dtor.HasName ? dtor.CompileName : ctor.CompileName + FormalName(dtor, index))}";
    }

    protected override ConcreteSyntaxTree CreateLambda(List<Type> inTypes, Bpl.IToken tok, List<string> inNames, Type resultType, ConcreteSyntaxTree wr, bool untyped = false) {
      // (
      //   (System.Func<inTypes,resultType>)  // cast, which tells C# what the various types involved are
      //   (
      //     (inNames) => {
      //       <<caller fills in body here; must end with a return statement>>
      //     }
      //   )
      // )
      wr = wr.ForkInParens();
      if (!untyped) {
        wr.Write($"(System.Func<{inTypes.Concat(new[] { resultType }).Comma(t => TypeName(t, wr, tok))}>)");
      }
      wr.Format($"(({inNames.Comma(nm => nm)}) =>{ExprBlock(out ConcreteSyntaxTree body)})");
      return body;
    }

    protected override void CreateIIFE(string bvName, Type bvType, Bpl.IToken bvTok, Type bodyType, Bpl.IToken bodyTok, ConcreteSyntaxTree wr, out ConcreteSyntaxTree wrRhs, out ConcreteSyntaxTree wrBody) {
      wrRhs = new ConcreteSyntaxTree();
      wrBody = new ConcreteSyntaxTree();
      wr.Format($"{DafnyHelpersClass}.Let<{TypeName(bvType, wr, bvTok)}, {TypeName(bodyType, wr, bodyTok)}>({wrRhs}, {bvName} => {wrBody})");
    }

    protected override ConcreteSyntaxTree CreateIIFE0(Type resultType, Bpl.IToken resultTok, ConcreteSyntaxTree wr,
        ConcreteSyntaxTree wStmts) {
      // (
      //   (System.Func<resultType>)(() => <<body>>)
      // )()
      wr.Format($"((System.Func<{TypeName(resultType, wr, resultTok)}>)(() =>{ExprBlock(out ConcreteSyntaxTree result)}))()");
      return result;
    }

    protected override ConcreteSyntaxTree CreateIIFE1(int source, Type resultType, Bpl.IToken resultTok, string bvName, ConcreteSyntaxTree wr) {
      wr.Format($"{DafnyHelpersClass}.Let<int, {TypeName(resultType, wr, resultTok)}>({source}, {bvName} => {Block(out ConcreteSyntaxTree result)})");
      return result;
    }

    protected override void EmitUnaryExpr(ResolvedUnaryOp op, Expression expr, bool inLetExprBody,
        ConcreteSyntaxTree wr, ConcreteSyntaxTree wStmts) {
      switch (op) {
        case ResolvedUnaryOp.BoolNot:
          TrParenExpr("!", expr, wr, inLetExprBody, wStmts);
          break;
        case ResolvedUnaryOp.BitwiseNot:
          TrParenExpr("~", expr, wr, inLetExprBody, wStmts);
          break;
        case ResolvedUnaryOp.Cardinality:
          TrParenExpr("new BigInteger(", expr, wr, inLetExprBody, wStmts);
          wr.Write(".Count)");
          break;
        default:
          Contract.Assert(false); throw new cce.UnreachableException();  // unexpected unary expression
      }
    }

    static bool IsDirectlyComparable(Type t) {
      Contract.Requires(t != null);
      return t.IsBoolType || t.IsCharType || t.IsIntegerType || t.IsRealType || t.AsNewtype != null || t.IsBitVectorType || t.IsBigOrdinalType || t.IsRefType;
    }

    protected override void CompileBinOp(BinaryExpr.ResolvedOpcode op,
      Expression e0, Expression e1, Bpl.IToken tok, Type resultType,
      out string opString,
      out string preOpString,
      out string postOpString,
      out string callString,
      out string staticCallString,
      out bool reverseArguments,
      out bool truncateResult,
      out bool convertE1_to_int,
      ConcreteSyntaxTree errorWr) {

      opString = null;
      preOpString = "";
      postOpString = "";
      callString = null;
      staticCallString = null;
      reverseArguments = false;
      truncateResult = false;
      convertE1_to_int = false;

      switch (op) {
        case BinaryExpr.ResolvedOpcode.EqCommon: {
            if (IsHandleComparison(tok, e0, e1, errorWr)) {
              opString = "==";
            } else if (e0.Type.IsRefType) {
              // Dafny's type rules are slightly different C#, so we may need a cast here.
              // For example, Dafny allows x==y if x:array<T> and y:array<int> and T is some
              // type parameter.
              opString = "== (object)";
            } else if (IsDirectlyComparable(e0.Type)) {
              opString = "==";
            } else {
              staticCallString = "object.Equals";
            }
            break;
          }
        case BinaryExpr.ResolvedOpcode.NeqCommon: {
            if (IsHandleComparison(tok, e0, e1, errorWr)) {
              opString = "!=";
            } else if (e0.Type.IsRefType) {
              // Dafny's type rules are slightly different C#, so we may need a cast here.
              // For example, Dafny allows x==y if x:array<T> and y:array<int> and T is some
              // type parameter.
              opString = "!= (object)";
            } else if (IsDirectlyComparable(e0.Type)) {
              opString = "!=";
            } else {
              preOpString = "!";
              staticCallString = "object.Equals";
            }
            break;
          }

        case BinaryExpr.ResolvedOpcode.LeftShift:
          opString = "<<"; truncateResult = true; convertE1_to_int = true; break;
        case BinaryExpr.ResolvedOpcode.RightShift:
          opString = ">>"; convertE1_to_int = true; break;
        case BinaryExpr.ResolvedOpcode.Add:
          opString = "+"; truncateResult = true;
          if (resultType.IsCharType) {
            preOpString = "(char)(";
            postOpString = ")";
          }
          break;
        case BinaryExpr.ResolvedOpcode.Sub:
          opString = "-"; truncateResult = true;
          if (resultType.IsCharType) {
            preOpString = "(char)(";
            postOpString = ")";
          }
          break;
        case BinaryExpr.ResolvedOpcode.Mul:
          opString = "*"; truncateResult = true; break;
        case BinaryExpr.ResolvedOpcode.Div:
          if (resultType.IsIntegerType || (AsNativeType(resultType) != null && AsNativeType(resultType).LowerBound < BigInteger.Zero)) {
            var suffix = AsNativeType(resultType) != null ? "_" + GetNativeTypeName(AsNativeType(resultType)) : "";
            staticCallString = $"{DafnyHelpersClass}.EuclideanDivision{suffix}";
          } else {
            opString = "/";  // for reals
          }
          break;
        case BinaryExpr.ResolvedOpcode.Mod:
          if (resultType.IsIntegerType || (AsNativeType(resultType) != null && AsNativeType(resultType).LowerBound < BigInteger.Zero)) {
            var suffix = AsNativeType(resultType) != null ? "_" + GetNativeTypeName(AsNativeType(resultType)) : "";
            staticCallString = $"{DafnyHelpersClass}.EuclideanModulus{suffix}";
          } else {
            opString = "%";  // for reals
          }
          break;

        case BinaryExpr.ResolvedOpcode.SetEq:
        case BinaryExpr.ResolvedOpcode.MultiSetEq:
        case BinaryExpr.ResolvedOpcode.SeqEq:
        case BinaryExpr.ResolvedOpcode.MapEq:
          callString = "Equals"; break;

        case BinaryExpr.ResolvedOpcode.ProperSubset:
        case BinaryExpr.ResolvedOpcode.ProperMultiSubset:
          staticCallString = TypeHelperName(e0.Type, errorWr, tok, e1.Type) + ".IsProperSubsetOf"; break;
        case BinaryExpr.ResolvedOpcode.Subset:
        case BinaryExpr.ResolvedOpcode.MultiSubset:
          staticCallString = TypeHelperName(e0.Type, errorWr, tok, e1.Type) + ".IsSubsetOf"; break;

        case BinaryExpr.ResolvedOpcode.Disjoint:
        case BinaryExpr.ResolvedOpcode.MultiSetDisjoint:
          staticCallString = TypeHelperName(e0.Type, errorWr, tok, e1.Type) + ".IsDisjointFrom"; break;
        case BinaryExpr.ResolvedOpcode.InSet:
        case BinaryExpr.ResolvedOpcode.InMultiSet:
        case BinaryExpr.ResolvedOpcode.InMap:
          callString = "Contains"; reverseArguments = true; break;

        case BinaryExpr.ResolvedOpcode.Union:
        case BinaryExpr.ResolvedOpcode.MultiSetUnion:
          staticCallString = TypeHelperName(resultType, errorWr, tok) + ".Union"; break;
        case BinaryExpr.ResolvedOpcode.MapMerge:
          staticCallString = TypeHelperName(resultType, errorWr, tok) + ".Merge"; break;
        case BinaryExpr.ResolvedOpcode.Intersection:
        case BinaryExpr.ResolvedOpcode.MultiSetIntersection:
          staticCallString = TypeHelperName(resultType, errorWr, tok) + ".Intersect"; break;
        case BinaryExpr.ResolvedOpcode.SetDifference:
        case BinaryExpr.ResolvedOpcode.MultiSetDifference:
          staticCallString = TypeHelperName(resultType, errorWr, tok) + ".Difference"; break;

        case BinaryExpr.ResolvedOpcode.MapSubtraction:
          staticCallString = TypeHelperName(resultType, errorWr, tok) + ".Subtract"; break;

        case BinaryExpr.ResolvedOpcode.ProperPrefix:
          staticCallString = TypeHelperName(e0.Type, errorWr, e0.tok) + ".IsProperPrefixOf"; break;
        case BinaryExpr.ResolvedOpcode.Prefix:
          staticCallString = TypeHelperName(e0.Type, errorWr, e0.tok) + ".IsPrefixOf"; break;
        case BinaryExpr.ResolvedOpcode.Concat:
          staticCallString = TypeHelperName(e0.Type, errorWr, e0.tok) + ".Concat"; break;
        case BinaryExpr.ResolvedOpcode.InSeq:
          callString = "Contains"; reverseArguments = true; break;

        default:
          base.CompileBinOp(op, e0, e1, tok, resultType,
            out opString, out preOpString, out postOpString, out callString, out staticCallString, out reverseArguments, out truncateResult, out convertE1_to_int,
            errorWr);
          break;
      }
    }

    protected override void EmitIsZero(string varName, ConcreteSyntaxTree wr) {
      wr.Write("{0} == 0", varName);
    }

    protected override void EmitConversionExpr(ConversionExpr e, bool inLetExprBody, ConcreteSyntaxTree wr, ConcreteSyntaxTree wStmts) {
      if (e.E.Type.IsNumericBased(Type.NumericPersuasion.Int) || e.E.Type.IsBitVectorType || e.E.Type.IsCharType) {
        if (e.ToType.IsNumericBased(Type.NumericPersuasion.Real)) {
          // (int or bv or char) -> real
          Contract.Assert(AsNativeType(e.ToType) == null);
          wr.Write("new Dafny.BigRational(");
          if (AsNativeType(e.E.Type) != null) {
            wr.Write("new BigInteger");
          }
          TrParenExpr(e.E, wr, inLetExprBody, wStmts);
          wr.Write(", BigInteger.One)");
        } else if (e.ToType.IsCharType) {
          wr.Format($"(char)({Expr(e.E, inLetExprBody, wStmts)})");
        } else {
          // (int or bv or char) -> (int or bv or ORDINAL)
          var fromNative = AsNativeType(e.E.Type);
          var toNative = AsNativeType(e.ToType);
          if (fromNative == null && toNative == null) {
            if (e.E.Type.IsCharType) {
              // char -> big-integer (int or bv or ORDINAL)
              wr.Write("new BigInteger");
              TrParenExpr(e.E, wr, inLetExprBody, wStmts);
            } else {
              // big-integer (int or bv) -> big-integer (int or bv or ORDINAL), so identity will do
              TrExpr(e.E, wr, inLetExprBody, wStmts);
            }
          } else if (fromNative != null && toNative == null) {
            // native (int or bv) -> big-integer (int or bv)
            wr.Write("new BigInteger");
            TrParenExpr(e.E, wr, inLetExprBody, wStmts);
          } else {
            bool toNativeNeedsCast;
            GetNativeInfo(toNative.Sel, out string toNativeName, out string toNativeSuffix, out toNativeNeedsCast);
            // any (int or bv) -> native (int or bv)
            // A cast would do, but we also consider some optimizations
            wr.Write("({0})", toNativeName);

            var literal = PartiallyEvaluate(e.E);
            UnaryOpExpr u = e.E.Resolved as UnaryOpExpr;
            MemberSelectExpr m = e.E.Resolved as MemberSelectExpr;
            if (literal != null) {
              // Optimize constant to avoid intermediate BigInteger
              wr.Write("(" + literal + toNativeSuffix + ")");
            } else if (u != null && u.Op == UnaryOpExpr.Opcode.Cardinality) {
              // Optimize .Count to avoid intermediate BigInteger
              TrParenExpr(u.E, wr, inLetExprBody, wStmts);
              if (toNative.UpperBound <= new BigInteger(0x80000000U)) {
                wr.Write(".Count");
              } else {
                wr.Write(".LongCount");
              }
            } else if (m != null && m.MemberName == "Length" && m.Obj.Type.IsArrayType) {
              // Optimize .Length to avoid intermediate BigInteger
              TrParenExpr(m.Obj, wr, inLetExprBody, wStmts);
              if (toNative.UpperBound <= new BigInteger(0x80000000U)) {
                wr.Write(".Length");
              } else {
                wr.Write(".LongLength");
              }
            } else {
              // no optimization applies; use the standard translation
              TrParenExpr(e.E, wr, inLetExprBody, wStmts);
            }
          }
        }
      } else if (e.E.Type.IsNumericBased(Type.NumericPersuasion.Real)) {
        Contract.Assert(AsNativeType(e.E.Type) == null);
        if (e.ToType.IsNumericBased(Type.NumericPersuasion.Real)) {
          // real -> real
          Contract.Assert(AsNativeType(e.ToType) == null);
          TrExpr(e.E, wr, inLetExprBody, wStmts);
        } else {
          // real -> (int or bv or char or ordinal)
          if (e.ToType.IsCharType) {
            wr.Write("(char)");
          } else if (AsNativeType(e.ToType) != null) {
            wr.Write("({0})", GetNativeTypeName(AsNativeType(e.ToType)));
          }
          TrParenExpr(e.E, wr, inLetExprBody, wStmts);
          wr.Write(".ToBigInteger()");
        }
      } else if (e.E.Type.IsBigOrdinalType) {
        if (e.ToType.IsNumericBased(Type.NumericPersuasion.Int) || e.ToType.IsBigOrdinalType) {
          TrExpr(e.E, wr, inLetExprBody, wStmts);
        } else if (e.ToType.IsCharType) {
          wr.Write("(char)");
          TrParenExpr(e.E, wr, inLetExprBody, wStmts);
        } else if (e.ToType.IsNumericBased(Type.NumericPersuasion.Real)) {
          wr.Write("new Dafny.BigRational(");
          if (AsNativeType(e.E.Type) != null) {
            wr.Write("new BigInteger");
            TrParenExpr(e.E, wr, inLetExprBody, wStmts);
            wr.Write(", BigInteger.One)");
          } else {
            TrParenExpr(e.E, wr, inLetExprBody, wStmts);
            wr.Write(", 1)");
          }
        } else if (e.ToType.IsBitVectorType) {
          // ordinal -> bv
          var typename = TypeName(e.ToType, wr, null, null);
          wr.Write($"({typename})");
          TrParenExpr(e.E, wr, inLetExprBody, wStmts);
        } else {
          Contract.Assert(false, $"not implemented for C#: {e.E.Type} -> {e.ToType}");
        }
      } else {
        Contract.Assert(false, $"not implemented for C#: {e.E.Type} -> {e.ToType}");
      }
    }

    protected override void EmitTypeTest(string localName, Type fromType, Type toType, Bpl.IToken tok, ConcreteSyntaxTree wr) {
      Contract.Requires(fromType.IsRefType);
      Contract.Requires(toType.IsRefType);

      // from T to U:   t is U && ...
      // from T to U?:  t is U && ...                 // since t is known to be non-null, this is fine
      // from T? to U:  t is U && ...                 // note, "is" implies non-null, so no need for explicit null check
      // from T? to U?: t == null || (t is U && ...)
      if (!fromType.IsNonNullRefType && !toType.IsNonNullRefType) {
        wr = wr.Write($"{localName} == null || ").ForkInParens();
      }

      var toClass = toType.NormalizeExpand();
      wr.Write($"{localName} is {TypeName(toClass, wr, tok)}");

      localName = $"(({TypeName(toClass, wr, tok)}){localName})";
      var udtTo = (UserDefinedType)toType.NormalizeExpandKeepConstraints();
      if (udtTo.ResolvedClass is SubsetTypeDecl && !(udtTo.ResolvedClass is NonNullTypeDecl)) {
        // TODO: test constraints
        throw new NotImplementedException();
      }
    }

    protected override void EmitCollectionDisplay(CollectionType ct, Bpl.IToken tok, List<Expression> elements,
        bool inLetExprBody, ConcreteSyntaxTree wr, ConcreteSyntaxTree wStmts) {
      wr.Write("{0}.FromElements", TypeHelperName(ct, wr, tok));
      TrExprList(elements, wr, inLetExprBody, wStmts);
    }

    protected override void EmitMapDisplay(MapType mt, Bpl.IToken tok, List<ExpressionPair> elements,
        bool inLetExprBody, ConcreteSyntaxTree wr, ConcreteSyntaxTree wStmts) {
      var arguments = elements.Select(p => {
        var result = new ConcreteSyntaxTree();
        result.Format($"new Dafny.Pair{BracketList((LineSegment)TypeName(p.A.Type, result, p.A.tok), (LineSegment)TypeName(p.B.Type, result, p.B.tok))}");
        result.Append(ParensList(Expr(p.A, inLetExprBody, wStmts), Expr(p.B, inLetExprBody, wStmts)));
        return result;
      }).ToArray<ICanRender>();
      wr.Write($"{TypeHelperName(mt, wr, tok)}.FromElements{ParensList(arguments)}");
    }

    protected override void EmitSetBuilder_New(ConcreteSyntaxTree wr, SetComprehension e, string collectionName) {
      var wrVarInit = DeclareLocalVar(collectionName, null, null, wr);
      wrVarInit.Write("new System.Collections.Generic.List<{0}>()", TypeName(e.Type.AsSetType.Arg, wrVarInit, e.tok));
    }

    protected override void EmitMapBuilder_New(ConcreteSyntaxTree wr, MapComprehension e, string collectionName) {
      var wrVarInit = DeclareLocalVar(collectionName, null, null, wr);
      var mt = e.Type.AsMapType;
      var domtypeName = TypeName(mt.Domain, wrVarInit, e.tok);
      var rantypeName = TypeName(mt.Range, wrVarInit, e.tok);
      wrVarInit.Write($"new System.Collections.Generic.List<Dafny.Pair<{domtypeName},{rantypeName}>>()");
    }

    protected override void EmitSetBuilder_Add(CollectionType ct, string collName, Expression elmt, bool inLetExprBody, ConcreteSyntaxTree wr) {
      if (ct is SetType) {
        var wStmts = wr.Fork();
        wr.FormatLine($"{collName}.Add({Expr(elmt, inLetExprBody, wStmts)});");
      } else {
        Contract.Assume(false);  // unexpected collection type
      }
    }

    protected override ConcreteSyntaxTree EmitMapBuilder_Add(MapType mt, Bpl.IToken tok, string collName, Expression term, bool inLetExprBody, ConcreteSyntaxTree wr) {
      var domtypeName = TypeName(mt.Domain, wr, tok);
      var rantypeName = TypeName(mt.Range, wr, tok);
      var termLeftWriter = new ConcreteSyntaxTree();
      var wStmts = wr.Fork();
      wr.FormatLine($"{collName}.Add(new Dafny.Pair<{domtypeName},{rantypeName}>{ParensList(termLeftWriter, Expr(term, inLetExprBody, wStmts))});");
      return termLeftWriter;
    }

    protected override string GetCollectionBuilder_Build(CollectionType ct, Bpl.IToken tok, string collName, ConcreteSyntaxTree wr) {
      if (ct is SetType) {
        var typeName = TypeName(ct.Arg, wr, tok);
        return string.Format($"{DafnySetClass}<{typeName}>.FromCollection({collName})");
      } else if (ct is MapType) {
        var mt = (MapType)ct;
        var domtypeName = TypeName(mt.Domain, wr, tok);
        var rantypeName = TypeName(mt.Range, wr, tok);
        return $"{DafnyMapClass}<{domtypeName},{rantypeName}>.FromCollection({collName})";
      } else {
        Contract.Assume(false);  // unexpected collection type
        throw new cce.UnreachableException();  // please compiler
      }
    }

    protected override void EmitSingleValueGenerator(Expression e, bool inLetExprBody, string type, ConcreteSyntaxTree wr, ConcreteSyntaxTree wStmts) {
      wr.Write($"{DafnyHelpersClass}.SingleValue<{type}>");
      TrParenExpr(e, wr, inLetExprBody, wStmts);
    }

    // ----- Target compilation and execution -------------------------------------------------------------

    private class CSharpCompilationResult {
      public Assembly CompiledAssembly;
    }

    public override bool CompileTargetProgram(string dafnyProgramName, string targetProgramText, string/*?*/ callToMain, string/*?*/ targetFilename, ReadOnlyCollection<string> otherFileNames,
      bool runAfterCompile, TextWriter outputWriter, out object compilationResult) {

      compilationResult = null;

      // .NET Core does not allow C# compilation on all platforms using System.CodeDom. You need to use Roslyn libraries. Context: https://github.com/dotnet/runtime/issues/18768
      var compilation = CSharpCompilation.Create(Path.GetFileNameWithoutExtension(dafnyProgramName))
        .WithOptions(new CSharpCompilationOptions(OutputKind.DynamicallyLinkedLibrary))
        .AddReferences(
          MetadataReference.CreateFromFile(typeof(object).GetTypeInfo().Assembly.Location),
          MetadataReference.CreateFromFile(Assembly.Load("mscorlib").Location));

      var inMemory = runAfterCompile;
      compilation = compilation.WithOptions(compilation.Options.WithOutputKind(callToMain != null ? OutputKind.ConsoleApplication : OutputKind.DynamicallyLinkedLibrary));

      var tempCompilationResult = new CSharpCompilationResult();
      var libPath = Path.GetDirectoryName(Assembly.GetExecutingAssembly().Location);
      if (DafnyOptions.O.UseRuntimeLib) {
        compilation = compilation.AddReferences(MetadataReference.CreateFromFile(Path.Join(libPath, "DafnyRuntime.dll")));
      }

      var standardLibraries = new List<string>() {
        "System.Runtime",
        "System.Runtime.Numerics",
        "System.Collections",
        "System.Collections.Immutable",
        "System.Console"
      };
      compilation = compilation.AddReferences(standardLibraries.Select(fileName => MetadataReference.CreateFromFile(Assembly.Load(fileName).Location)));

      if (DafnyOptions.O.Optimize) {
        compilation = compilation.WithOptions(compilation.Options.WithOptimizationLevel(
          DafnyOptions.O.Optimize ? OptimizationLevel.Release : OptimizationLevel.Debug));
      }

      var otherSourceFiles = new List<string>();
      foreach (var file in otherFileNames) {
        string extension = Path.GetExtension(file);
        if (extension != null) { extension = extension.ToLower(); }
        if (extension == ".cs") {
          var normalizedPath = Path.Combine(Path.GetDirectoryName(file), Path.GetFileName(file));
          if (File.Exists(normalizedPath)) {
            otherSourceFiles.Add(normalizedPath);
          } else {
            outputWriter.WriteLine("Errors compiling program: Could not find {0}", file);
            return false;
          }
        } else if (extension == ".dll") {
          compilation = compilation.AddReferences(MetadataReference.CreateFromFile(Path.GetFullPath(file)));
        }
      }

      var source = callToMain == null ? targetProgramText : targetProgramText + callToMain;
      compilation = compilation.AddSyntaxTrees(CSharpSyntaxTree.ParseText(source));
      foreach (var sourceFile in otherSourceFiles) {
        compilation = compilation.AddSyntaxTrees(CSharpSyntaxTree.ParseText(File.ReadAllText(sourceFile)));
      }
      var outputDir = targetFilename == null ? Directory.GetCurrentDirectory() : Path.GetDirectoryName(Path.GetFullPath(targetFilename));
      var outputPath = Path.Join(outputDir, Path.GetFileNameWithoutExtension(Path.GetFileName(dafnyProgramName)) + ".dll");
      var outputJson = Path.Join(outputDir, Path.GetFileNameWithoutExtension(Path.GetFileName(dafnyProgramName)) + ".runtimeconfig.json");
      if (inMemory) {
        using var stream = new MemoryStream();
        var emitResult = compilation.Emit(stream);
        if (emitResult.Success) {
          tempCompilationResult.CompiledAssembly = Assembly.Load(stream.GetBuffer());
        } else {
          outputWriter.WriteLine("Errors compiling program:");
          var errors = emitResult.Diagnostics.Where(d => d.Severity == DiagnosticSeverity.Error).ToList();
          foreach (var ce in errors) {
            outputWriter.WriteLine(ce.ToString());
            outputWriter.WriteLine();
          }
          return false;
        }
      } else {
        var emitResult = compilation.Emit(outputPath);

        if (emitResult.Success) {
          tempCompilationResult.CompiledAssembly = Assembly.LoadFile(outputPath);
          if (DafnyOptions.O.CompileVerbose) {
            outputWriter.WriteLine("Compiled assembly into {0}.dll", compilation.AssemblyName);
          }
          try {
            var configuration = JsonSerializer.Serialize(
              new {
                runtimeOptions = new {
                  tfm = "net6.0",
                  framework = new {
                    name = "Microsoft.NETCore.App",
                    version = "6.0.0",
                    rollForward = "LatestMinor"
                  }
                }
              }, new JsonSerializerOptions() { WriteIndented = true });
            File.WriteAllText(outputJson, configuration + Environment.NewLine);
          } catch (Exception e) {
            outputWriter.WriteLine($"Error trying to write '{outputJson}': {e.Message}");
            return false;
          }
        } else {
          outputWriter.WriteLine("Errors compiling program into {0}", compilation.AssemblyName);
          var errors = emitResult.Diagnostics.Where(d => d.Severity == DiagnosticSeverity.Error).ToList();
          foreach (var ce in errors) {
            outputWriter.WriteLine(ce.ToString());
            outputWriter.WriteLine();
          }
          return false;
        }
      }

      compilationResult = tempCompilationResult;
      return true;
    }

    public override bool RunTargetProgram(string dafnyProgramName, string targetProgramText, string callToMain, string/*?*/ targetFilename, ReadOnlyCollection<string> otherFileNames,
      object compilationResult, TextWriter outputWriter) {

      var crx = (CSharpCompilationResult)compilationResult;

      foreach (var otherFileName in otherFileNames) {
        if (Path.GetExtension(otherFileName) == ".dll") {
          AssemblyLoadContext.Default.LoadFromAssemblyPath(Path.GetFullPath(otherFileName));
        }
      }

      if (crx.CompiledAssembly == null) {
        throw new Exception("Cannot call run target program on a compilation that failed");
      }
      var entry = crx.CompiledAssembly.EntryPoint;
      if (entry == null) {
        throw new Exception("Cannot call run target on a compilation whose assembly has no entry.");
      }
      try {
        object[] parameters = entry.GetParameters().Length == 0 ? new object[] { } : new object[] { new string[0] };
        entry.Invoke(null, parameters);
        return true;
      } catch (System.Reflection.TargetInvocationException e) {
        outputWriter.WriteLine("Error: Execution resulted in exception: {0}", e.Message);
        outputWriter.WriteLine(e.InnerException.ToString());
      } catch (System.Exception e) {
        outputWriter.WriteLine("Error: Execution resulted in exception: {0}", e.Message);
        outputWriter.WriteLine(e.ToString());
      }
      return false;
    }

    private void AddTestCheckerIfNeeded(string name, Declaration decl, ConcreteSyntaxTree wr) {
<<<<<<< HEAD
      if (!Attributes.Contains(decl.Attributes, "test")) {
        return;
      }

      var firstReturnIsFailureCompatible = false;
      var returnTypesCount = 0;

=======
      if (DafnyOptions.O.RunAllTests || !Attributes.Contains(decl.Attributes, "test")) {
        return;
      }

      var firstReturnIsFailureCompatible = false;
      var returnTypesCount = 0;

>>>>>>> c2428662
      if (decl is Function func) {
        returnTypesCount = 1;
        firstReturnIsFailureCompatible =
          func.ResultType?.AsTopLevelTypeWithMembers?.Members?.Any(m => m.Name == "IsFailure") ?? false;
      } else if (decl is Method method) {
        returnTypesCount = method.Outs.Count;
        if (returnTypesCount > 0) {
          firstReturnIsFailureCompatible =
            method.Outs[0].Type?.AsTopLevelTypeWithMembers?.Members?.Any(m => m.Name == "IsFailure") ?? false;
        }
      }

      wr.WriteLine("[Xunit.Fact]");
      if (!firstReturnIsFailureCompatible) {
        return;
      }

      wr = wr.NewNamedBlock("public static void {0}_CheckForFailureForXunit()", name);
      var returnsString = string.Join(",", Enumerable.Range(0, returnTypesCount).Select(i => $"r{i}"));
      wr.FormatLine($"var {returnsString} = {name}();");
      wr.WriteLine("Xunit.Assert.False(r0.IsFailure(), \"Dafny test failed: \" + r0);");

    }

    public override void EmitCallToMain(Method mainMethod, string baseName, ConcreteSyntaxTree wr) {
      var companion = TypeName_Companion(UserDefinedType.FromTopLevelDeclWithAllBooleanTypeParameters(mainMethod.EnclosingClass), wr, mainMethod.tok, mainMethod);
      var wClass = wr.NewNamedBlock("class __CallToMain");
      var wBody = wClass.NewNamedBlock("public static void Main(string[] args)");
      var modName = mainMethod.EnclosingClass.EnclosingModuleDefinition.CompileName == "_module" ? "_module." : "";
      companion = modName + companion;

      var idName = IssueCreateStaticMain(mainMethod) ? "_StaticMain" : IdName(mainMethod);

      Coverage.EmitSetup(wBody);
      wBody.WriteLine($"{GetHelperModuleName()}.WithHaltHandling({companion}.{idName});");
      Coverage.EmitTearDown(wBody);
    }

    protected override void EmitHaltRecoveryStmt(Statement body, string haltMessageVarName, Statement recoveryBody, ConcreteSyntaxTree wr) {
      var tryBlock = wr.NewBlock("try");
      TrStmt(body, tryBlock);
      var catchBlock = wr.NewBlock("catch (Dafny.HaltException e)");
      catchBlock.WriteLine($"var {haltMessageVarName} = Dafny.Sequence<char>.FromString(e.Message);");
      TrStmt(recoveryBody, catchBlock);
    }

  }
}<|MERGE_RESOLUTION|>--- conflicted
+++ resolved
@@ -19,10 +19,7 @@
 using System.Runtime.Loader;
 using System.Text.Json;
 using System.Text.RegularExpressions;
-<<<<<<< HEAD
-=======
 using JetBrains.Annotations;
->>>>>>> c2428662
 using Microsoft.BaseTypes;
 using static Microsoft.Dafny.ConcreteSyntaxTreeUtils;
 
@@ -3272,23 +3269,14 @@
     }
 
     private void AddTestCheckerIfNeeded(string name, Declaration decl, ConcreteSyntaxTree wr) {
-<<<<<<< HEAD
-      if (!Attributes.Contains(decl.Attributes, "test")) {
+
+      if (DafnyOptions.O.RunAllTests || !Attributes.Contains(decl.Attributes, "test")) {
         return;
       }
 
       var firstReturnIsFailureCompatible = false;
       var returnTypesCount = 0;
 
-=======
-      if (DafnyOptions.O.RunAllTests || !Attributes.Contains(decl.Attributes, "test")) {
-        return;
-      }
-
-      var firstReturnIsFailureCompatible = false;
-      var returnTypesCount = 0;
-
->>>>>>> c2428662
       if (decl is Function func) {
         returnTypesCount = 1;
         firstReturnIsFailureCompatible =
