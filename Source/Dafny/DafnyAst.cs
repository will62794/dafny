--- conflicted
+++ resolved
@@ -425,8 +425,6 @@
     public static readonly CharType Char = new CharType();
     public static readonly IntType Int = new IntType();
     public static readonly RealType Real = new RealType();
-<<<<<<< HEAD
-=======
     
     public static string TypeArgsToString(ModuleDefinition/*?*/ context, List<Type> typeArgs, bool parseAble = false) {
       Contract.Requires(typeArgs == null ||
@@ -448,23 +446,15 @@
     public string TypeArgsToString(ModuleDefinition/*?*/ context, bool parseAble = false) {
       return Type.TypeArgsToString(context, this.TypeArgs, parseAble);
     }
->>>>>>> 45719282
 
     // Type arguments to the type
     public List<Type> TypeArgs = new List<Type> { };
 
     [Pure]
-<<<<<<< HEAD
-    public abstract string TypeName(ModuleDefinition/*?*/ context);
-    [Pure]
-    public override string ToString() {
-      return TypeName(null);
-=======
     public abstract string TypeName(ModuleDefinition/*?*/ context, bool parseAble = false);
     [Pure]
     public override string ToString() {
       return TypeName(null, false);
->>>>>>> 45719282
     }
 
     /// <summary>
@@ -1262,11 +1252,7 @@
   public class IntVarietiesSupertype : ArtificialType
   {
     [Pure]
-<<<<<<< HEAD
-    public override string TypeName(ModuleDefinition context) {
-=======
     public override string TypeName(ModuleDefinition context, bool parseAble) {
->>>>>>> 45719282
       return "int";
     }
     public override bool Equals(Type that) {
@@ -1276,11 +1262,7 @@
   public class RealVarietiesSupertype : ArtificialType
   {
     [Pure]
-<<<<<<< HEAD
-    public override string TypeName(ModuleDefinition context) {
-=======
     public override string TypeName(ModuleDefinition context, bool parseAble) {
->>>>>>> 45719282
       return "real";
     }
     public override bool Equals(Type that) {
@@ -1304,11 +1286,7 @@
 
   public class BoolType : BasicType {
     [Pure]
-<<<<<<< HEAD
-    public override string TypeName(ModuleDefinition context) {
-=======
     public override string TypeName(ModuleDefinition context, bool parseAble) {
->>>>>>> 45719282
       return "bool";
     }
     public override bool Equals(Type that) {
@@ -1319,11 +1297,7 @@
   public class CharType : BasicType
   {
     [Pure]
-<<<<<<< HEAD
-    public override string TypeName(ModuleDefinition context) {
-=======
     public override string TypeName(ModuleDefinition context, bool parseAble) {
->>>>>>> 45719282
       return "char";
     }
     public override bool Equals(Type that) {
@@ -1334,11 +1308,7 @@
   public class IntType : BasicType
   {
     [Pure]
-<<<<<<< HEAD
-    public override string TypeName(ModuleDefinition context) {
-=======
     public override string TypeName(ModuleDefinition context, bool parseAble) {
->>>>>>> 45719282
       return "int";
     }
     public override bool Equals(Type that) {
@@ -1349,22 +1319,14 @@
   public class NatType : IntType
   {
     [Pure]
-<<<<<<< HEAD
-    public override string TypeName(ModuleDefinition context) {
-=======
     public override string TypeName(ModuleDefinition context, bool parseAble) {
->>>>>>> 45719282
       return "nat";
     }
   }
 
   public class RealType : BasicType {
     [Pure]
-<<<<<<< HEAD
-    public override string TypeName(ModuleDefinition context) {
-=======
     public override string TypeName(ModuleDefinition context, bool parseAble) {
->>>>>>> 45719282
       return "real";
     }
     public override bool Equals(Type that) {
@@ -1388,11 +1350,7 @@
       }
     }
     [Pure]
-<<<<<<< HEAD
-    public override string TypeName(ModuleDefinition context) {
-=======
     public override string TypeName(ModuleDefinition context, bool parseAble) {
->>>>>>> 45719282
       return "bv" + Width;
     }
     public override bool Equals(Type that) {
@@ -1404,11 +1362,7 @@
   public class ObjectType : BasicType
   {
     [Pure]
-<<<<<<< HEAD
-    public override string TypeName(ModuleDefinition context) {
-=======
     public override string TypeName(ModuleDefinition context, bool parseAble) {
->>>>>>> 45719282
       return "object";
     }
     public override bool Equals(Type that) {
@@ -1476,11 +1430,7 @@
       return s.StartsWith("_#Func");
     }
 
-<<<<<<< HEAD
-    public override string TypeName(ModuleDefinition context) {
-=======
     public override string TypeName(ModuleDefinition context, bool parseAble) {
->>>>>>> 45719282
       var domainNeedsParens = false;
       if (Arity != 1) {
         // 0 or 2-or-more arguments:  need parentheses
@@ -1501,17 +1451,10 @@
       }
       string s = "";
       if (domainNeedsParens) { s += "("; }
-<<<<<<< HEAD
-      s += Util.Comma(Args, arg => arg.TypeName(context));
-      if (domainNeedsParens) { s += ")"; }
-      s += " -> ";
-      s += Result.TypeName(context);
-=======
       s += Util.Comma(Args, arg => arg.TypeName(context, parseAble));
       if (domainNeedsParens) { s += ")"; }
       s += " -> ";
       s += Result.TypeName(context, parseAble);
->>>>>>> 45719282
       return s;
     }
 
@@ -1525,15 +1468,9 @@
   public abstract class CollectionType : NonProxyType
   {
     public abstract string CollectionTypeName { get; }
-<<<<<<< HEAD
-    public override string TypeName(ModuleDefinition context) {
-      Contract.Ensures(Contract.Result<string>() != null);
-      var targs = HasTypeArg() ? "<" + Arg.TypeName(context) + ">" : "";
-=======
     public override string TypeName(ModuleDefinition context, bool parseAble) {
       Contract.Ensures(Contract.Result<string>() != null);
       var targs = HasTypeArg() ? this.TypeArgsToString(context, parseAble) : "";
->>>>>>> 45719282
       return CollectionTypeName + targs;
     }
     public Type Arg {
@@ -1670,15 +1607,9 @@
     }
     public override string CollectionTypeName { get { return finite ? "map" : "imap"; } }
     [Pure]
-<<<<<<< HEAD
-    public override string TypeName(ModuleDefinition context) {
-      Contract.Ensures(Contract.Result<string>() != null);
-      var targs = HasTypeArg() ? "<" + Domain.TypeName(context) + ", " + Range.TypeName(context) + ">" : "";
-=======
     public override string TypeName(ModuleDefinition context, bool parseAble) {
       Contract.Ensures(Contract.Result<string>() != null);
       var targs = HasTypeArg() ? this.TypeArgsToString(context, parseAble) : "";
->>>>>>> 45719282
       return CollectionTypeName + targs;
     }
     public override bool Equals(Type that) {
@@ -1924,17 +1855,10 @@
     }
 
     [Pure]
-<<<<<<< HEAD
-    public override string TypeName(ModuleDefinition context) {
-      Contract.Ensures(Contract.Result<string>() != null);
-      if (BuiltIns.IsTupleTypeName(Name)) {
-        return "(" + Util.Comma(",", TypeArgs, ty => ty.TypeName(context)) + ")";
-=======
     public override string TypeName(ModuleDefinition context, bool parseAble) {
       Contract.Ensures(Contract.Result<string>() != null);
       if (BuiltIns.IsTupleTypeName(Name)) {
         return "(" + Util.Comma(",", TypeArgs, ty => ty.TypeName(context, parseAble)) + ")";
->>>>>>> 45719282
       } else {
 #if TEST_TYPE_SYNONYM_TRANSPARENCY
         if (Name == "type#synonym#transparency#test" && ResolvedClass is TypeSynonymDecl) {
@@ -1945,11 +1869,7 @@
         if (ResolvedClass != null) {
           var optionalTypeArgs = NamePath is NameSegment ? ((NameSegment)NamePath).OptTypeArguments : ((ExprDotName)NamePath).OptTypeArguments;
           if (optionalTypeArgs == null && TypeArgs != null && TypeArgs.Count != 0) {
-<<<<<<< HEAD
-            s += "<" + Util.Comma(",", TypeArgs, ty => ty.TypeName(context)) + ">";
-=======
             s += this.TypeArgsToString(context, parseAble);
->>>>>>> 45719282
           }
         }
         return s;
@@ -2053,22 +1973,12 @@
     int id = _id++;
 #endif
     [Pure]
-<<<<<<< HEAD
-    public override string TypeName(ModuleDefinition context) {
-      Contract.Ensures(Contract.Result<string>() != null);
-
-#if DEBUG_PRINT
-      return T == null ? "?" + id : T.TypeName(context);
-#else
-      return T == null ? "?" : T.TypeName(context);
-=======
     public override string TypeName(ModuleDefinition context, bool parseAble) {
       Contract.Ensures(Contract.Result<string>() != null);
 #if DEBUG_PRINT
       return T == null ? "?" + id : T.TypeName(context);
 #else
       return T == null ? "?" : T.TypeName(context, parseAble);
->>>>>>> 45719282
 #endif
     }
     public override bool SupportsEquality {
@@ -2422,10 +2332,7 @@
     public readonly Attributes Attributes;
     public readonly List<IToken> RefinementBaseName;  // null if no refinement base
     public ModuleDecl RefinementBaseRoot; // filled in early during resolution, corresponds to RefinementBaseName[0]
-<<<<<<< HEAD
     public bool SuccessfullyResolved;  // set to true upon successful resolution; modules that import an unsuccessfully resolved module are not themselves resolved
-=======
->>>>>>> 45719282
 
     public List<Include> Includes;
 
@@ -2661,11 +2568,7 @@
       }
     }
 
-<<<<<<< HEAD
     public static IEnumerable<FixpointLemma> AllFixpointLemmas(List<TopLevelDecl> declarations) {
-=======
-      public static IEnumerable<FixpointLemma> AllFixpointLemmas(List<TopLevelDecl> declarations) {
->>>>>>> 45719282
       foreach (var d in declarations) {
         var cl = d as ClassDecl;
         if (cl != null) {
@@ -2678,7 +2581,6 @@
         }
       }
     }
-<<<<<<< HEAD
 
     public bool IsEssentiallyEmptyModuleBody() {
       foreach (var d in TopLevelDecls) {
@@ -2696,8 +2598,6 @@
       }
       return true;
     }
-=======
->>>>>>> 45719282
   }
 
   public class DefaultModuleDecl : ModuleDefinition {
@@ -3225,13 +3125,9 @@
     public class EverIncreasingType : BasicType
     {
       [Pure]
-<<<<<<< HEAD
-      public override string TypeName(ModuleDefinition context) {
-=======
       public override string TypeName(ModuleDefinition context, bool parseAble) {
         Contract.Assert(parseAble == false);
 
->>>>>>> 45719282
         return "_increasingInt";
       }
       public override bool Equals(Type that) {
@@ -3789,23 +3685,15 @@
         return !InParam;
       }
     }
-<<<<<<< HEAD
-
-    public Formal(IToken tok, string name, Type type, bool inParam, bool isGhost)
-=======
     public readonly bool IsOld;
 
     public Formal(IToken tok, string name, Type type, bool inParam, bool isGhost, bool isOld = false)
->>>>>>> 45719282
       : base(tok, name, type, isGhost) {
       Contract.Requires(tok != null);
       Contract.Requires(name != null);
       Contract.Requires(type != null);
       InParam = inParam;
-<<<<<<< HEAD
-=======
       IsOld = isOld;
->>>>>>> 45719282
     }
 
     public bool HasName {
@@ -4246,8 +4134,6 @@
     }
   }
 
-<<<<<<< HEAD
-=======
   public class TwoStateLemma : Method
   {
     public readonly Specification<FrameExpression> Reads;
@@ -4278,7 +4164,6 @@
     }
   }
 
->>>>>>> 45719282
   public class Constructor : Method
   {
     public override string WhatKind { get { return "constructor"; } }
@@ -6882,12 +6767,8 @@
     public class ResolverType_Module : ResolverType
     {
       [Pure]
-<<<<<<< HEAD
-      public override string TypeName(ModuleDefinition context) {
-=======
       public override string TypeName(ModuleDefinition context, bool parseAble) {
         Contract.Assert(parseAble == false);
->>>>>>> 45719282
         return "#module";
       }
       public override bool Equals(Type that) {
@@ -6899,12 +6780,8 @@
     }
     public class ResolverType_Type : ResolverType {
       [Pure]
-<<<<<<< HEAD
-      public override string TypeName(ModuleDefinition context) {
-=======
       public override string TypeName(ModuleDefinition context, bool parseAble) {
         Contract.Assert(parseAble == false);
->>>>>>> 45719282
         return "#type";
       }
       public override bool Equals(Type that) {
@@ -7429,11 +7306,7 @@
       // non-collection types
       EqCommon,
       NeqCommon,
-<<<<<<< HEAD
       // integers, reals, bitvectors
-=======
-      // integers
->>>>>>> 45719282
       Lt,
       Le,
       Ge,
