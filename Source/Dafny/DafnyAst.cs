#define TI_DEBUG_PRINT
//-----------------------------------------------------------------------------
//
// Copyright (C) Microsoft Corporation.  All Rights Reserved.
//
//-----------------------------------------------------------------------------
using System;
using System.Text;
using System.Collections.Generic;
using System.Diagnostics.Contracts;
using System.Numerics;
using System.Linq;
using Microsoft.Boogie;
using System.Diagnostics;

namespace Microsoft.Dafny {
  public class Program {
    [ContractInvariantMethod]
    void ObjectInvariant() {
      Contract.Invariant(FullName != null);
      Contract.Invariant(DefaultModule != null);
    }

    public readonly string FullName;
    public Dictionary<ModuleDefinition,ModuleSignature> ModuleSigs; // filled in during resolution.
                                                     // Resolution essentially flattens the module hierarchy, for
                                                     // purposes of translation and compilation.
    public List<ModuleDefinition> CompileModules; // filled in during resolution.
                                                  // Contains the definitions to be used for compilation.

    public readonly ModuleDecl DefaultModule;
    public readonly ModuleDefinition DefaultModuleDef;
    public readonly BuiltIns BuiltIns;
    public readonly ErrorReporter reporter;

    public Program(string name, [Captured] ModuleDecl module, [Captured] BuiltIns builtIns, ErrorReporter reporter) {
      Contract.Requires(name != null);
      Contract.Requires(module != null);
      Contract.Requires(module is LiteralModuleDecl);
      Contract.Requires(reporter != null);
      FullName = name;
      DefaultModule = module;
      DefaultModuleDef = (DefaultModuleDecl)((LiteralModuleDecl)module).ModuleDef;
      BuiltIns = builtIns;
      this.reporter = reporter;
      ModuleSigs = new Dictionary<ModuleDefinition,ModuleSignature>();
      CompileModules = new List<ModuleDefinition>();
    }

    //Set appropriate visibilty before presenting module
    public IEnumerable<ModuleDefinition> Modules() {

      foreach (var msig in ModuleSigs) {
        Type.PushScope(msig.Value.VisibilityScope);
        yield return msig.Key;
        Type.PopScope(msig.Value.VisibilityScope);
      }

    }

    public IEnumerable<ModuleDefinition> RawModules() {
      return ModuleSigs.Keys;
    }

    public string Name
    {
      get
      {
        try
        {
          return System.IO.Path.GetFileName(FullName);
        }
        catch (ArgumentException)
        {
          return FullName;
        }
      }
    }
  }


  public class Include : IComparable
  {
    public readonly IToken tok;
    public readonly string includerFilename;
    public readonly string includedFilename;
    public readonly string includedFullPath;
    public bool ErrorReported;

    public Include(IToken tok, string includer, string theFilename, string fullPath) {
      this.tok = tok;
      this.includerFilename = includer;
      this.includedFilename = theFilename;
      this.includedFullPath = fullPath;
      this.ErrorReported = false;
    }

    public int CompareTo(object obj) {
      var i = obj as Include;
      if (i != null) {
        return this.includedFullPath.CompareTo(i.includedFullPath);
      } else {
        throw new NotImplementedException();
      }
    }
  }

  public class BuiltIns
  {
    public readonly ModuleDefinition SystemModule = new ModuleDefinition(Token.NoToken, "_System", new List<IToken>(), false, false, false, null, null, null, true);
    readonly Dictionary<int, ClassDecl> arrayTypeDecls = new Dictionary<int, ClassDecl>();
    public readonly Dictionary<int, ArrowTypeDecl> ArrowTypeDecls = new Dictionary<int, ArrowTypeDecl>();
    public readonly Dictionary<int, SubsetTypeDecl> PartialArrowTypeDecls = new Dictionary<int, SubsetTypeDecl>();  // same keys as arrowTypeDecl
    public readonly Dictionary<int, SubsetTypeDecl> TotalArrowTypeDecls = new Dictionary<int, SubsetTypeDecl>();  // same keys as arrowTypeDecl
    readonly Dictionary<int, TupleTypeDecl> tupleTypeDecls = new Dictionary<int, TupleTypeDecl>();
    public readonly ISet<int> Bitwidths = new HashSet<int>();
    public SpecialField ORDINAL_Offset;  // filled in by the resolver, used by the translator

    public readonly SubsetTypeDecl NatDecl;
    public UserDefinedType Nat() { return new UserDefinedType(Token.NoToken, "nat", NatDecl, new List<Type>()); }
    public readonly TraitDecl ObjectDecl;
    public UserDefinedType ObjectQ() {
      Contract.Assume(ObjectDecl != null);
      return new UserDefinedType(Token.NoToken, "object?", null) { ResolvedClass = ObjectDecl };
    }

    public BuiltIns() {
      SystemModule.Height = -1;  // the system module doesn't get a height assigned later, so we set it here to something below everything else
      // create type synonym 'string'
      var str = new TypeSynonymDecl(Token.NoToken, "string", new TypeParameter.TypeParameterCharacteristics(TypeParameter.EqualitySupportValue.InferredRequired, false, false), new List<TypeParameter>(), SystemModule, new SeqType(new CharType()), null);
      SystemModule.TopLevelDecls.Add(str);
      // create subset type 'nat'
      var bvNat = new BoundVar(Token.NoToken, "x", Type.Int);
      var natConstraint = Expression.CreateAtMost(Expression.CreateIntLiteral(Token.NoToken, 0), Expression.CreateIdentExpr(bvNat));
      var ax = AxiomAttribute();
      NatDecl = new SubsetTypeDecl(Token.NoToken, "nat", new TypeParameter.TypeParameterCharacteristics(TypeParameter.EqualitySupportValue.InferredRequired, false, false), new List<TypeParameter>(), SystemModule, bvNat, natConstraint, SubsetTypeDecl.WKind.None, null, ax);
      SystemModule.TopLevelDecls.Add(NatDecl);
      // create trait 'object'
      ObjectDecl = new TraitDecl(Token.NoToken, "object", SystemModule, new List<TypeParameter>(), new List<MemberDecl>(), DontCompile());
      SystemModule.TopLevelDecls.Add(ObjectDecl);
      // add one-dimensional arrays, since they may arise during type checking
      // Arrays of other dimensions may be added during parsing as the parser detects the need for these
      UserDefinedType tmp = ArrayType(1, Type.Int, true);
      // Arrow types of other dimensions may be added during parsing as the parser detects the need for these.  For the 0-arity
      // arrow type, the resolver adds a Valid() predicate for iterators, whose corresponding arrow type is conveniently created here.
      CreateArrowTypeDecl(0);
      // Note, in addition to these types, the _System module contains tuple types.  These tuple types are added to SystemModule
      // by the parser as the parser detects the need for these.
    }

    private Attributes DontCompile() {
      var flse = Expression.CreateBoolLiteral(Token.NoToken, false);
      return new Attributes("compile", new List<Expression>() { flse }, null);
    }

    public static Attributes AxiomAttribute() {
      return new Attributes("axiom", new List<Expression>(), null);
    }

    public UserDefinedType ArrayType(int dims, Type arg, bool allowCreationOfNewClass) {
      Contract.Requires(1 <= dims);
      Contract.Requires(arg != null);
      return ArrayType(Token.NoToken, dims, new List<Type>() { arg }, allowCreationOfNewClass);
    }
    public UserDefinedType ArrayType(IToken tok, int dims, List<Type> optTypeArgs, bool allowCreationOfNewClass, bool useClassNameType = false) {
      Contract.Requires(tok != null);
      Contract.Requires(1 <= dims);
      Contract.Requires(optTypeArgs == null || optTypeArgs.Count > 0);  // ideally, it is 1, but more will generate an error later, and null means it will be filled in automatically
      Contract.Ensures(Contract.Result<UserDefinedType>() != null);

      var arrayName = ArrayClassName(dims);
      if (useClassNameType) {
        arrayName = arrayName + "?";
      }
      if (allowCreationOfNewClass && !arrayTypeDecls.ContainsKey(dims)) {
        ArrayClassDecl arrayClass = new ArrayClassDecl(dims, SystemModule, DontCompile());
        for (int d = 0; d < dims; d++) {
          string name = dims == 1 ? "Length" : "Length" + d;
          Field len = new SpecialField(Token.NoToken, name, SpecialField.ID.ArrayLength, dims == 1 ? null : (object)d, false, false, false, Type.Int, null);
          len.EnclosingClass = arrayClass;  // resolve here
          arrayClass.Members.Add(len);
        }
        arrayTypeDecls.Add(dims, arrayClass);
        SystemModule.TopLevelDecls.Add(arrayClass);
      }
      UserDefinedType udt = new UserDefinedType(tok, arrayName, optTypeArgs);
      return udt;
    }

    public static string ArrayClassName(int dims) {
      Contract.Requires(1 <= dims);
      if (dims == 1) {
        return "array";
      } else {
        return "array" + dims;
      }
    }

    /// <summary>
    /// Idempotently add an arrow type with arity 'arity' to the system module, and along
    /// with this arrow type, the two built-in subset types based on the arrow type.
    /// </summary>
    public void CreateArrowTypeDecl(int arity) {
      Contract.Requires(0 <= arity);
      if (!ArrowTypeDecls.ContainsKey(arity)) {
        IToken tok = Token.NoToken;
        var tps = Util.Map(Enumerable.Range(0, arity + 1), x => x < arity ?
          new TypeParameter(tok, "T" + x, TypeParameter.TPVarianceSyntax.Contravariance) :
          new TypeParameter(tok, "R", TypeParameter.TPVarianceSyntax.Covariant_Strict));
        var tys = tps.ConvertAll(tp => (Type)(new UserDefinedType(tp)));
        var args = Util.Map(Enumerable.Range(0, arity), i => new Formal(tok, "x" + i, tys[i], true, false));
        var argExprs = args.ConvertAll(a =>
              (Expression)new IdentifierExpr(tok, a.Name) { Var = a, Type = a.Type });
        var readsIS = new FunctionCallExpr(tok, "reads", new ImplicitThisExpr(tok), tok, argExprs) {
          Type = new SetType(true, ObjectQ()),
        };
        var readsFrame = new List<FrameExpression> { new FrameExpression(tok, readsIS, null) };
        var req = new Function(tok, "requires", false, false, true,
          new List<TypeParameter>(), args, null, Type.Bool,
          new List<MaybeFreeExpression>(), readsFrame, new List<MaybeFreeExpression>(),
          new Specification<Expression>(new List<Expression>(), null),
          null, null, null);
        var reads = new Function(tok, "reads", false, false, true,
          new List<TypeParameter>(), args, null, new SetType(true, ObjectQ()),
          new List<MaybeFreeExpression>(), readsFrame, new List<MaybeFreeExpression>(),
          new Specification<Expression>(new List<Expression>(), null),
          null, null, null);
        readsIS.Function = reads;  // just so we can really claim the member declarations are resolved
        readsIS.TypeArgumentSubstitutions = Util.Dict(tps, tys);  // ditto
        var arrowDecl = new ArrowTypeDecl(tps, req, reads, SystemModule, DontCompile());
        ArrowTypeDecls.Add(arity, arrowDecl);
        SystemModule.TopLevelDecls.Add(arrowDecl);

        // declaration of read-effect-free arrow-type, aka heap-independent arrow-type, aka partial-function arrow-type
        tps = Util.Map(Enumerable.Range(0, arity + 1), x => x < arity ?
          new TypeParameter(tok, "T" + x, TypeParameter.TPVarianceSyntax.Contravariance) :
          new TypeParameter(tok, "R", TypeParameter.TPVarianceSyntax.Covariant_Strict));
        tys = tps.ConvertAll(tp => (Type)(new UserDefinedType(tp)));
        var id = new BoundVar(tok, "f", new ArrowType(tok, arrowDecl, tys));
        var partialArrow = new SubsetTypeDecl(tok, ArrowType.PartialArrowTypeName(arity),
          new TypeParameter.TypeParameterCharacteristics(false), tps, SystemModule,
          id, ArrowSubtypeConstraint(tok, id, reads, tps, false), SubsetTypeDecl.WKind.Special, null, DontCompile());
        PartialArrowTypeDecls.Add(arity, partialArrow);
        SystemModule.TopLevelDecls.Add(partialArrow);

        // declaration of total arrow-type

        tps = Util.Map(Enumerable.Range(0, arity + 1), x => x < arity ?
          new TypeParameter(tok, "T" + x, TypeParameter.TPVarianceSyntax.Contravariance) :
          new TypeParameter(tok, "R", TypeParameter.TPVarianceSyntax.Covariant_Strict));
        tys = tps.ConvertAll(tp => (Type)(new UserDefinedType(tp)));
        id = new BoundVar(tok, "f", new UserDefinedType(tok, partialArrow.Name, partialArrow, tys));
        var totalArrow = new SubsetTypeDecl(tok, ArrowType.TotalArrowTypeName(arity),
          new TypeParameter.TypeParameterCharacteristics(false), tps, SystemModule,
          id, ArrowSubtypeConstraint(tok, id, req, tps, true), SubsetTypeDecl.WKind.Special, null, DontCompile());
        TotalArrowTypeDecls.Add(arity, totalArrow);
        SystemModule.TopLevelDecls.Add(totalArrow);
      }
    }

    /// <summary>
    /// Returns an expression that is the constraint of:
    /// the built-in partial-arrow type (if "!total", in which case "member" is expected to denote the "reads" member), or
    /// the built-in total-arrow type (if "total", in which case "member" is expected to denote the "requires" member).
    /// The given "id" is expected to be already resolved.
    /// </summary>
    private Expression ArrowSubtypeConstraint(IToken tok, BoundVar id, Function member, List<TypeParameter> tps, bool total) {
      Contract.Requires(tok != null);
      Contract.Requires(id != null);
      Contract.Requires(member != null);
      Contract.Requires(tps != null && 1 <= tps.Count);
      var f = new IdentifierExpr(tok, id);
      // forall x0,x1,x2 :: f.reads(x0,x1,x2) == {}
      // OR
      // forall x0,x1,x2 :: f.requires(x0,x1,x2)
      var bvs = new List<BoundVar>();
      var args = new List<Expression>();
      var bounds = new List<ComprehensionExpr.BoundedPool>();
      for (int i = 0; i < tps.Count - 1; i++) {
        var bv = new BoundVar(tok, "x" + i, new UserDefinedType(tps[i]));
        bvs.Add(bv);
        args.Add(new IdentifierExpr(tok, bv));
        bounds.Add(new ComprehensionExpr.SpecialAllocIndependenceAllocatedBoundedPool());
      }
      var fn = new MemberSelectExpr(tok, f, member.Name) {
        Member = member,
        TypeApplication = f.Type.TypeArgs,
        Type = member.Type
      };
      Expression body = new ApplyExpr(tok, fn, args);
      body.Type = member.ResultType;  // resolve here
      if (!total) {
        Expression emptySet = new SetDisplayExpr(tok, true, new List<Expression>());
        emptySet.Type = member.ResultType;  // resolve here
        body = Expression.CreateEq(body, emptySet, member.ResultType);
      }
      if (tps.Count > 1) {
        body = new ForallExpr(tok, bvs, null, body, null) { Type = Type.Bool, Bounds = bounds };
      }
      return body;
    }

    public TupleTypeDecl TupleType(IToken tok, int dims, bool allowCreationOfNewType) {
      Contract.Requires(tok != null);
      Contract.Requires(0 <= dims);
      Contract.Ensures(Contract.Result<TupleTypeDecl>() != null);

      TupleTypeDecl tt;
      if (!tupleTypeDecls.TryGetValue(dims, out tt)) {
        Contract.Assume(allowCreationOfNewType);  // the parser should ensure that all needed tuple types exist by the time of resolution
        if (dims == 2) {
          // tuple#2 is already defined in DafnyRuntime.cs
          tt = new TupleTypeDecl(dims, SystemModule, DontCompile());
        } else {
          tt = new TupleTypeDecl(dims, SystemModule, null);
        }
        tupleTypeDecls.Add(dims, tt);
        SystemModule.TopLevelDecls.Add(tt);
      }
      return tt;
    }

    public static string TupleTypeName(int dims) {
      Contract.Requires(0 <= dims);
      return "_tuple#" + dims;
    }
    public static bool IsTupleTypeName(string s) {
      Contract.Requires(s != null);
      return s.StartsWith("_tuple#");
    }
    public const string TupleTypeCtorNamePrefix = "_#Make";  // the printer wants this name prefix to be uniquely recognizable
  }

  /// <summary>
  /// A class implementing this interface is one that can carry attributes.
  /// </summary>
  public interface IAttributeBearingDeclaration
  {
  }

  public class Attributes {
    [ContractInvariantMethod]
    void ObjectInvariant() {
      Contract.Invariant(Name != null);
      Contract.Invariant(cce.NonNullElements(Args));
    }

    public string Name;
    /*Frozen*/
    public readonly List<Expression> Args;
    public readonly Attributes Prev;

    public Attributes(string name, [Captured] List<Expression> args, Attributes prev) {
      Contract.Requires(name != null);
      Contract.Requires(cce.NonNullElements(args));
      Name = name;
      Args = args;
      Prev = prev;
    }

    public static IEnumerable<Expression> SubExpressions(Attributes attrs) {
      return attrs.AsEnumerable().SelectMany(aa => attrs.Args);
    }

    public static bool Contains(Attributes attrs, string nm) {
      Contract.Requires(nm != null);
      return attrs.AsEnumerable().Any(aa => aa.Name == nm);
    }

    /// <summary>
    /// Returns true if "nm" is a specified attribute.  If it is, then:
    /// - if the attribute is {:nm true}, then value==true
    /// - if the attribute is {:nm false}, then value==false
    /// - if the attribute is anything else, then value returns as whatever it was passed in as.
    /// </summary>
    [Pure]
    public static bool ContainsBool(Attributes attrs, string nm, ref bool value) {
      Contract.Requires(nm != null);
      foreach (var attr in attrs.AsEnumerable()) {
        if (attr.Name == nm) {
          if (attr.Args.Count == 1) {
            var arg = attr.Args[0] as LiteralExpr;
            if (arg != null && arg.Value is bool) {
              value = (bool)arg.Value;
            }
          }
          return true;
        }
      }
      return false;
    }

    /// <summary>
    /// Checks whether a Boolean attribute has been set on the declaration itself,
    /// the enclosing class, or any enclosing module.  Settings closer to the declaration
    /// override those further away.
    /// </summary>
    public static bool ContainsBoolAtAnyLevel(MemberDecl decl, string attribName) {
      bool setting = true;
      if (Attributes.ContainsBool(decl.Attributes, attribName, ref setting)) {
        return setting;
      }

      if (Attributes.ContainsBool(decl.EnclosingClass.Attributes, attribName, ref setting)) {
        return setting;
      }

      // Check the entire stack of modules
      var mod = decl.EnclosingClass.Module;
      while (mod != null) {
        if (Attributes.ContainsBool(mod.Attributes, attribName, ref setting)) {
          return setting;
        }
        mod = mod.Module;
      }

      return false;
    }

    /// <summary>
    /// Returns list of expressions if "nm" is a specified attribute:
    /// - if the attribute is {:nm e1,...,en}, then returns (e1,...,en)
    /// Otherwise, returns null.
    /// </summary>
    public static List<Expression> FindExpressions(Attributes attrs, string nm) {
      Contract.Requires(nm != null);
      foreach (var attr in attrs.AsEnumerable()) {
        if (attr.Name == nm) {
          return attr.Args;
        }
      }
      return null;
    }


    /// <summary>
    /// Same as FindExpressions, but returns all matches
    /// </summary>
    public static List<List<Expression>> FindAllExpressions(Attributes attrs, string nm) {
      Contract.Requires(nm != null);
      List<List<Expression>> ret = null;
      for (; attrs != null; attrs = attrs.Prev) {
        if (attrs.Name == nm) {
          ret = ret ?? new List<List<Expression>>();   // Avoid allocating the list in the common case where we don't find nm
          ret.Add(attrs.Args);
        }
      }
      return ret;
    }

    /// <summary>
    /// Returns true if "nm" is a specified attribute whose arguments match the "allowed" parameter.
    /// - if "nm" is not found in attrs, return false and leave value unmodified.  Otherwise,
    /// - if "allowed" contains Empty and the Args contains zero elements, return true and leave value unmodified.  Otherwise,
    /// - if "allowed" contains Bool and Args contains one bool literal, return true and set value to the bool literal.  Otherwise,
    /// - if "allowed" contains Int and Args contains one BigInteger literal, return true and set value to the BigInteger literal.  Otherwise,
    /// - if "allowed" contains String and Args contains one string literal, return true and set value to the string literal.  Otherwise,
    /// - if "allowed" contains Expression and Args contains one element, return true and set value to the one element (of type Expression).  Otherwise,
    /// - return false, leave value unmodified, and call reporter with an error string.
    /// </summary>
    public enum MatchingValueOption { Empty, Bool, Int, String, Expression }
    public static bool ContainsMatchingValue(Attributes attrs, string nm, ref object value, IEnumerable<MatchingValueOption> allowed, Action<string> reporter) {
      Contract.Requires(nm != null);
      Contract.Requires(allowed != null);
      Contract.Requires(reporter != null);
      List<Expression> args = FindExpressions(attrs, nm);
      if (args == null) {
        return false;
      } else if (args.Count == 0) {
        if (allowed.Contains(MatchingValueOption.Empty)) {
          return true;
        } else {
          reporter("Attribute " + nm + " requires one argument");
          return false;
        }
      } else if (args.Count == 1) {
        Expression arg = args[0];
        StringLiteralExpr stringLiteral = arg as StringLiteralExpr;
        LiteralExpr literal = arg as LiteralExpr;
        if (literal != null && literal.Value is bool && allowed.Contains(MatchingValueOption.Bool)) {
          value = literal.Value;
          return true;
        } else if (literal != null && literal.Value is BigInteger && allowed.Contains(MatchingValueOption.Int)) {
          value = literal.Value;
          return true;
        } else if (stringLiteral != null && stringLiteral.Value is string && allowed.Contains(MatchingValueOption.String)) {
          value = stringLiteral.Value;
          return true;
        } else if (allowed.Contains(MatchingValueOption.Expression)) {
          value = arg;
          return true;
        } else {
          reporter("Attribute " + nm + " expects an argument in one of the following categories: " + String.Join(", ", allowed));
          return false;
        }
      } else {
        reporter("Attribute " + nm + " cannot have more than one argument");
        return false;
      }
    }
  }

  public static class AttributesExtensions {
    /// <summary>
    /// By making this an extension method, it can also be invoked for a null receiver.
    /// </summary>
    public static IEnumerable<Attributes> AsEnumerable(this Attributes attr) {
      while (attr != null) {
        yield return attr;
        attr = attr.Prev;
      }
    }
  }

  public class UserSuppliedAttributes : Attributes
  {
    public readonly IToken tok;  // may be null, if the attribute was constructed internally
    public readonly IToken OpenBrace;
    public readonly IToken Colon;
    public readonly IToken CloseBrace;
    public bool Recognized;  // set to true to indicate an attribute that is processed by some part of Dafny; this allows it to be colored in the IDE
    public UserSuppliedAttributes(IToken tok, IToken openBrace, IToken colon, IToken closeBrace, List<Expression> args, Attributes prev)
      : base(tok.val, args, prev) {
      Contract.Requires(tok != null);
      Contract.Requires(openBrace != null);
      Contract.Requires(colon != null);
      Contract.Requires(closeBrace != null);
      Contract.Requires(args != null);
      this.tok = tok;
      OpenBrace = openBrace;
      Colon = colon;
      CloseBrace = closeBrace;
    }
  }


  public class VisibilityScope {
    private static uint maxScopeID = 0;

    private SortedSet<uint> scopeTokens = new SortedSet<uint>();

    // Only for debugging
    private SortedSet<string> scopeIds = new SortedSet<string>();

    private bool overlaps(SortedSet<uint> set1, SortedSet<uint> set2) {
      if (set1.Count < set2.Count) {
        return set2.Overlaps(set1);
      } else {
        return set1.Overlaps(set2);
      }
    }

    private Dictionary<VisibilityScope, Tuple<int, bool>> cached = new Dictionary<VisibilityScope, Tuple<int, bool>>();

    //By convention, the "null" scope sees all
    public bool VisibleInScope(VisibilityScope other) {
      if (other != null) {
        Tuple<int, bool> result;
        if (cached.TryGetValue(other, out result)) {
          if (result.Item1 == other.scopeTokens.Count()) {
            return result.Item2;
          } else {
            if (result.Item2) {
              return true;
            }
          }
        }
        var isoverlap = overlaps(other.scopeTokens, this.scopeTokens);
        cached[other] = new Tuple<int, bool>(other.scopeTokens.Count(), isoverlap);
        return isoverlap;

      }
      return true;
    }

    [Pure]
    public bool IsEmpty() {
      return scopeTokens.Count == 0;
    }


    //However augmenting with a null scope does nothing
    public void Augment(VisibilityScope other) {
      if (other != null) {
        scopeTokens.UnionWith(other.scopeTokens);
        scopeIds.UnionWith(other.scopeIds);
        cached.Clear();
      }
    }

    public VisibilityScope(bool newScope, string name) {
      scopeTokens.Add(maxScopeID);
      scopeIds.Add(name);
      if (maxScopeID == uint.MaxValue) {
        Contract.Assert(false);
      }
      maxScopeID++;
    }

    public VisibilityScope() {
    }

  }


  // ------------------------------------------------------------------------------------------------------

  public abstract class Type {
    public static readonly BoolType Bool = new BoolType();
    public static readonly CharType Char = new CharType();
    public static readonly IntType Int = new IntType();
    public static readonly RealType Real = new RealType();
    public static Type Nat() { return new UserDefinedType(Token.NoToken, "nat", null); }  // note, this returns an unresolved type
    public static Type String() { return new UserDefinedType(Token.NoToken, "string", null); }  // note, this returns an unresolved type
    public static readonly BigOrdinalType BigOrdinal = new BigOrdinalType();

    [ThreadStatic]
    private static List<VisibilityScope> scopes = new List<VisibilityScope>();

    [ThreadStatic]
    private static bool scopesEnabled = false;

    public static void PushScope(VisibilityScope scope) {
      scopes.Add(scope);
    }

    public static void ResetScopes() {
      scopes = new List<VisibilityScope>();
      scopesEnabled = false;
    }


    public static void PopScope() {
      Contract.Assert(scopes.Count > 0);
      scopes.RemoveAt(scopes.Count - 1);
    }

    public static void PopScope(VisibilityScope expected) {
      Contract.Assert(scopes.Count > 0);
      Contract.Assert(scopes[scopes.Count - 1] == expected);
      PopScope();
    }

    public static VisibilityScope GetScope() {
      if (scopes.Count > 0 && scopesEnabled) {
        return scopes[scopes.Count - 1];
      }
      return null;
    }

    public static void EnableScopes() {
      Contract.Assert(!scopesEnabled);
      scopesEnabled = true;
    }

    public static void DisableScopes() {
      Contract.Assert(scopesEnabled);
      scopesEnabled = false;
    }


    public static string TypeArgsToString(ModuleDefinition/*?*/ context, List<Type> typeArgs, bool parseAble = false) {
      Contract.Requires(typeArgs == null ||
        (typeArgs.All(ty => ty != null && ty.TypeName(context, parseAble) != null) &&
         (typeArgs.All(ty => ty.TypeName(context, parseAble).StartsWith("_")) ||
          typeArgs.All(ty => !ty.TypeName(context, parseAble).StartsWith("_")))));

      if (typeArgs != null && typeArgs.Count > 0 &&
          (!parseAble || !typeArgs[0].TypeName(context, parseAble).StartsWith("_"))){
        return string.Format("<{0}>",Util.Comma(", ", typeArgs, ty => ty.TypeName(context, parseAble)));
      }
      return "";
    }

    public static string TypeArgsToString(List<Type> typeArgs, bool parseAble = false) {
      return TypeArgsToString(null, typeArgs, parseAble);
    }

    public string TypeArgsToString(ModuleDefinition/*?*/ context, bool parseAble = false) {
      return Type.TypeArgsToString(context, this.TypeArgs, parseAble);
    }

    // Type arguments to the type
    public List<Type> TypeArgs = new List<Type>();

    [Pure]
    public abstract string TypeName(ModuleDefinition/*?*/ context, bool parseAble = false);
    [Pure]
    public override string ToString() {
      return TypeName(null, false);
    }

    /// <summary>
    /// Return the most constrained version of "this", getting to the bottom of proxies.
    /// </summary>
    public Type Normalize() {
      Contract.Ensures(Contract.Result<Type>() != null);
      Type type = this;
      while (true) {
        var pt = type as TypeProxy;
        if (pt != null && pt.T != null) {
          type = pt.T;
        } else {
          return type;
        }
      }
    }

    /// <summary>
    /// Return the type that "this" stands for, getting to the bottom of proxies and following type synonyms.
    /// </summary>
    [Pure]
    public Type NormalizeExpand(bool keepConstraints = false) {
      Contract.Ensures(Contract.Result<Type>() != null);
      Contract.Ensures(!(Contract.Result<Type>() is TypeProxy) || ((TypeProxy)Contract.Result<Type>()).T == null);  // return a proxy only if .T == null
      Type type = this;
      while (true) {

        var pt = type as TypeProxy;
        if (pt != null && pt.T != null) {
          type = pt.T;
          continue;
        }

        var scope = Type.GetScope();
        var rtd = type.AsRevealableType;
        if (rtd != null) {
          var udt = (UserDefinedType)type;

          if (!rtd.AsTopLevelDecl.IsVisibleInScope(scope)) {
            Contract.Assert(false);
          }

          if (rtd.IsRevealedInScope(scope)) {
            if (rtd is TypeSynonymDecl && (!(rtd is SubsetTypeDecl) || !keepConstraints)) {
              type = ((TypeSynonymDecl)rtd).RhsWithArgumentIgnoringScope(udt.TypeArgs);
              continue;
            } else {
              return type;
            }
          } else { // type is hidden, no more normalization is possible
            return rtd.SelfSynonym(type.TypeArgs);
          }
        }

        //A hidden type may become visible in another scope
        var isyn = type.AsInternalTypeSynonym;
        if (isyn != null) {
          Contract.Assert(isyn.IsVisibleInScope(scope));
          if (isyn.IsRevealedInScope(scope)) {
            var udt = (UserDefinedType)type;
            type = isyn.RhsWithArgument(udt.TypeArgs);
            continue;
          } else {
            return type;
          }
        }

        return type;
      }
    }

    /// <summary>
    /// Return the type that "this" stands for, getting to the bottom of proxies and following type synonyms, but does
    /// not follow subset types.
    /// </summary>
    [Pure]
    public Type NormalizeExpandKeepConstraints() {
      return NormalizeExpand(true);
    }

    /// <summary>
    /// Returns whether or not "this" and "that" denote the same type, module proxies and type synonyms and subset types.
    /// </summary>
    [Pure]
    public abstract bool Equals(Type that);

    public bool IsBoolType { get { return NormalizeExpand() is BoolType; } }
    public bool IsCharType { get { return NormalizeExpand() is CharType; } }
    public bool IsIntegerType { get { return NormalizeExpand() is IntType; } }
    public bool IsRealType { get { return NormalizeExpand() is RealType; } }
    public bool IsBigOrdinalType { get { return NormalizeExpand() is BigOrdinalType; } }
    public bool IsBitVectorType { get { return AsBitVectorType != null; } }
    public BitvectorType AsBitVectorType { get { return NormalizeExpand() as BitvectorType; } }
    public bool IsNumericBased() {
      var t = NormalizeExpand();
      return t.IsIntegerType || t.IsRealType || t.AsNewtype != null;
    }
    public enum NumericPersuation { Int, Real }
    [Pure]
    public bool IsNumericBased(NumericPersuation p) {
      Type t = this;
      while (true) {
        t = t.NormalizeExpand();
        if (t.IsIntegerType) {
          return p == NumericPersuation.Int;
        } else if (t.IsRealType) {
          return p == NumericPersuation.Real;
        }
        var d = t.AsNewtype;
        if (d == null) {
          return false;
        }
        t = d.BaseType;
      }
    }

    public bool HasFinitePossibleValues {
      get {
        if (IsBoolType || IsCharType || IsRefType) {
          return true;
        }
        var st = AsSetType;
        if (st != null && st.Arg.HasFinitePossibleValues) {
          return true;
        }
        var mt = AsMapType;
        if (mt != null && mt.Domain.HasFinitePossibleValues) {
          return true;
        }
        var dt = AsDatatype;
        if (dt != null && dt.HasFinitePossibleValues) {
          return true;
        }
        return false;
      }
    }

    public bool IsAllocFree {
      get {
        if (IsRefType) {
          return false;
        } else if (IsTypeParameter) {
          return AsTypeParameter.Characteristics.DisallowReferenceTypes;
        } else {
          return TypeArgs.All(ta => ta.IsAllocFree);
        }
      }
    }

    public CollectionType AsCollectionType { get { return NormalizeExpand() as CollectionType; } }
    public SetType AsSetType { get { return NormalizeExpand() as SetType; } }
    public MultiSetType AsMultiSetType { get { return NormalizeExpand() as MultiSetType; } }
    public SeqType AsSeqType { get { return NormalizeExpand() as SeqType; } }
    public MapType AsMapType { get { return NormalizeExpand() as MapType; } }

    public bool IsRefType {
      get {
        var udt = NormalizeExpand() as UserDefinedType;
        return udt != null && udt.ResolvedParam == null && udt.ResolvedClass is ClassDecl
          && !(udt.ResolvedClass is ArrowTypeDecl);
      }
    }
    /// <summary>
    /// Returns "true" if the type represents the "object?".
    /// </summary>
    public bool IsObjectQ {
      get {
        var udt = NormalizeExpandKeepConstraints() as UserDefinedType;
        return udt != null && udt.ResolvedClass is ClassDecl && ((ClassDecl)udt.ResolvedClass).Name == "object";
      }
    }
    /// <summary>
    /// Returns "true" if the type is a non-null type or any subset type thereof.
    /// </summary>
    public bool IsNonNullRefType {
      get {
        return AsNonNullRefType != null;
      }
    }
    /// <summary>
    /// If the type is a non-null type or any subset type thereof, return the UserDefinedType whose
    /// .ResolvedClass value is a NonNullTypeDecl.
    /// Otherwise, return "null".
    /// </summary>
    public UserDefinedType AsNonNullRefType {
      get {
        var t = this;
        while (true) {
          var udt = t.NormalizeExpandKeepConstraints() as UserDefinedType;
          if (udt == null) {
            return null;
          }
          if (udt.ResolvedClass is NonNullTypeDecl) {
            return udt;
          }
          var sst = udt.ResolvedClass as SubsetTypeDecl;
          if (sst != null) {
            t = sst.RhsWithArgument(udt.TypeArgs);  // continue the search up the chain of subset types
          } else {
            return null;
          }
        }
      }
    }
    public bool IsTraitType {
      get {
        var udt = NormalizeExpand() as UserDefinedType;
        return udt != null && udt.ResolvedParam == null && udt.ResolvedClass is TraitDecl;
      }
    }
    public bool IsArrayType {
      get {
        return AsArrayType != null;
      }
    }
    public ArrayClassDecl/*?*/ AsArrayType {
      get {
        var t = NormalizeExpand();
        var udt = UserDefinedType.DenotesClass(t);
        return udt == null ? null : udt.ResolvedClass as ArrayClassDecl;
      }
    }
    /// <summary>
    /// Returns "true" if the type is one of the 3 built-in arrow types.
    /// </summary>
    public bool IsBuiltinArrowType {
      get {
        var t = Normalize();  // but don't expand synonyms or strip off constraints
        if (t is ArrowType) {
          return true;
        }
        var udt = t as UserDefinedType;
        return udt != null && (ArrowType.IsPartialArrowTypeName(udt.Name) || ArrowType.IsTotalArrowTypeName(udt.Name));
      }
    }
    /// <summary>
    /// Returns "true" if the type is a partial arrow or any subset type thereof.
    /// </summary>
    public bool IsArrowTypeWithoutReadEffects {
      get {
        var t = this;
        while (true) {
          var udt = t.NormalizeExpandKeepConstraints() as UserDefinedType;
          if (udt == null) {
            return false;
          } else if (ArrowType.IsPartialArrowTypeName(udt.Name)) {
            return true;
          }
          var sst = udt.ResolvedClass as SubsetTypeDecl;
          if (sst != null) {
            t = sst.RhsWithArgument(udt.TypeArgs);  // continue the search up the chain of subset types
          } else {
            return false;
          }
        }
      }
    }
    /// <summary>
    /// Returns "true" if the type is a total arrow or any subset type thereof.
    /// </summary>
    public bool IsArrowTypeWithoutPreconditions {
      get {
        var t = this;
        while (true) {
          var udt = t.NormalizeExpandKeepConstraints() as UserDefinedType;
          if (udt == null) {
            return false;
          } else if (ArrowType.IsTotalArrowTypeName(udt.Name)) {
            return true;
          }
          var sst = udt.ResolvedClass as SubsetTypeDecl;
          if (sst != null) {
            t = sst.RhsWithArgument(udt.TypeArgs);  // continue the search up the chain of subset types
          } else {
            return false;
          }
        }
      }
    }
    public bool IsArrowType {
      get { return AsArrowType != null; }
    }
    public ArrowType AsArrowType {
      get {
        var t = NormalizeExpand();
        return t as ArrowType;
      }
    }
    public bool IsMapType {
      get {
        var t = NormalizeExpand() as MapType;
        return t != null && t.Finite;
      }
    }

    public bool IsIMapType {
      get {
        var t = NormalizeExpand() as MapType;
        return t != null && !t.Finite;
      }
    }
    public bool IsISetType {
      get {
        var t = NormalizeExpand() as SetType;
        return t != null && !t.Finite;
      }
    }
    public NewtypeDecl AsNewtype {
      get {
        var udt = NormalizeExpand() as UserDefinedType;
        return udt == null ? null : udt.ResolvedClass as NewtypeDecl;
      }
    }
    public TypeSynonymDecl AsTypeSynonym {
      get {
        var udt = this as UserDefinedType;  // note, it is important to use 'this' here, not 'this.NormalizeExpand()'
        if (udt == null) {
          return null;
        } else {
          return udt.ResolvedClass as TypeSynonymDecl;
        }
      }
    }
    public InternalTypeSynonymDecl AsInternalTypeSynonym {
      get {
        var udt = this as UserDefinedType;  // note, it is important to use 'this' here, not 'this.NormalizeExpand()'
        if (udt == null) {
          return null;
        } else {
          return udt.ResolvedClass as InternalTypeSynonymDecl;
        }
      }
    }
    public RedirectingTypeDecl AsRedirectingType {
      get {
        var udt = this as UserDefinedType;  // Note, it is important to use 'this' here, not 'this.NormalizeExpand()'.  This property getter is intended to be used during resolution, or with care thereafter.
        if (udt == null) {
          return null;
        } else {
          return (RedirectingTypeDecl)(udt.ResolvedClass as TypeSynonymDecl) ?? udt.ResolvedClass as NewtypeDecl;
        }
      }
    }
    public RevealableTypeDecl AsRevealableType {
      get {
        var udt = this as UserDefinedType;
        if (udt == null) {
          return null;
        } else {
          return (udt.ResolvedClass as RevealableTypeDecl);
        }
      }
    }
    public bool IsRevealableType {
      get { return AsRevealableType != null; }
    }
    public bool IsDatatype {
      get {
        return AsDatatype != null;
      }
    }
    public DatatypeDecl AsDatatype {
      get {
        var udt = NormalizeExpand() as UserDefinedType;
        if (udt == null) {
          return null;
        } else {
          return udt.ResolvedClass as DatatypeDecl;
        }
      }
    }
    public bool IsIndDatatype {
      get {
        return AsIndDatatype != null;
      }
    }
    public IndDatatypeDecl AsIndDatatype {
      get {
        var udt = NormalizeExpand() as UserDefinedType;
        if (udt == null) {
          return null;
        } else {
          return udt.ResolvedClass as IndDatatypeDecl;
        }
      }
    }
    public bool IsCoDatatype {
      get {
        return AsCoDatatype != null;
      }
    }
    public CoDatatypeDecl AsCoDatatype {
      get {
        var udt = NormalizeExpand() as UserDefinedType;
        if (udt == null) {
          return null;
        } else {
          return udt.ResolvedClass as CoDatatypeDecl;
        }
      }
    }
    public bool InvolvesCoDatatype {
      get {
        return IsCoDatatype;  // TODO: should really check structure of the type recursively
      }
    }
    public bool IsTypeParameter {
      get {
        return AsTypeParameter != null;
      }
    }
    public bool IsInternalTypeSynonym {
      get { return AsInternalTypeSynonym != null; }
    }
    public TypeParameter AsTypeParameter {
      get {
        var ct = NormalizeExpandKeepConstraints() as UserDefinedType;
        return ct == null ? null : ct.ResolvedParam;
      }
    }
    public bool IsOpaqueType {
      get {
        var udt = this.Normalize() as UserDefinedType;  // note, it is important to use 'this.Normalize()' here, not 'this.NormalizeExpand()'
        return udt != null && udt.ResolvedClass is OpaqueTypeDecl;
      }
    }
    public virtual bool SupportsEquality {
      get {
        return true;
      }
    }
    public virtual bool MayInvolveReferences {
      get {
        return false;
      }
    }

    /// <summary>
    /// Returns true if it is known how to meaningfully compare the type's inhabitants.
    /// </summary>
    public bool IsOrdered {
      get {
        var ct = NormalizeExpand();
        return !ct.IsTypeParameter && !ct.IsInternalTypeSynonym && !ct.IsCoDatatype && !ct.IsArrowType && !ct.IsIMapType && !ct.IsISetType;
      }
    }

    /// <summary>
    /// Returns "true" iff "sub" is a subtype of "super".
    /// Expects that neither "super" nor "sub" is an unresolved proxy.
    /// </summary>
    public static bool IsSupertype(Type super, Type sub) {
      Contract.Requires(super != null);
      Contract.Requires(sub != null);
      if (!IsHeadSupertypeOf(super, sub)) {
        return false;
      }
      super = super.NormalizeExpand();
      sub = sub.NormalizeExpand();
      var polarities = GetPolarities(super);
      Contract.Assert(super.IsTraitType ? polarities.Count == 0 : polarities.Count == super.TypeArgs.Count && polarities.Count == sub.TypeArgs.Count);
      if (super.IsTraitType) {
        return true;
      }
      var allGood = true;
      for (int i = 0; allGood && i < polarities.Count; i++) {
        switch (polarities[i]) {
          case TypeParameter.TPVariance.Co:
            allGood = IsSupertype(super.TypeArgs[i], sub.TypeArgs[i]);
            break;
          case TypeParameter.TPVariance.Contra:
            allGood = IsSupertype(sub.TypeArgs[i], super.TypeArgs[i]);
            break;
          case TypeParameter.TPVariance.Non:
          default:  // "default" shouldn't ever happen
            allGood = Equal_Improved(super.TypeArgs[i], sub.TypeArgs[i]);
            break;
        }
      }
      return allGood;
    }

    /// <summary>
    /// Expects that "type" has already been normalized.
    /// </summary>
    public static List<TypeParameter.TPVariance> GetPolarities(Type type) {
      Contract.Requires(type != null);
      if (type is BasicType || type is ArtificialType) {
        // there are no type parameters
        return new List<TypeParameter.TPVariance>();
      } else if (type is MapType) {
        return new List<TypeParameter.TPVariance> { TypeParameter.TPVariance.Co, TypeParameter.TPVariance.Co };
      } else if (type is CollectionType) {
        return new List<TypeParameter.TPVariance> { TypeParameter.TPVariance.Co };
      } else {
        var udf = (UserDefinedType)type;
        if (udf.TypeArgs.Count == 0) {
          return new List<TypeParameter.TPVariance>();
        }
        // look up the declaration of the formal type parameters
        var cl = udf.ResolvedClass;
        return cl.TypeArgs.ConvertAll(tp => tp.Variance);
      }
    }

    public static bool FromSameHead_Subtype(Type t, Type u, BuiltIns builtIns, out Type a, out Type b) {
      Contract.Requires(t != null);
      Contract.Requires(u != null);
      Contract.Requires(builtIns != null);
      if (FromSameHead(t, u, out a, out b)) {
        return true;
      }
      t = t.NormalizeExpand();
      u = u.NormalizeExpand();
      if (t.IsRefType && u.IsRefType) {
        if (t.IsObjectQ) {
          a = b = t;
          return true;
        } else if (u.IsObjectQ) {
          a = b = u;
          return true;
        }
        var tt = ((UserDefinedType)t).ResolvedClass as ClassDecl;
        var uu = ((UserDefinedType)u).ResolvedClass as ClassDecl;
        if (uu.DerivesFrom(tt)) {
          a = b = t;
          return true;
        } else if (tt.DerivesFrom(uu)) {
          a = b = u;
          return true;
        }
      }
      return false;
    }

    public static bool FromSameHead(Type t, Type u, out Type a, out Type b) {
      a = t;
      b = u;
      var towerA = GetTowerOfSubsetTypes(a);
      var towerB = GetTowerOfSubsetTypes(b);
      for (var n = Math.Min(towerA.Count, towerB.Count); 0 <= --n;) {
        a = towerA[n];
        b = towerB[n];
        if (SameHead(a, b)) {
          return true;
        }
      }
      return false;
    }

    /// <summary>
    /// Returns true if t and u have the same head type.
    /// It is assumed that t and u have been normalized and expanded by the caller, according
    /// to its purposes.
    /// </summary>
    public static bool SameHead(Type t, Type u) {
      Contract.Requires(t != null);
      Contract.Requires(u != null);
      if (t is TypeProxy) {
        return t == u;
      } else if (t.TypeArgs.Count == 0) {
        return Equal_Improved(t, u);
      } else if (t is SetType) {
        return u is SetType && t.IsISetType == u.IsISetType;
      } else if (t is SeqType) {
        return u is SeqType;
      } else if (t is MultiSetType) {
        return u is MultiSetType;
      } else if (t is MapType) {
        return u is MapType && t.IsIMapType == u.IsIMapType;
      } else {
        var udtT = (UserDefinedType)t;
        var udtU = u as UserDefinedType;
        return udtU != null && udtT.ResolvedClass == udtU.ResolvedClass;
      }
    }

    /// <summary>
    /// Returns "true" iff the head symbols of "sub" can be a subtype of the head symbol of "super".
    /// Expects that neither "super" nor "sub" is an unresolved proxy type (but their type arguments are
    /// allowed to be, since this method does not inspect the type arguments).
    /// </summary>
    public static bool IsHeadSupertypeOf(Type super, Type sub) {
      Contract.Requires(super != null);
      Contract.Requires(sub != null);
      super = super.NormalizeExpandKeepConstraints();  // expand type synonyms
      var origSub = sub;
      sub = sub.NormalizeExpand();  // expand type synonyms AND constraints
      if (super is TypeProxy) {
        return super == sub;
      } else if (super is BoolType) {
        return sub is BoolType;
      } else if (super is CharType) {
        return sub is CharType;
      } else if (super is IntType) {
        return sub is IntType;
      } else if (super is RealType) {
        return sub is RealType;
      } else if (super is BitvectorType) {
        var bitvectorSuper = (BitvectorType)super;
        var bitvectorSub = sub as BitvectorType;
        return bitvectorSub != null && bitvectorSuper.Width == bitvectorSub.Width;
      } else if (super is IntVarietiesSupertype) {
        while (sub.AsNewtype != null) {
          sub = sub.AsNewtype.BaseType.NormalizeExpand();
        }
        return sub.IsIntegerType || sub is BitvectorType || sub is BigOrdinalType;
      } else if (super is RealVarietiesSupertype) {
        while (sub.AsNewtype != null) {
          sub = sub.AsNewtype.BaseType.NormalizeExpand();
        }
        return sub is RealType;
      } else if (super is BigOrdinalType) {
        return sub is BigOrdinalType;
      } else if (super is SetType) {
        return sub is SetType && (super.IsISetType || !sub.IsISetType);
      } else if (super is SeqType) {
        return sub is SeqType;
      } else if (super is MultiSetType) {
        return sub is MultiSetType;
      } else if (super is MapType) {
        return sub is MapType && (super.IsIMapType || !sub.IsIMapType);
      } else if (super is ArrowType) {
        var asuper = (ArrowType)super;
        var asub = sub as ArrowType;
        return asub != null && asuper.Arity == asub.Arity;
      } else if (super.IsObjectQ) {
        var clSub = sub as UserDefinedType;
        return sub.IsObjectQ || (clSub != null && clSub.ResolvedClass is ClassDecl);
      } else if (super is UserDefinedType) {
        var udtSuper = (UserDefinedType)super;
        if (udtSuper.ResolvedParam != null) {
          return udtSuper.ResolvedParam == sub.AsTypeParameter;
        } else {
          Contract.Assert(udtSuper.ResolvedClass != null);
          sub = origSub;  // get back to the starting point
          while (true) {
            sub = sub.NormalizeExpandKeepConstraints();  // skip past proxies and type synonyms
            var udtSub = sub as UserDefinedType;
            if (udtSub == null) {
              return false;
            } else if (udtSuper.ResolvedClass == udtSub.ResolvedClass) {
              return true;
            } else if (udtSub.ResolvedClass is SubsetTypeDecl) {
              sub = ((SubsetTypeDecl)udtSub.ResolvedClass).RhsWithArgument(udtSub.TypeArgs);
              if (udtSub.ResolvedClass is NonNullTypeDecl && udtSuper.ResolvedClass is NonNullTypeDecl) {
                // move "super" up the base-type chain, as was done with "sub", because non-nullness is essentially a co-variant type constructor
                var possiblyNullSuper = ((SubsetTypeDecl)udtSuper.ResolvedClass).RhsWithArgument(udtSuper.TypeArgs);
                udtSuper = (UserDefinedType)possiblyNullSuper;  // applying .RhsWithArgument to a NonNullTypeDecl should always yield a UserDefinedType
                if (udtSuper.IsObjectQ) {
                  return true;
                }
              }
            } else if (udtSub.ResolvedClass is ClassDecl) {
              var cl = (ClassDecl)udtSub.ResolvedClass;
              return cl.DerivesFrom(udtSuper.ResolvedClass);
            } else {
              return false;
            }
          }
        }
      } else {
        Contract.Assert(false);  // unexpected kind of type
        return true;  // to please the compiler
      }
    }

    /// <summary>
    /// Returns "true" iff "a" and "b" denote the same type, expanding type synonyms (but treating types with
    /// constraints as being separate types).
    /// Expects that neither "a" nor "b" is or contains an unresolved proxy type.
    /// </summary>
    public static bool Equal_Improved(Type a, Type b) {
      Contract.Requires(a != null);
      Contract.Requires(b != null);
      a = a.NormalizeExpandKeepConstraints();  // expand type synonyms
      b = b.NormalizeExpandKeepConstraints();  // expand type synonyms
      if (a is BoolType) {
        return b is BoolType;
      } else if (a is CharType) {
        return b is CharType;
      } else if (a is IntType) {
        return b is IntType;
      } else if (a is RealType) {
        return b is RealType;
      } else if (a is BitvectorType) {
        var bitvectorSuper = (BitvectorType)a;
        var bitvectorSub = b as BitvectorType;
        return bitvectorSub != null && bitvectorSuper.Width == bitvectorSub.Width;
      } else if (a is BigOrdinalType) {
        return b is BigOrdinalType;
      } else if (a is SetType) {
        return b is SetType && Equal_Improved(a.TypeArgs[0], b.TypeArgs[0]) && (a.IsISetType == b.IsISetType);
      } else if (a is SeqType) {
        return b is SeqType && Equal_Improved(a.TypeArgs[0], b.TypeArgs[0]);
      } else if (a is MultiSetType) {
        return b is MultiSetType && Equal_Improved(a.TypeArgs[0], b.TypeArgs[0]);
      } else if (a is MapType) {
        return b is MapType && Equal_Improved(a.TypeArgs[0], b.TypeArgs[0]) && Equal_Improved(a.TypeArgs[1], b.TypeArgs[1]) && (a.IsIMapType == b.IsIMapType);
      } else if (a is ArrowType) {
        var asuper = (ArrowType)a;
        var asub = b as ArrowType;
        return asub != null && asuper.Arity == asub.Arity;
      } else if (a is UserDefinedType) {
        var udtA = (UserDefinedType)a;
        if (udtA.ResolvedClass != null) {
          while (true) {
            var udtB = b as UserDefinedType;
            if (udtB == null) {
              return false;
            } else if (udtA.ResolvedClass != udtB.ResolvedClass) {
              return false;
            } else {
              Contract.Assert(udtA.TypeArgs.Count == udtB.TypeArgs.Count);
              for (int i = 0; i < udtA.TypeArgs.Count; i++) {
                if (!Equal_Improved(udtA.TypeArgs[i], udtB.TypeArgs[i])) {
                  return false;
                }
              }
              return true;
            }
          }
        } else {
          Contract.Assert(udtA.ResolvedParam != null);
          Contract.Assert(udtA.TypeArgs.Count == 0);
          return udtA.ResolvedParam == b.AsTypeParameter;
        }
      } else if (a is Resolver_IdentifierExpr.ResolverType_Module) {
        return b is Resolver_IdentifierExpr.ResolverType_Module;
      } else if (a is Resolver_IdentifierExpr.ResolverType_Type) {
        return b is Resolver_IdentifierExpr.ResolverType_Type;
      } else {
        Contract.Assert(false);  // unexpected kind of type
        return true;  // to please the compiler
      }
    }

    public static Type HeadWithProxyArgs(Type t) {
      Contract.Requires(t != null);
      Contract.Requires(!(t is TypeProxy));
      if (t.TypeArgs.Count == 0) {
        return t;
      } else if (t is SetType) {
        var s = (SetType)t;
        return new SetType(s.Finite, new InferredTypeProxy());
      } else if (t is MultiSetType) {
        return new MultiSetType(new InferredTypeProxy());
      } else if (t is SeqType) {
        return new SeqType(new InferredTypeProxy());
      } else if (t is MapType) {
        var s = (MapType)t;
        return new MapType(s.Finite, new InferredTypeProxy(), new InferredTypeProxy());
      } else if (t is ArrowType) {
        var s = (ArrowType)t;
        var args = s.TypeArgs.ConvertAll(_ => (Type)new InferredTypeProxy());
        return new ArrowType(s.tok, (ArrowTypeDecl)s.ResolvedClass, args);
      } else {
        var s = (UserDefinedType)t;
        var args = s.TypeArgs.ConvertAll(_ => (Type)new InferredTypeProxy());
        return new UserDefinedType(s.tok, s.Name, s.ResolvedClass, args);
      }
    }

    /// <summary>
    /// Returns a stack of base types leading to "type".  More precisely, of the tower returned,
    ///     tower[0] == type.NormalizeExpand()
    ///     tower.Last == type.NormalizeExpandKeepConstraints()
    /// In between, for consecutive indices i and i+1:
    ///     tower[i] is the base type (that is, .Rhs) of the subset type tower[i+1]
    /// The tower thus has the property that:
    ///     tower[0] is not a UserDefinedType with .ResolvedClass being a SubsetTypeDecl,
    ///     but all other tower[i] (for i > 0) are.
    /// </summary>
    public static List<Type> GetTowerOfSubsetTypes(Type type) {
      Contract.Requires(type != null);
      type = type.NormalizeExpandKeepConstraints();
      List<Type> tower;
      var udt = type as UserDefinedType;
      if (udt != null && udt.ResolvedClass is SubsetTypeDecl) {
        var sst = (SubsetTypeDecl)udt.ResolvedClass;
        var parent = sst.RhsWithArgument(udt.TypeArgs);
        tower = GetTowerOfSubsetTypes(parent);
      } else {
        tower = new List<Type>();
      }
      tower.Add(type);
      return tower;
    }

    /// <summary>
    /// For each i, computes some combination of a[i] and b[i], according to direction[i].
    /// For a negative direction (Contra), computes Meet(a[i], b[i]), provided this meet exists.
    /// For a zero direction (Inv), uses a[i], provided a[i] and b[i] are equal.
    /// For a positive direction (Co), computes Join(a[i], b[i]), provided this join exists.
    /// Returns null if any operation fails.
    /// </summary>
    public static List<Type> ComputeExtrema(List<TypeParameter.TPVariance> directions, List<Type> a, List<Type> b, BuiltIns builtIns) {
      Contract.Requires(directions != null);
      Contract.Requires(a != null);
      Contract.Requires(b != null);
      Contract.Requires(directions.Count == a.Count);
      Contract.Requires(directions.Count == b.Count);
      Contract.Requires(builtIns != null);
      var n = directions.Count;
      var r = new List<Type>(n);
      for (int i = 0; i < n; i++) {
        if (a[i].Normalize() is TypeProxy) {
          r.Add(b[i]);
        } else if (b[i].Normalize() is TypeProxy) {
          r.Add(a[i]);
        } else if (directions[i] == TypeParameter.TPVariance.Non) {
          if (a[i].Equals(b[i])) {
            r.Add(a[i]);
          } else {
            return null;
          }
        } else {
          var t = directions[i] == TypeParameter.TPVariance.Contra ? Meet(a[i], b[i], builtIns) : Join(a[i], b[i], builtIns);
          if (t == null) {
            return null;
          }
          r.Add(t);
        }
      }
      return r;
    }

    /// <summary>
    /// Does a best-effort to compute the meet of "a" and "b", returning "null" if not successful.
    /// </summary>
    public static Type Meet(Type a, Type b, BuiltIns builtIns) {
      Contract.Requires(a != null);
      Contract.Requires(b != null);
      Contract.Requires(builtIns != null);
      var j = MeetX(a, b, builtIns);
      if (DafnyOptions.O.TypeInferenceDebug) {
        Console.WriteLine("DEBUG: Meet( {0}, {1} ) = {2}", a, b, j);
      }
      return j;
    }
    public static Type MeetX(Type a, Type b, BuiltIns builtIns) {
      Contract.Requires(a != null);
      Contract.Requires(b != null);
      Contract.Requires(builtIns != null);

      // Before we do anything else, make a note of whether or not both "a" and "b" are non-null types.
      var abNonNullTypes = a.IsNonNullRefType && b.IsNonNullRefType;

      var towerA = GetTowerOfSubsetTypes(a);
      var towerB = GetTowerOfSubsetTypes(b);
      for (var n = Math.Min(towerA.Count, towerB.Count); 1 <= --n; ) {
        a = towerA[n];
        b = towerB[n];
        var udtA = (UserDefinedType)a;
        var udtB = (UserDefinedType)b;
        if (udtA.ResolvedClass == udtB.ResolvedClass) {
          // We have two subset types with equal heads
          if (a.Equals(b)) {  // optimization for a special case, which applies for example when there are no arguments or when the types happen to be the same
            return a;
          }
          Contract.Assert(a.TypeArgs.Count == b.TypeArgs.Count);
          var directions = udtA.ResolvedClass.TypeArgs.ConvertAll(tp => TypeParameter.Negate(tp.Variance));
          var typeArgs = ComputeExtrema(directions, a.TypeArgs, b.TypeArgs, builtIns);
          if (typeArgs == null) {
            return null;
          }
          return new UserDefinedType(udtA.tok, udtA.Name, udtA.ResolvedClass, typeArgs);
        }
      }
      // We exhausted all possibilities of subset types being equal, so use the base-most types.
      a = towerA[0];
      b = towerB[0];

      if (a is IntVarietiesSupertype) {
        return b is IntVarietiesSupertype || b.IsNumericBased(NumericPersuation.Int) || b.IsBigOrdinalType || b.IsBitVectorType ? b : null;
      } else if (b is IntVarietiesSupertype) {
        return a.IsNumericBased(NumericPersuation.Int) || a.IsBigOrdinalType || a.IsBitVectorType ? a : null;
      } else if (a.IsBoolType || a.IsCharType || a.IsBitVectorType || a.IsBigOrdinalType || a.IsTypeParameter || a.IsInternalTypeSynonym || a is TypeProxy) {
        return a.Equals(b) ? a : null;
      } else if (a is RealVarietiesSupertype) {
        return b is RealVarietiesSupertype || b.IsNumericBased(NumericPersuation.Real) ? b : null;
      } else if (b is RealVarietiesSupertype) {
        return a.IsNumericBased(NumericPersuation.Real) ? a : null;
      } else if (a.IsNumericBased()) {
        // Note, for meet, we choose not to step down to IntVarietiesSupertype or RealVarietiesSupertype
        return a.Equals(b) ? a : null;
      } else if (a is SetType) {
        var aa = (SetType)a;
        var bb = b as SetType;
        if (bb == null || aa.Finite != bb.Finite) {
          return null;
        }
        // sets are co-variant in their argument type
        var typeArg = Meet(a.TypeArgs[0], b.TypeArgs[0], builtIns);
        return typeArg == null ? null : new SetType(aa.Finite, typeArg);
      } else if (a is MultiSetType) {
        var aa = (MultiSetType)a;
        var bb = b as MultiSetType;
        if (bb == null) {
          return null;
        }
        // multisets are co-variant in their argument type
        var typeArg = Meet(a.TypeArgs[0], b.TypeArgs[0], builtIns);
        return typeArg == null ? null : new MultiSetType(typeArg);
      } else if (a is SeqType) {
        var aa = (SeqType)a;
        var bb = b as SeqType;
        if (bb == null) {
          return null;
        }
        // sequences are co-variant in their argument type
        var typeArg = Meet(a.TypeArgs[0], b.TypeArgs[0], builtIns);
        return typeArg == null ? null : new SeqType(typeArg);
      } else if (a is MapType) {
        var aa = (MapType)a;
        var bb = b as MapType;
        if (bb == null || aa.Finite != bb.Finite) {
          return null;
        }
        // maps are co-variant in both argument types
        var typeArgDomain = Meet(a.TypeArgs[0], b.TypeArgs[0], builtIns);
        var typeArgRange = Meet(a.TypeArgs[1], b.TypeArgs[1], builtIns);
        return typeArgDomain == null || typeArgRange == null ? null : new MapType(aa.Finite, typeArgDomain, typeArgRange);
      } else if (a.IsDatatype) {
        var aa = a.AsDatatype;
        if (aa != b.AsDatatype) {
          return null;
        }
        if (a.Equals(b)) {  // optimization for a special case, which applies for example when there are no arguments or when the types happen to be the same
          return a;
        }
        Contract.Assert(a.TypeArgs.Count == b.TypeArgs.Count);
        var directions = aa.TypeArgs.ConvertAll(tp => TypeParameter.Negate(tp.Variance));
        var typeArgs = ComputeExtrema(directions, a.TypeArgs, b.TypeArgs, builtIns);
        if (typeArgs == null) {
          return null;
        }
        var udt = (UserDefinedType)a;
        return new UserDefinedType(udt.tok, udt.Name, aa, typeArgs);
      } else if (a.AsArrowType != null) {
        var aa = a.AsArrowType;
        var bb = b.AsArrowType;
        if (bb == null || aa.Arity != bb.Arity) {
          return null;
        }
        int arity = aa.Arity;
        Contract.Assert(a.TypeArgs.Count == arity + 1);
        Contract.Assert(b.TypeArgs.Count == arity + 1);
        Contract.Assert(((ArrowType)a).ResolvedClass == ((ArrowType)b).ResolvedClass);
        var directions = new List<TypeParameter.TPVariance>();
        for (int i = 0; i < arity; i++) {
          directions.Add(TypeParameter.Negate(TypeParameter.TPVariance.Contra));  // arrow types are contra-variant in the argument types, so compute joins of these
        }
        directions.Add(TypeParameter.Negate(TypeParameter.TPVariance.Co));  // arrow types are co-variant in the result type, so compute the meet of these
        var typeArgs = ComputeExtrema(directions, a.TypeArgs, b.TypeArgs, builtIns);
        if (typeArgs == null) {
          return null;
        }
        var arr = (ArrowType)aa;
        return new ArrowType(arr.tok, (ArrowTypeDecl)arr.ResolvedClass, typeArgs);
      } else if (b.IsObjectQ) {
        var udtB = (UserDefinedType)b;
        return !a.IsRefType ? null : abNonNullTypes ? UserDefinedType.CreateNonNullType(udtB) : udtB;
      } else if (a.IsObjectQ) {
        var udtA = (UserDefinedType)a;
        return !b.IsRefType ? null : abNonNullTypes ? UserDefinedType.CreateNonNullType(udtA) : udtA;
      } else {
        // "a" is a class, trait, or opaque type
        var aa = ((UserDefinedType)a).ResolvedClass;
        Contract.Assert(aa != null);
        if (!(b is UserDefinedType)) {
          return null;
        }
        var bb = ((UserDefinedType)b).ResolvedClass;
        if (a.Equals(b)) {  // optimization for a special case, which applies for example when there are no arguments or when the types happen to be the same
          return a;
        } else if (aa == bb) {
          Contract.Assert(a.TypeArgs.Count == b.TypeArgs.Count);
          var directions = aa.TypeArgs.ConvertAll(tp => TypeParameter.Negate(tp.Variance));
          var typeArgs = ComputeExtrema(directions, a.TypeArgs, b.TypeArgs, builtIns);
          if (typeArgs == null) {
            return null;
          }
          var udt = (UserDefinedType)a;
          var xx = new UserDefinedType(udt.tok, udt.Name, aa, typeArgs);
          return abNonNullTypes ? UserDefinedType.CreateNonNullType(xx) : xx;
        } else if (aa is ClassDecl && bb is ClassDecl) {
          var A = (ClassDecl)aa;
          var B = (ClassDecl)bb;
          // Here are the assumptions about the type system that the rest of this code depends on:
          Contract.Assert(!(A is TraitDecl) || (A.TypeArgs.Count == 0 && ((TraitDecl)A).TraitsTyp.Count == 0));
          Contract.Assert(!(B is TraitDecl) || (B.TypeArgs.Count == 0 && ((TraitDecl)B).TraitsTyp.Count == 0));
          if (A.DerivesFrom(B)) {
            var udtB = (UserDefinedType)b;
            return abNonNullTypes ? UserDefinedType.CreateNonNullType(udtB) : udtB;
          } else if (B.DerivesFrom(A)) {
            var udtA = (UserDefinedType)a;
            return abNonNullTypes ? UserDefinedType.CreateNonNullType(udtA) : udtA;
          } else if (A is TraitDecl || B is TraitDecl) {
            return abNonNullTypes ? UserDefinedType.CreateNonNullType(builtIns.ObjectQ()) : builtIns.ObjectQ();
          }
          // A and B are classes. They always have object as a common supertype, but they may also both be extending some other
          // trait.  If such a trait is unique, pick it. (Unfortunately, this makes the meet operation not associative.)
          var commonTraits = new List<Type>();
          foreach (var at in A.TraitsTyp) {
            if (B.TraitsTyp.Exists(bt => at.Equals(bt))) {
              commonTraits.Add(at);
            }
          }
          if (commonTraits.Count == 1) {
            var udtTrait = (UserDefinedType)commonTraits[0];  // in a successfully resolved program, we expect all .TraitsTyp to be a UserDefinedType
            Contract.Assert(udtTrait.ResolvedClass is NonNullTypeDecl);  // in fact, we expect it to be the non-null version of the trait type
            return abNonNullTypes ? udtTrait : udtTrait.NormalizeExpand();
          } else {
            // the unfortunate part is when commonTraits.Count > 1 here :(
            return abNonNullTypes ? UserDefinedType.CreateNonNullType(builtIns.ObjectQ()) : builtIns.ObjectQ();
          }
        } else {
          return null;
        }
      }
    }

    /// <summary>
    /// Does a best-effort to compute the join of "a" and "b", returning "null" if not successful.
    /// </summary>
    public static Type Join(Type a, Type b, BuiltIns builtIns) {
      Contract.Requires(a != null);
      Contract.Requires(b != null);
      Contract.Requires(builtIns != null);
      a = a.NormalizeExpandKeepConstraints();
      b = b.NormalizeExpandKeepConstraints();

      var joinNeedsNonNullConstraint = false;
      Type j;
      if (a is UserDefinedType && ((UserDefinedType)a).ResolvedClass is NonNullTypeDecl) {
        joinNeedsNonNullConstraint = true;
        var nnt = (NonNullTypeDecl)((UserDefinedType)a).ResolvedClass;
        j = JoinX(nnt.RhsWithArgument(a.TypeArgs), b, builtIns);
      } else if (b is UserDefinedType && ((UserDefinedType)b).ResolvedClass is NonNullTypeDecl) {
        joinNeedsNonNullConstraint = true;
        var nnt = (NonNullTypeDecl)((UserDefinedType)b).ResolvedClass;
        j = JoinX(a, nnt.RhsWithArgument(b.TypeArgs), builtIns);
      } else {
        j = JoinX(a, b, builtIns);
      }
      if (j != null && joinNeedsNonNullConstraint && !j.IsNonNullRefType) {
        // try to make j into a non-null type; if that's not possible, then there is no join
        var udt = j as UserDefinedType;
        if (udt != null && udt.ResolvedClass is ClassDecl) {
          // add the non-null constraint back in
          j = UserDefinedType.CreateNonNullType(udt);
        } else {
          // the original a and b have no join
          j = null;
        }
      }
      if (DafnyOptions.O.TypeInferenceDebug) {
        Console.WriteLine("DEBUG: Join( {0}, {1} ) = {2}", a, b, j);
      }
      return j;
    }
    public static Type JoinX(Type a, Type b, BuiltIns builtIns) {
      Contract.Requires(a != null);
      Contract.Requires(b != null);
      Contract.Requires(builtIns != null);

      var towerA = GetTowerOfSubsetTypes(a);
      var towerB = GetTowerOfSubsetTypes(b);
      if (towerB.Count < towerA.Count) {
      // make A be the shorter tower
        var tmp0 = a; a = b; b = tmp0;
        var tmp1 = towerA; towerA = towerB; towerB = tmp1;
      }
      var n = towerA.Count;
      Contract.Assert(1 <= n);  // guaranteed by GetTowerOfSubsetTypes
      if (towerA.Count < towerB.Count) {
        // B is strictly taller. The join exists only if towerA[n-1] is a supertype of towerB[n-1], and
        // then the join is "b".
        return Type.IsSupertype(towerA[n - 1], towerB[n - 1]) ? b : null;
      }
      Contract.Assert(towerA.Count == towerB.Count);
      a = towerA[n - 1];
      b = towerB[n - 1];
      if (2 <= n) {
        var udtA = (UserDefinedType)a;
        var udtB = (UserDefinedType)b;
        if (udtA.ResolvedClass == udtB.ResolvedClass) {
          // We have two subset types with equal heads
          if (a.Equals(b)) {  // optimization for a special case, which applies for example when there are no arguments or when the types happen to be the same
            return a;
          }
          Contract.Assert(a.TypeArgs.Count == b.TypeArgs.Count);
          var directions = udtA.ResolvedClass.TypeArgs.ConvertAll(tp => tp.Variance);
          var typeArgs = ComputeExtrema(directions, a.TypeArgs, b.TypeArgs, builtIns);
          if (typeArgs == null) {
            return null;
          }
          return new UserDefinedType(udtA.tok, udtA.Name, udtA.ResolvedClass, typeArgs);
        } else {
          // The two subset types do not have the same head, so there is no join
          return null;
        }
      }
      Contract.Assert(towerA.Count == 1 && towerB.Count == 1);

      if (a is IntVarietiesSupertype) {
        return b is IntVarietiesSupertype || b.IsNumericBased(NumericPersuation.Int) || b.IsBigOrdinalType || b.IsBitVectorType ? b : null;
      } else if (b is IntVarietiesSupertype) {
        return a.IsNumericBased(NumericPersuation.Int) || a.IsBigOrdinalType || a.IsBitVectorType ? a : null;
      } else if (a.IsBoolType || a.IsCharType || a.IsBigOrdinalType || a.IsTypeParameter || a.IsInternalTypeSynonym || a is TypeProxy) {
        return a.Equals(b) ? a : null;
      } else if (a is RealVarietiesSupertype) {
        return b is RealVarietiesSupertype || b.IsNumericBased(NumericPersuation.Real) ? b : null;
      } else if (b is RealVarietiesSupertype) {
        return a.IsNumericBased(NumericPersuation.Real) ? a : null;
      } else if (a.IsNumericBased()) {
        return a.Equals(b) ? a : null;
      } else if (a is SetType) {
        var aa = (SetType)a;
        var bb = b as SetType;
        if (bb == null || aa.Finite != bb.Finite) {
          return null;
        }
        // sets are co-variant in their argument type
        var typeArg = Join(a.TypeArgs[0], b.TypeArgs[0], builtIns);
        return typeArg == null ? null : new SetType(aa.Finite, typeArg);
      } else if (a is MultiSetType) {
        var aa = (MultiSetType)a;
        var bb = b as MultiSetType;
        if (bb == null) {
          return null;
        }
        // multisets are co-variant in their argument type
        var typeArg = Join(a.TypeArgs[0], b.TypeArgs[0], builtIns);
        return typeArg == null ? null : new MultiSetType(typeArg);
      } else if (a is SeqType) {
        var aa = (SeqType)a;
        var bb = b as SeqType;
        if (bb == null) {
          return null;
        }
        // sequences are co-variant in their argument type
        var typeArg = Join(a.TypeArgs[0], b.TypeArgs[0], builtIns);
        return typeArg == null ? null : new SeqType(typeArg);
      } else if (a is MapType) {
        var aa = (MapType)a;
        var bb = b as MapType;
        if (bb == null || aa.Finite != bb.Finite) {
          return null;
        }
        // maps are co-variant in both argument types
        var typeArgDomain = Join(a.TypeArgs[0], b.TypeArgs[0], builtIns);
        var typeArgRange = Join(a.TypeArgs[1], b.TypeArgs[1], builtIns);
        return typeArgDomain == null || typeArgRange == null ? null : new MapType(aa.Finite, typeArgDomain, typeArgRange);
      } else if (a.IsDatatype) {
        var aa = a.AsDatatype;
        if (aa != b.AsDatatype) {
          return null;
        }
        if (a.Equals(b)) {  // optimization for a special case, which applies for example when there are no arguments or when the types happen to be the same
          return a;
        }
        Contract.Assert(a.TypeArgs.Count == b.TypeArgs.Count);
        var directions = aa.TypeArgs.ConvertAll(tp => tp.Variance);
        var typeArgs = ComputeExtrema(directions, a.TypeArgs, b.TypeArgs, builtIns);
        if (typeArgs == null) {
          return null;
        }
        var udt = (UserDefinedType)a;
        return new UserDefinedType(udt.tok, udt.Name, aa, typeArgs);
      } else if (a.AsArrowType != null) {
        var aa = a.AsArrowType;
        var bb = b.AsArrowType;
        if (bb == null || aa.Arity != bb.Arity) {
          return null;
        }
        int arity = aa.Arity;
        Contract.Assert(a.TypeArgs.Count == arity + 1);
        Contract.Assert(b.TypeArgs.Count == arity + 1);
        Contract.Assert(((ArrowType)a).ResolvedClass == ((ArrowType)b).ResolvedClass);
        var directions = new List<TypeParameter.TPVariance>();
        for (int i = 0; i < arity; i++) {
          directions.Add(TypeParameter.TPVariance.Contra);  // arrow types are contra-variant in the argument types, so compute meets of these
        }
        directions.Add(TypeParameter.TPVariance.Co);  // arrow types are co-variant in the result type, so compute the join of these
        var typeArgs = ComputeExtrema(directions, a.TypeArgs, b.TypeArgs, builtIns);
        if (typeArgs == null) {
          return null;
        }
        var arr = (ArrowType)aa;
        return new ArrowType(arr.tok, (ArrowTypeDecl)arr.ResolvedClass, typeArgs);
      } else if (b.IsObjectQ) {
        return a.IsRefType ? a : null;
      } else if (a.IsObjectQ) {
        return b.IsRefType ? b : null;
      } else {
        // "a" is a class, trait, or opaque type
        var aa = ((UserDefinedType)a).ResolvedClass;
        Contract.Assert(aa != null);
        if (!(b is UserDefinedType)) {
          return null;
        }
        var bb = ((UserDefinedType)b).ResolvedClass;
        if (a.Equals(b)) {  // optimization for a special case, which applies for example when there are no arguments or when the types happen to be the same
          return a;
        } else if (aa == bb) {
          Contract.Assert(a.TypeArgs.Count == b.TypeArgs.Count);
          var directions = aa.TypeArgs.ConvertAll(tp => tp.Variance);
          var typeArgs = ComputeExtrema(directions, a.TypeArgs, b.TypeArgs, builtIns);
          if (typeArgs == null) {
            return null;
          }
          var udt = (UserDefinedType)a;
          return new UserDefinedType(udt.tok, udt.Name, aa, typeArgs);
        } else if (aa is ClassDecl && bb is ClassDecl) {
          var A = (ClassDecl)aa;
          var B = (ClassDecl)bb;
          if (A.DerivesFrom(B)) {
            Contract.Assert(B is TraitDecl && b.TypeArgs.Count == 0);
            return a;
          } else if (B.DerivesFrom(A)) {
            Contract.Assert(A is TraitDecl && a.TypeArgs.Count == 0);
            return b;
          } else {
            return null;
          }
        } else {
          return null;
        }
      }
    }

    public void ForeachTypeComponent(Action<Type> action) {
      action(this);
      TypeArgs.ForEach(x => x.ForeachTypeComponent(action));
    }

    public bool ContainsProxy(TypeProxy proxy) {
      Contract.Requires(proxy != null && proxy.T == null);
      if (this == proxy) {
        return true;
      } else {
        return TypeArgs.Exists(t => t.ContainsProxy(proxy));
      }
    }
  }

  /// <summary>
  /// An ArtificialType is only used during type checking. It should never be assigned as the type of any expression.
  /// </summary>
  public abstract class ArtificialType : Type
  {
  }
  /// <summary>
  /// The type "IntVarietiesSupertype" is used to denote a decimal-less number type, namely an int-based type
  /// or a bitvector type.
  /// </summary>
  public class IntVarietiesSupertype : ArtificialType
  {
    [Pure]
    public override string TypeName(ModuleDefinition context, bool parseAble) {
      return "int";
    }
    public override bool Equals(Type that) {
      return that is IntVarietiesSupertype;
    }
  }
  public class RealVarietiesSupertype : ArtificialType
  {
    [Pure]
    public override string TypeName(ModuleDefinition context, bool parseAble) {
      return "real";
    }
    public override bool Equals(Type that) {
      return that is RealVarietiesSupertype;
    }
  }

  /// <summary>
  /// A NonProxy type is a fully constrained type.  It may contain members.
  /// </summary>
  public abstract class NonProxyType : Type
  {
  }

  public abstract class BasicType : NonProxyType
  {
  }

  public class BoolType : BasicType {
    [Pure]
    public override string TypeName(ModuleDefinition context, bool parseAble) {
      return "bool";
    }
    public override bool Equals(Type that) {
      return that.IsBoolType;
    }
  }

  public class CharType : BasicType
  {
    [Pure]
    public override string TypeName(ModuleDefinition context, bool parseAble) {
      return "char";
    }
    public override bool Equals(Type that) {
      return that.IsCharType;
    }
  }

  public class IntType : BasicType
  {
    [Pure]
    public override string TypeName(ModuleDefinition context, bool parseAble) {
      return "int";
    }
    public override bool Equals(Type that) {
      return that.IsIntegerType;
    }
  }

  public class RealType : BasicType {
    [Pure]
    public override string TypeName(ModuleDefinition context, bool parseAble) {
      return "real";
    }
    public override bool Equals(Type that) {
      return that.IsRealType;
    }
  }

  public class BigOrdinalType : BasicType
  {
    [Pure]
    public override string TypeName(ModuleDefinition context, bool parseAble) {
      return "ORDINAL";
    }
    public override bool Equals(Type that) {
      return that.IsBigOrdinalType;
    }
  }

  public class BitvectorType : BasicType
  {
    public readonly int Width;
    public readonly NativeType NativeType;
    public BitvectorType(int width)
      : base() {
      Contract.Requires(0 <= width);
      Width = width;
      foreach (var nativeType in Resolver.NativeTypes) {
        if ((nativeType.CompilationTargets & DafnyOptions.O.CompileTarget) != 0 && width <= nativeType.Bitwidth) {
          NativeType = nativeType;
          break;
        }
      }
    }

    [Pure]
    public override string TypeName(ModuleDefinition context, bool parseAble) {
      return "bv" + Width;
    }
    public override bool Equals(Type that) {
      var bv = that.NormalizeExpand() as BitvectorType;
      return bv != null && bv.Width == Width;
    }
  }

  public class SelfType : NonProxyType
  {
    public TypeParameter TypeArg;
    public Type ResolvedType;
    public SelfType() : base() {
      TypeArg = new TypeParameter(Token.NoToken, "selfType", TypeParameter.TPVarianceSyntax.NonVariant_Strict);
    }

    [Pure]
    public override string TypeName(ModuleDefinition context, bool parseAble) {
      return "selftype";
    }
    public override bool Equals(Type that) {
      return that.NormalizeExpand() is SelfType;
    }
  }

  public class ArrowType : UserDefinedType
  {
    public List<Type> Args {
      get { return TypeArgs.GetRange(0, Arity); }
    }

    public Type Result {
      get { return TypeArgs[Arity]; }
    }

    public int Arity {
      get { return TypeArgs.Count - 1; }
    }

    /// <summary>
    /// Constructs a(n unresolved) arrow type.
    /// </summary>
    public ArrowType(IToken tok, List<Type> args, Type result)
      :  base(tok, ArrowTypeName(args.Count), Util.Snoc(args, result)) {
      Contract.Requires(tok != null);
      Contract.Requires(args != null);
      Contract.Requires(result != null);
    }
    /// <summary>
    /// Constructs and returns a resolved arrow type.
    /// </summary>
    public ArrowType(IToken tok, ArrowTypeDecl atd, List<Type> typeArgsAndResult)
      : base(tok, ArrowTypeName(atd.Arity), atd, typeArgsAndResult) {
      Contract.Requires(tok != null);
      Contract.Requires(atd != null);
      Contract.Requires(typeArgsAndResult != null);
      Contract.Requires(typeArgsAndResult.Count == atd.Arity + 1);
    }
    /// <summary>
    /// Constructs and returns a resolved arrow type.
    /// </summary>
    public ArrowType(IToken tok, ArrowTypeDecl atd, List<Type> typeArgs, Type result)
      : this(tok, atd, Util.Snoc(typeArgs, result)) {
      Contract.Requires(tok != null);
      Contract.Requires(atd != null);
      Contract.Requires(typeArgs!= null);
      Contract.Requires(typeArgs.Count == atd.Arity);
      Contract.Requires(result != null);
    }

    public const string Arrow_FullCompileName = "Func";  // this is the same for all arities

    public static string ArrowTypeName(int arity) {
      return "_#Func" + arity;
    }

    [Pure]
    public static bool IsArrowTypeName(string s) {
      return s.StartsWith("_#Func");
    }

    public static string PartialArrowTypeName(int arity) {
      return "_#PartialFunc" + arity;
    }

    [Pure]
    public static bool IsPartialArrowTypeName(string s) {
      return s.StartsWith("_#PartialFunc");
    }

    public static string TotalArrowTypeName(int arity) {
      return "_#TotalFunc" + arity;
    }

    [Pure]
    public static bool IsTotalArrowTypeName(string s) {
      return s.StartsWith("_#TotalFunc");
    }

    public const string ANY_ARROW = "~>";
    public const string PARTIAL_ARROW = "-->";
    public const string TOTAL_ARROW = "->";

    public override string TypeName(ModuleDefinition context, bool parseAble) {
      return PrettyArrowTypeName(ANY_ARROW, Args, Result, context, parseAble);
    }

    /// <summary>
    /// Pretty prints an arrow type.  If "result" is null, then all arguments, including the result type are expected in "typeArgs".
    /// If "result" is non-null, then only the in-arguments are in "typeArgs".
    /// </summary>
    public static string PrettyArrowTypeName(string arrow, List<Type> typeArgs, Type result, ModuleDefinition context, bool parseAble) {
      Contract.Requires(arrow != null);
      Contract.Requires(typeArgs != null);
      Contract.Requires(result != null || 1 <= typeArgs.Count);

      int arity = result == null ? typeArgs.Count - 1 : typeArgs.Count;
      var domainNeedsParens = false;
      if (arity != 1) {
        // 0 or 2-or-more arguments:  need parentheses
        domainNeedsParens = true;
      } else if (typeArgs[0].IsBuiltinArrowType) {
        // arrows are right associative, so we need parentheses around the domain type
        domainNeedsParens = true;
      } else {
        // if the domain type consists of a single tuple type, then an extra set of parentheses is needed
        // Note, we do NOT call .AsDatatype or .AsIndDatatype here, because those calls will do a NormalizeExpand().  Instead, we do the check manually.
        var udt = typeArgs[0].Normalize() as UserDefinedType;  // note, we do Normalize(), not NormalizeExpand(), since the TypeName will use any synonym
        if (udt != null && udt.ResolvedClass is TupleTypeDecl) {
          domainNeedsParens = true;
        }
      }
      string s = "";
      if (domainNeedsParens) { s += "("; }
      s += Util.Comma(", ", typeArgs.Take(arity), arg => arg.TypeName(context, parseAble));
      if (domainNeedsParens) { s += ")"; }
      s += " " + arrow + " ";
      s += (result ?? typeArgs.Last()).TypeName(context, parseAble);
      return s;
    }

    public override bool SupportsEquality {
      get {
        return false;
      }
    }
  }

  public abstract class CollectionType : NonProxyType
  {
    public abstract string CollectionTypeName { get; }
    public override string TypeName(ModuleDefinition context, bool parseAble) {
      Contract.Ensures(Contract.Result<string>() != null);
      var targs = HasTypeArg() ? this.TypeArgsToString(context, parseAble) : "";
      return CollectionTypeName + targs;
    }
    public Type Arg {
      get {
        Contract.Ensures(Contract.Result<Type>() != null);  // this is true only after "arg" has really been set (i.e., it follows from the precondition)
        Contract.Assume(arg != null);  // This is really a precondition.  Don't call Arg until "arg" has been set.
        return arg;
      }
    }  // denotes the Domain type for a Map
    private Type arg;
    // The following methods, HasTypeArg and SetTypeArg/SetTypeArgs, are to be called during resolution to make sure that "arg" becomes set.
    public bool HasTypeArg() {
      return arg != null;
    }
    public void SetTypeArg(Type arg) {
      Contract.Requires(arg != null);
      Contract.Requires(1 <= this.TypeArgs.Count);  // this is actually an invariant of all collection types
      Contract.Assume(this.arg == null);  // Can only set it once.  This is really a precondition.
      this.arg = arg;
      this.TypeArgs[0] = arg;
    }
    public virtual void SetTypeArgs(Type arg, Type other) {
      Contract.Requires(arg != null);
      Contract.Requires(other != null);
      Contract.Requires(this.TypeArgs.Count == 2);
      Contract.Assume(this.arg == null);  // Can only set it once.  This is really a precondition.
      this.arg = arg;
      this.TypeArgs[0] = arg;
      this.TypeArgs[1] = other;
    }
    [ContractInvariantMethod]
    void ObjectInvariant() {
      // Contract.Invariant(Contract.ForAll(TypeArgs, tp => tp != null));
      // After resolution, the following is invariant:  Contract.Invariant(Arg != null);
      // However, it may not be true until then.
    }
    /// <summary>
    /// This constructor is a collection types with 1 type argument
    /// </summary>
    protected CollectionType(Type arg) {
      this.arg = arg;
      this.TypeArgs = new List<Type> { arg };
    }
    /// <summary>
    /// This constructor is a collection types with 2 type arguments
    /// </summary>
    protected CollectionType(Type arg, Type other) {
      this.arg = arg;
      this.TypeArgs = new List<Type> { arg, other };
    }

    public override bool MayInvolveReferences {
      get {
        return Arg.MayInvolveReferences;
      }
    }
  }

  public class SetType : CollectionType {
    private bool finite;

    public bool Finite {
      get { return finite; }
      set { finite = value; }
    }

    public SetType(bool finite, Type arg) : base(arg) {
      this.finite = finite;
    }
    public override string CollectionTypeName { get { return finite ? "set" : "iset"; } }
    [Pure]
    public override bool Equals(Type that) {
      var t = that.NormalizeExpand() as SetType;
      return t != null && Finite == t.Finite && Arg.Equals(t.Arg);
    }
    public override bool SupportsEquality {
      get {
        // Sets always support equality, because there is a check that the set element type always does.
        return true;
      }
    }
  }

  public class MultiSetType : CollectionType
  {
    public MultiSetType(Type arg) : base(arg) {
    }
    public override string CollectionTypeName { get { return "multiset"; } }
    public override bool Equals(Type that) {
      var t = that.NormalizeExpand() as MultiSetType;
      return t != null && Arg.Equals(t.Arg);
    }
    public override bool SupportsEquality {
      get {
        // Multisets always support equality, because there is a check that the set element type always does.
        return true;
      }
    }
  }

  public class SeqType : CollectionType {
    public SeqType(Type arg) : base(arg) {
    }
    public override string CollectionTypeName { get { return "seq"; } }
    public override bool Equals(Type that) {
      var t = that.NormalizeExpand() as SeqType;
      return t != null && Arg.Equals(t.Arg);
    }
    public override bool SupportsEquality {
      get {
        // The sequence type supports equality if its element type does
        return Arg.SupportsEquality;
      }
    }
  }
  public class MapType : CollectionType
  {
    public bool Finite {
      get { return finite; }
      set { finite = value; }
    }
    private bool finite;
    public Type Range {
      get { return range; }
    }
    private Type range;
    public override void SetTypeArgs(Type domain, Type range) {
      base.SetTypeArgs(domain, range);
      Contract.Assume(this.range == null);  // Can only set once.  This is really a precondition.
      this.range = range;
    }
    public MapType(bool finite, Type domain, Type range) : base(domain, range) {
      Contract.Requires((domain == null && range == null) || (domain != null && range != null));
      this.finite = finite;
      this.range = range;
    }
    public Type Domain {
      get { return Arg; }
    }
    public override string CollectionTypeName { get { return finite ? "map" : "imap"; } }
    [Pure]
    public override string TypeName(ModuleDefinition context, bool parseAble) {
      Contract.Ensures(Contract.Result<string>() != null);
      var targs = HasTypeArg() ? this.TypeArgsToString(context, parseAble) : "";
      return CollectionTypeName + targs;
    }
    public override bool Equals(Type that) {
      var t = that.NormalizeExpand() as MapType;
      return t != null && Finite == t.Finite && Arg.Equals(t.Arg) && Range.Equals(t.Range);
    }
    public override bool SupportsEquality {
      get {
        // A map type supports equality if both its Keys type and Values type does.  It is checked
        // that the Keys type always supports equality, so we only need to check the Values type here.
        return range.SupportsEquality;
      }
    }
    public override bool MayInvolveReferences {
      get {
        return Domain.MayInvolveReferences || Range.MayInvolveReferences;
      }
    }
  }

  public class UserDefinedType : NonProxyType
  {
    [ContractInvariantMethod]
    void ObjectInvariant() {
      Contract.Invariant(tok != null);
      Contract.Invariant(Name != null);
      Contract.Invariant(cce.NonNullElements(TypeArgs));
      Contract.Invariant(NamePath is NameSegment || NamePath is ExprDotName);
      Contract.Invariant(!ArrowType.IsArrowTypeName(Name) || this is ArrowType);
    }

    public readonly Expression NamePath;  // either NameSegment or ExprDotName (with the inner expression satisfying this same constraint)
    public readonly IToken tok;  // token of the Name
    public readonly string Name;
    [Rep]

    public string FullName {
      get {
        if (ResolvedClass != null && !ResolvedClass.Module.IsDefaultModule) {
          return ResolvedClass.Module.Name + "." + Name;
        } else {
          return Name;
        }
      }
    }

    string compileName;
    public string CompileName {
      get {
        if (compileName == null) {
          compileName = NonglobalVariable.CompilerizeName(Name);
        }
        return compileName;
      }
    }
    public string FullCompanionCompileName {
      get {
        Contract.Requires(ResolvedClass is TraitDecl);
        var m = ResolvedClass.Module;
        var s = m.IsDefaultModule ? "" : m.CompileName + ".";
        return s + "_Companion_" + ResolvedClass.CompileName;
      }
    }

    public TopLevelDecl ResolvedClass;  // filled in by resolution, if Name denotes a class/datatype/iterator and TypeArgs match the type parameters of that class/datatype/iterator
    public TypeParameter ResolvedParam;  // filled in by resolution, if Name denotes an enclosing type parameter and TypeArgs is the empty list

    public UserDefinedType(IToken tok, string name, List<Type> optTypeArgs)
      : this(tok, new NameSegment(tok, name, optTypeArgs))
    {
      Contract.Requires(tok != null);
      Contract.Requires(name != null);
      Contract.Requires(optTypeArgs == null || optTypeArgs.Count > 0);  // this is what it means to be syntactically optional
    }

    public UserDefinedType(IToken tok, Expression namePath) {
      Contract.Requires(tok != null);
      Contract.Requires(namePath is NameSegment || namePath is ExprDotName);
      this.tok = tok;
      if (namePath is NameSegment) {
        var n = (NameSegment)namePath;
        this.Name = n.Name;
        this.TypeArgs = n.OptTypeArguments;
      } else {
        var n = (ExprDotName)namePath;
        this.Name = n.SuffixName;
        this.TypeArgs = n.OptTypeArguments;
      }
      if (this.TypeArgs == null) {
        this.TypeArgs = new List<Type>();  // TODO: is this really the thing to do?
      }
      this.NamePath = namePath;
    }

    /// <summary>
    /// Constructs a Type (in particular, a UserDefinedType) from a TopLevelDecl denoting a type declaration.  If
    /// the given declaration takes type parameters, these are filled as references to the formal type parameters
    /// themselves.  (Usually, this method is called when the type parameters in the result don't matter, other
    /// than that they need to be filled in, so as to make a properly resolved UserDefinedType.)
    /// If "typeArgs" is non-null, then its type parameters are used in constructing the returned type.
    /// If "typeArgs" is null, then the formal type parameters of "cd" are used.
    /// </summary>
    public static UserDefinedType FromTopLevelDecl(IToken tok, TopLevelDecl cd, List<TypeParameter> typeArgs = null) {
      Contract.Requires(tok != null);
      Contract.Requires(cd != null);
      Contract.Assert((cd is ArrowTypeDecl) == ArrowType.IsArrowTypeName(cd.Name));
      var args = (typeArgs ?? cd.TypeArgs).ConvertAll(tp => (Type)new UserDefinedType(tp));
      if (cd is ArrowTypeDecl) {
        return new ArrowType(tok, (ArrowTypeDecl)cd, args);
      } else if (cd is ClassDecl && !(cd is DefaultClassDecl)) {
        return new UserDefinedType(tok, cd.Name + "?", cd, args);
      } else {
        return new UserDefinedType(tok, cd.Name, cd, args);
      }
    }

    /// <summary>
    /// This constructor constructs a resolved class/datatype/iterator/subset-type/newtype type
    /// </summary>
    public UserDefinedType(IToken tok, string name, TopLevelDecl cd, [Captured] List<Type> typeArgs) {
      Contract.Requires(tok != null);
      Contract.Requires(name != null);
      Contract.Requires(cd != null);
      Contract.Requires(cce.NonNullElements(typeArgs));
      Contract.Requires(cd.TypeArgs.Count == typeArgs.Count);
      // The following is almost a precondition. In a few places, the source program names a class, not a type,
      // and in then name==cd.Name for a ClassDecl.
      //Contract.Requires(!(cd is ClassDecl) || cd is DefaultClassDecl || cd is ArrowTypeDecl || name == cd.Name + "?");
      Contract.Requires(!(cd is ArrowTypeDecl) || name == cd.Name);
      Contract.Requires(!(cd is DefaultClassDecl) || name == cd.Name);
      this.tok = tok;
      this.Name = name;
      this.ResolvedClass = cd;
      this.TypeArgs = typeArgs;
      var ns = new NameSegment(tok, name, typeArgs.Count == 0 ? null : typeArgs);
      var r = new Resolver_IdentifierExpr(tok, cd, typeArgs);
      ns.ResolvedExpression = r;
      ns.Type = r.Type;
      this.NamePath = ns;
    }

    public static UserDefinedType CreateNonNullType(UserDefinedType udtNullableType) {
      Contract.Requires(udtNullableType != null);
      Contract.Requires(udtNullableType.ResolvedClass is ClassDecl);
      var cl = (ClassDecl)udtNullableType.ResolvedClass;
      return new UserDefinedType(udtNullableType.tok, cl.NonNullTypeDecl.Name, cl.NonNullTypeDecl, udtNullableType.TypeArgs);
    }

    /// <summary>
    /// This constructor constructs a resolved type parameter
    /// </summary>
    public UserDefinedType(TypeParameter tp)
      : this(tp.tok, tp) {
      Contract.Requires(tp != null);
    }

    /// <summary>
    /// This constructor constructs a resolved type parameter (but shouldn't be called if "tp" denotes
    /// the .TheType of an opaque type -- use the (OpaqueType_AsParameter, OpaqueTypeDecl, List(Type))
    /// constructor for that).
    /// </summary>
    public UserDefinedType(IToken tok, TypeParameter tp) {
      Contract.Requires(tok != null);
      Contract.Requires(tp != null);
      Contract.Requires(!(tp is OpaqueType_AsParameter));
      this.tok = tok;
      this.Name = tp.Name;
      this.TypeArgs = new List<Type>();
      this.ResolvedParam = tp;
      var ns = new NameSegment(tok, tp.Name, null);
      var r = new Resolver_IdentifierExpr(tok, tp);
      ns.ResolvedExpression = r;
      ns.Type = r.Type;
      this.NamePath = ns;
    }

    /// <summary>
    /// Constructs a resolved type for an opaque type.
    /// </summary>
    public UserDefinedType(OpaqueType_AsParameter tp, OpaqueTypeDecl decl, List<Type> typeArgs) {
      Contract.Requires(tp != null);
      Contract.Requires(decl != null && decl.TheType == tp);
      Contract.Requires(typeArgs != null);
      this.tok = tp.tok;
      this.Name = tp.Name;
      this.ResolvedParam = tp;
      this.ResolvedClass = decl;
      this.TypeArgs = typeArgs;
      var ns = new NameSegment(tok, tp.Name, null);
      var r = new Resolver_IdentifierExpr(tok, tp);
      ns.ResolvedExpression = r;
      ns.Type = r.Type;
      this.NamePath = ns;
    }

    public override bool Equals(Type that) {
      var i = NormalizeExpand();
      if (i is UserDefinedType) {
        var ii = (UserDefinedType)i;
        var t = that.NormalizeExpand() as UserDefinedType;
        if (t == null || ii.ResolvedParam != t.ResolvedParam || ii.ResolvedClass != t.ResolvedClass || ii.TypeArgs.Count != t.TypeArgs.Count) {
          return false;
        } else {
          for (int j = 0; j < ii.TypeArgs.Count; j++) {
            if (!ii.TypeArgs[j].Equals(t.TypeArgs[j])) {
              return false;
            }
          }
          return true;
        }
      } else {
        return i.Equals(that);
      }
    }

    /// <summary>
    /// If type denotes a resolved class type, then return that class type.
    /// Otherwise, return null.
    /// </summary>
    public static UserDefinedType DenotesClass(Type type) {
      Contract.Requires(type != null);
      Contract.Ensures(Contract.Result<UserDefinedType>() == null || Contract.Result<UserDefinedType>().ResolvedClass is ClassDecl);
      type = type.NormalizeExpand();
      UserDefinedType ct = type as UserDefinedType;
      if (ct != null && ct.ResolvedClass is ClassDecl) {
        return ct;
      } else {
        return null;
      }
    }

    public static Type ArrayElementType(Type type) {
      Contract.Requires(type.IsArrayType);

      Contract.Requires(type != null);
      Contract.Ensures(Contract.Result<Type>() != null);

      UserDefinedType udt = DenotesClass(type);
      Contract.Assert(udt != null);
      Contract.Assert(udt.TypeArgs.Count == 1);  // holds true of all array types
      return udt.TypeArgs[0];
    }

    [Pure]
    public override string TypeName(ModuleDefinition context, bool parseAble) {
      Contract.Ensures(Contract.Result<string>() != null);
      if (BuiltIns.IsTupleTypeName(Name)) {
        return "(" + Util.Comma(", ", TypeArgs, ty => ty.TypeName(context, parseAble)) + ")";
      } else if (ArrowType.IsPartialArrowTypeName(Name)) {
        return ArrowType.PrettyArrowTypeName(ArrowType.PARTIAL_ARROW, TypeArgs, null, context, parseAble);
      } else if (ArrowType.IsTotalArrowTypeName(Name)) {
        return ArrowType.PrettyArrowTypeName(ArrowType.TOTAL_ARROW, TypeArgs, null, context, parseAble);
      } else {
#if TEST_TYPE_SYNONYM_TRANSPARENCY
        if (Name == "type#synonym#transparency#test" && ResolvedClass is TypeSynonymDecl) {
          return ((TypeSynonymDecl)ResolvedClass).Rhs.TypeName(context);
        }
#endif
        var s = Printer.ExprToString(NamePath);
        if (ResolvedClass != null) {
          var optionalTypeArgs = NamePath is NameSegment ? ((NameSegment)NamePath).OptTypeArguments : ((ExprDotName)NamePath).OptTypeArguments;
          if (optionalTypeArgs == null && TypeArgs != null && TypeArgs.Count != 0) {
            s += this.TypeArgsToString(context, parseAble);
          }
        }
        return s;
      }
    }

    public override bool SupportsEquality {
      get {
        if (ResolvedClass is ClassDecl || ResolvedClass is NewtypeDecl) {
          return ResolvedClass.IsRevealedInScope(Type.GetScope());
        } else if (ResolvedClass is CoDatatypeDecl) {
          return false;
        } else if (ResolvedClass is IndDatatypeDecl) {
          var dt = (IndDatatypeDecl)ResolvedClass;
          Contract.Assume(dt.EqualitySupport != IndDatatypeDecl.ES.NotYetComputed);
          if (!dt.IsRevealedInScope(Type.GetScope())) {
            return false;
          }
          if (dt.EqualitySupport == IndDatatypeDecl.ES.Never) {
            return false;
          }
          Contract.Assert(dt.TypeArgs.Count == TypeArgs.Count);
          var i = 0;
          foreach (var tp in dt.TypeArgs) {
            if (tp.NecessaryForEqualitySupportOfSurroundingInductiveDatatype && !TypeArgs[i].SupportsEquality) {
              return false;
            }
            i++;
          }
          return true;
        } else if (ResolvedClass is TypeSynonymDeclBase) {
          var t = (TypeSynonymDeclBase)ResolvedClass;
          if (t.MustSupportEquality) {
            return true;
          } else if (t.IsRevealedInScope(Type.GetScope())) {
            return t.RhsWithArgument(TypeArgs).SupportsEquality;
          } else {
            return false;
          }
        } else if (ResolvedParam != null) {
          return ResolvedParam.MustSupportEquality;
        }
        Contract.Assume(false);  // the SupportsEquality getter requires the Type to have been successfully resolved
        return true;
      }
    }

    public override bool MayInvolveReferences {
      get {
        if (ResolvedClass is ClassDecl) {
          return true;
        } else if (ResolvedClass is NewtypeDecl) {
          return false;
        } else if (ResolvedClass is DatatypeDecl) {
          var dt = (DatatypeDecl)ResolvedClass;
          if (!dt.IsRevealedInScope(Type.GetScope())) {
            return true;
          }
          Contract.Assert(dt.TypeArgs.Count == TypeArgs.Count);
          return TypeArgs.TrueForAll(ta => ta.MayInvolveReferences);
        } else if (ResolvedClass is TypeSynonymDeclBase) {
          var t = (TypeSynonymDeclBase)ResolvedClass;
          // (Note, if type parameters/opaque types could have a may-involve-references characteristic, then it would be consulted here)
          if (t.IsRevealedInScope(Type.GetScope())) {
            return t.RhsWithArgument(TypeArgs).MayInvolveReferences;
          } else {
            return true;
          }
        } else if (ResolvedParam != null) {
          // (Note, if type parameters/opaque types could have a may-involve-references characteristic, then it would be consulted here)
          return true;
        }
        Contract.Assume(false);  // the MayInvolveReferences getter requires the Type to have been successfully resolved
        return true;
      }
    }
  }

  public abstract class TypeProxy : Type {
    public Type T;  // filled in during resolution
    public readonly List<Resolver.TypeConstraint> SupertypeConstraints = new List<Resolver.TypeConstraint>();
    public readonly List<Resolver.TypeConstraint> SubtypeConstraints = new List<Resolver.TypeConstraint>();
    public IEnumerable<Type> Supertypes {
      get {
        foreach (var c in SupertypeConstraints) {
          if (c.KeepConstraints) {
            yield return c.Super.NormalizeExpandKeepConstraints();
          } else {
            yield return c.Super.NormalizeExpand();
          }
        }
      }
    }
    public IEnumerable<Type> SupertypesKeepConstraints {
      get {
        foreach (var c in SupertypeConstraints) {
          yield return c.Super.NormalizeExpandKeepConstraints();
        }
      }
    }
    public void AddSupertype(Resolver.TypeConstraint c) {
      Contract.Requires(c != null);
      Contract.Requires(c.Sub == this);
      SupertypeConstraints.Add(c);
    }
    public IEnumerable<Type> Subtypes {
      get {
        foreach (var c in SubtypeConstraints) {
          if (c.KeepConstraints) {
            yield return c.Sub.NormalizeExpandKeepConstraints();
          } else {
            yield return c.Sub.NormalizeExpand();
          }
        }
      }
    }

    public IEnumerable<Type> SubtypesKeepConstraints {
      get {
        foreach (var c in SubtypeConstraints) {
          yield return c.Sub.NormalizeExpandKeepConstraints();
        }
      }
    }

    public IEnumerable<Type> SubtypesKeepConstraints_WithAssignable(List<Resolver.XConstraint> allXConstraints) {
      Contract.Requires(allXConstraints != null);
      foreach (var c in SubtypeConstraints) {
        yield return c.Sub.NormalizeExpandKeepConstraints();
      }
      foreach (var xc in allXConstraints) {
        if (xc.ConstraintName == "Assignable") {
          if (xc.Types[0].Normalize() == this) {
            yield return xc.Types[1].NormalizeExpandKeepConstraints();
          }
        }
      }
    }

    public void AddSubtype(Resolver.TypeConstraint c) {
      Contract.Requires(c != null);
      Contract.Requires(c.Super == this);
      SubtypeConstraints.Add(c);
    }

    public enum Family { Unknown, Bool, Char, IntLike, RealLike, Ordinal, BitVector, ValueType, Ref, Opaque }
    public Family family = Family.Unknown;
    public static Family GetFamily(Type t) {
      Contract.Ensures(Contract.Result<Family>() != Family.Unknown || t is TypeProxy || t is Resolver_IdentifierExpr.ResolverType);  // return Unknown ==> t is TypeProxy || t is ResolverType
      if (t.IsBoolType) {
        return Family.Bool;
      } else if (t.IsCharType) {
        return Family.Char;
      } else if (t.IsNumericBased(NumericPersuation.Int) || t is IntVarietiesSupertype) {
        return Family.IntLike;
      } else if (t.IsNumericBased(NumericPersuation.Real) || t is RealVarietiesSupertype) {
        return Family.RealLike;
      } else if (t.IsBigOrdinalType) {
        return Family.Ordinal;
      } else if (t.IsBitVectorType) {
        return Family.BitVector;
      } else if (t.AsCollectionType != null || t.AsArrowType != null || t.IsDatatype) {
        return Family.ValueType;
      } else if (t.IsRefType) {
        return Family.Ref;
      } else if (t.IsTypeParameter || t.IsOpaqueType || t.IsInternalTypeSynonym) {
        return Family.Opaque;
      } else if (t is TypeProxy) {
        return ((TypeProxy)t).family;
      } else {
        return Family.Unknown;
      }
    }

    internal TypeProxy() {
    }

#if TI_DEBUG_PRINT
    static int _id = 0;
    int id = _id++;
#endif
    [Pure]
    public override string TypeName(ModuleDefinition context, bool parseAble) {
      Contract.Ensures(Contract.Result<string>() != null);
#if TI_DEBUG_PRINT
      if (DafnyOptions.O.TypeInferenceDebug) {
        return T == null ? "?" + id : T.TypeName(context);
      }
#endif
      return T == null ? "?" : T.TypeName(context, parseAble);
    }
    public override bool SupportsEquality {
      get {
        if (T != null) {
          return T.SupportsEquality;
        } else {
          return base.SupportsEquality;
        }
      }
    }
    public override bool MayInvolveReferences {
      get {
        if (T != null) {
          return T.MayInvolveReferences;
        } else {
          return true;
        }
      }
    }
    public override bool Equals(Type that) {
      var i = NormalizeExpand();
      if (i is TypeProxy) {
        var u = that.NormalizeExpand() as TypeProxy;
        return u != null && object.ReferenceEquals(i, u);
      } else {
        return i.Equals(that);
      }
    }

    [Pure]
    internal static bool IsSupertypeOfLiteral(Type t) {
      Contract.Requires(t != null);
      return t is ArtificialType;
    }
    internal Type InClusterOfArtificial(List<Resolver.XConstraint> allXConstraints) {
      Contract.Requires(allXConstraints != null);
      return InClusterOfArtificial_aux(new HashSet<TypeProxy>(), allXConstraints);
    }
    private Type InClusterOfArtificial_aux(ISet<TypeProxy> visitedProxies, List<Resolver.XConstraint> allXConstraints) {
      Contract.Requires(visitedProxies != null);
      Contract.Requires(allXConstraints != null);
      if (visitedProxies.Contains(this)) {
        return null;
      }
      visitedProxies.Add(this);
      foreach (var c in SupertypeConstraints) {
        var sup = c.Super.Normalize();
        if (sup is IntVarietiesSupertype) {
          return Type.Int;
        } else if (sup is RealVarietiesSupertype) {
          return Type.Real;
        } else if (sup is TypeProxy) {
          var a = ((TypeProxy)sup).InClusterOfArtificial_aux(visitedProxies, allXConstraints);
          if (a != null) {
            return a;
          }
        }
      }
      foreach (var su in SubtypesKeepConstraints_WithAssignable(allXConstraints)) {
        var pr = su as TypeProxy;
        if (pr != null) {
          var a = pr.InClusterOfArtificial_aux(visitedProxies, allXConstraints);
          if (a != null) {
            return a;
          }
        }
      }
      return null;
    }
  }

  /// <summary>
  /// This proxy stands for any type.
  /// </summary>
  public class InferredTypeProxy : TypeProxy {
    public bool KeepConstraints;
    public InferredTypeProxy() : base() {
      KeepConstraints = false; // whether the typeProxy should be inferred to base type or as subset type
    }
  }

  /// <summary>
  /// This proxy stands for any type, but it originates from an instantiated type parameter.
  /// </summary>
  public class ParamTypeProxy : TypeProxy {
    public TypeParameter orig;
    [ContractInvariantMethod]
    void ObjectInvariant() {
      Contract.Invariant(orig != null);
    }

    public ParamTypeProxy(TypeParameter orig) {
      Contract.Requires(orig != null);
      this.orig = orig;
    }
  }

  // ------------------------------------------------------------------------------------------------------

  /// <summary>
  /// This interface is used by the Dafny IDE.
  /// </summary>
  public interface INamedRegion
  {
    IToken BodyStartTok { get; }
    IToken BodyEndTok { get; }
    string Name { get; }
  }

  public abstract class Declaration : INamedRegion, IAttributeBearingDeclaration
  {
    [ContractInvariantMethod]
    void ObjectInvariant() {
      Contract.Invariant(tok != null);
      Contract.Invariant(Name != null);
    }

    public static string IdProtect(string name) {
      switch (DafnyOptions.O.CompileTarget) {
        case DafnyOptions.CompilationTarget.Csharp:
          return CsharpCompiler.PublicIdProtect(name);
        case DafnyOptions.CompilationTarget.JavaScript:
          return JavaScriptCompiler.PublicIdProtect(name);
        case DafnyOptions.CompilationTarget.Go:
          return GoCompiler.PublicIdProtect(name);
        default:
          Contract.Assert(false);  // unexpected compile target
          return name;
      }
    }

    public IToken tok;
    public IToken BodyStartTok = Token.NoToken;
    public IToken BodyEndTok = Token.NoToken;
    public readonly string Name;
    IToken INamedRegion.BodyStartTok { get { return BodyStartTok; } }
    IToken INamedRegion.BodyEndTok { get { return BodyEndTok; } }
    string INamedRegion.Name { get { return Name; } }
    string compileName;

    private VisibilityScope opaqueScope = new VisibilityScope();
    private VisibilityScope revealScope = new VisibilityScope();

    private bool scopeIsInherited = false;

    public virtual bool CanBeExported() {
      return true;
    }

    public virtual bool CanBeRevealed() {
      return false;
    }

    public bool ScopeIsInherited { get { return scopeIsInherited; } }

    public void AddVisibilityScope(VisibilityScope scope, bool IsOpaque) {
      Contract.Requires(!ScopeIsInherited); //pragmatically we should only augment the visibility of the parent

      if (IsOpaque) {
        opaqueScope.Augment(scope);
      } else {
        revealScope.Augment(scope);
      }
    }


    public void InheritVisibility(Declaration d, bool onlyRevealed = true) {
      Contract.Assert(opaqueScope.IsEmpty());
      Contract.Assert(revealScope.IsEmpty());
      scopeIsInherited = false;

      revealScope = d.revealScope;

      if (!onlyRevealed) {
        opaqueScope = d.opaqueScope;
      }
      scopeIsInherited = true;

    }

    public bool IsRevealedInScope(VisibilityScope scope) {
      return revealScope.VisibleInScope(scope);
    }

    public bool IsVisibleInScope(VisibilityScope scope) {
      return IsRevealedInScope(scope) || opaqueScope.VisibleInScope(scope);
    }

    public virtual string CompileName {
      get {
        if (compileName == null) {
          string qual;
          IsExtern(out qual, out compileName);
          if (compileName == null) {
            // this is the usual name
            compileName = NonglobalVariable.CompilerizeName(Name);
          }
        }
        return compileName;
      }
    }
    public bool IsExtern(out string/*?*/ qualification, out string/*?*/ name) {
      // ensures result==false ==> qualification == null && name == null
      Contract.Ensures(Contract.Result<bool>() || (Contract.ValueAtReturn(out qualification) == null && Contract.ValueAtReturn(out name) == null));
      // ensures result==true ==> qualification != null ==> name != null
      Contract.Ensures(!Contract.Result<bool>() || Contract.ValueAtReturn(out qualification) == null || Contract.ValueAtReturn(out name) != null);

      qualification = null;
      name = null;
      if (!DafnyOptions.O.DisallowExterns) {
        var externArgs = Attributes.FindExpressions(this.Attributes, "extern");
        if (externArgs != null) {
          if (externArgs.Count == 0) {
            return true;
          } else if (externArgs.Count == 1 && externArgs[0] is StringLiteralExpr) {
            name = externArgs[0].AsStringLiteral();
            return true;
          } else if (externArgs.Count == 2 && externArgs[0] is StringLiteralExpr && externArgs[1] is StringLiteralExpr) {
            qualification = externArgs[0].AsStringLiteral();
            name = externArgs[1].AsStringLiteral();
            return true;
          }
        }
      }
      return false;
    }
    public Attributes Attributes;  // readonly, except during class merging in the refinement transformations and when changed by Compiler.MarkCapitalizationConflict

    public Declaration(IToken tok, string name, Attributes attributes) {
      Contract.Requires(tok != null);
      Contract.Requires(name != null);
      this.tok = tok;
      this.Name = name;
      this.Attributes = attributes;
    }

    [Pure]
    public override string ToString() {
      Contract.Ensures(Contract.Result<string>() != null);
      return Name;
    }

    internal FreshIdGenerator IdGenerator = new FreshIdGenerator();
  }

  public class OpaqueType_AsParameter : TypeParameter {
    public readonly List<TypeParameter> TypeArgs;
    public OpaqueType_AsParameter(IToken tok, string name, TypeParameterCharacteristics characteristics, List<TypeParameter> typeArgs)
      : base(tok, name, TypeParameter.TPVarianceSyntax.NonVariant_Strict, characteristics) {
      Contract.Requires(tok != null);
      Contract.Requires(name != null);
      Contract.Requires(typeArgs != null);
      TypeArgs = typeArgs;
    }
  }

  public class TypeParameter : Declaration {
    public interface ParentType {
      string FullName {
        get;
      }
    }
    [Peer]
    ParentType parent;
    public ParentType Parent {
      get {
        return parent;
      }
      [param: Captured]
      set {
        Contract.Requires(Parent == null);  // set it only once
        Contract.Requires(value != null);
        parent = value;
      }
    }

    /// <summary>
    /// NonVariant_Strict     (default) - non-variant, no uses left of an arrow
    /// NonVariant_Permissive    !      - non-variant
    /// Covariant_Strict         +      - co-variant, no uses left of an arrow
    /// Covariant_Permissive     *      - co-variant
    /// Contravarianct           -       - contra-variant
    /// </summary>
    public enum TPVarianceSyntax { NonVariant_Strict, NonVariant_Permissive, Covariant_Strict, Covariant_Permissive, Contravariance }
    public enum TPVariance { Co, Non, Contra }
    public static TPVariance Negate(TPVariance v) {
      switch (v) {
        case TPVariance.Co:
          return TPVariance.Contra;
        case TPVariance.Contra:
          return TPVariance.Co;
        default:
          return v;
      }
    }
    public TPVarianceSyntax VarianceSyntax;
    public TPVariance Variance {
      get {
        switch (VarianceSyntax) {
          case TPVarianceSyntax.Covariant_Strict:
          case TPVarianceSyntax.Covariant_Permissive:
            return TPVariance.Co;
          case TPVarianceSyntax.NonVariant_Strict:
          case TPVarianceSyntax.NonVariant_Permissive:
            return TPVariance.Non;
          case TPVarianceSyntax.Contravariance:
            return TPVariance.Contra;
          default:
            Contract.Assert(false);  // unexpected VarianceSyntax
            throw new cce.UnreachableException();
        }
      }
    }
    public bool StrictVariance {
      get {
        switch (VarianceSyntax) {
          case TPVarianceSyntax.Covariant_Strict:
          case TPVarianceSyntax.NonVariant_Strict:
            return true;
          case TPVarianceSyntax.Covariant_Permissive:
          case TPVarianceSyntax.NonVariant_Permissive:
          case TPVarianceSyntax.Contravariance:
            return false;
          default:
            Contract.Assert(false);  // unexpected VarianceSyntax
            throw new cce.UnreachableException();
        }
      }
    }

    public enum EqualitySupportValue { Required, InferredRequired, Unspecified }
    public struct TypeParameterCharacteristics
    {
      public EqualitySupportValue EqualitySupport;  // the resolver may change this value from Unspecified to InferredRequired (for some signatures that may immediately imply that equality support is required)
      public bool MustSupportZeroInitialization;
      public bool DisallowReferenceTypes;
      public TypeParameterCharacteristics(bool dummy) {
        EqualitySupport = EqualitySupportValue.Unspecified;
        MustSupportZeroInitialization = false;
        DisallowReferenceTypes = false;
      }
      public TypeParameterCharacteristics(EqualitySupportValue eqSupport, bool mustSupportZeroInitialization, bool disallowReferenceTypes) {
        EqualitySupport = eqSupport;
        MustSupportZeroInitialization = mustSupportZeroInitialization;
        DisallowReferenceTypes = disallowReferenceTypes;
      }
    }
    public TypeParameterCharacteristics Characteristics;
    public bool MustSupportEquality {
      get { return Characteristics.EqualitySupport != EqualitySupportValue.Unspecified; }
    }

    public bool NecessaryForEqualitySupportOfSurroundingInductiveDatatype = false;  // computed during resolution; relevant only when Parent denotes an IndDatatypeDecl

    public bool IsAbstractTypeDeclaration { // true if this type parameter represents t in type t;
      get { return parent == null; }
    }
    public bool IsToplevelScope { // true if this type parameter is on a toplevel (ie. class C<T>), and false if it is on a member (ie. method m<T>(...))
      get { return parent is TopLevelDecl; }
    }
    public int PositionalIndex; // which type parameter this is (ie. in C<S, T, U>, S is 0, T is 1 and U is 2).

    public TypeParameter(IToken tok, string name, TPVarianceSyntax varianceS, TypeParameterCharacteristics characteristics)
      : base(tok, name, null) {
      Contract.Requires(tok != null);
      Contract.Requires(name != null);
      Characteristics = characteristics;
      VarianceSyntax = varianceS;
    }

    public TypeParameter(IToken tok, string name, TPVarianceSyntax varianceS)
      : this(tok, name, varianceS, new TypeParameterCharacteristics(false)) {
      Contract.Requires(tok != null);
      Contract.Requires(name != null);
    }

    public TypeParameter(IToken tok, string name, int positionalIndex, ParentType parent)
       : this(tok, name, TPVarianceSyntax.NonVariant_Strict)
    {
      PositionalIndex = positionalIndex;
      Parent = parent;
    }

    public string FullName() {
      // when debugging, print it all:
      return /* Parent.FullName + "." + */ Name;
    }

    public static TypeParameterCharacteristics GetExplicitCharacteristics(TopLevelDecl d) {
      Contract.Requires(d != null);
      TypeParameterCharacteristics characteristics = new TypeParameterCharacteristics(false);
      if (d is OpaqueTypeDecl) {
        var dd = (OpaqueTypeDecl)d;
        characteristics = dd.Characteristics;
      } else if (d is TypeSynonymDecl) {
        var dd = (TypeSynonymDecl)d;
        characteristics = dd.Characteristics;
      }
      if (characteristics.EqualitySupport == EqualitySupportValue.InferredRequired) {
        return new TypeParameterCharacteristics(EqualitySupportValue.Unspecified, characteristics.MustSupportZeroInitialization, characteristics.DisallowReferenceTypes);
      } else {
        return characteristics;
      }
    }
  }

  // Represents a submodule declaration at module level scope
  abstract public class ModuleDecl : TopLevelDecl
  {
    public override string WhatKind { get { return "module"; } }
    public ModuleSignature Signature; // filled in by resolution, in topological order.
    public virtual ModuleSignature AccessibleSignature(bool ignoreExports) {
      Contract.Requires(Signature != null);
      return Signature;
    }
    public virtual ModuleSignature AccessibleSignature() {
      Contract.Requires(Signature != null);
      return Signature;
    }
    public int Height;

    public readonly bool Opened;

    public ModuleDecl(IToken tok, string name, ModuleDefinition parent, bool opened)
      : base(tok, name, parent, new List<TypeParameter>(), null) {
        Height = -1;
      Signature = null;
      Opened = opened;
    }
    public abstract object Dereference();

    public int? ResolvedHash { get; set; }
  }
  // Represents module X { ... }
  public class LiteralModuleDecl : ModuleDecl
  {
    public readonly ModuleDefinition ModuleDef;
    public ModuleSignature DefaultExport;  // the default export set of the module. fill in by the resolver.

    private ModuleSignature emptySignature;
    public override ModuleSignature AccessibleSignature(bool ignoreExports) {
      if (ignoreExports) {
        return Signature;
      }
      return this.AccessibleSignature();
    }
    public override ModuleSignature AccessibleSignature() {
      if (DefaultExport == null) {
        if (emptySignature == null) {
          emptySignature = new ModuleSignature();
        }
        return emptySignature;
      }
      return DefaultExport;
    }

    public LiteralModuleDecl(ModuleDefinition module, ModuleDefinition parent)
      : base(module.tok, module.Name, parent, false) {
      ModuleDef = module;
    }
    public override object Dereference() { return ModuleDef; }
  }
  // Represents "module name = path;", where name is an identifier and path is a possibly qualified name.
  public class AliasModuleDecl : ModuleDecl
  {
    public readonly List<IToken> Path; // generated by the parser, this is looked up
    public readonly List<IToken> Exports; // list of exports sets
    public ModuleDecl Root; // the moduleDecl that Path[0] refers to.

    public AliasModuleDecl(List<IToken> path, IToken name, ModuleDefinition parent, bool opened, List<IToken> exports)
      : base(name, name.val, parent, opened) {
       Contract.Requires(path != null && path.Count > 0);
       Contract.Requires(exports != null);
       Contract.Requires(exports.Count == 0 || path.Count == 1);
       Path = path;
       Exports = exports;
    }
    public override object Dereference() { return Signature.ModuleDef; }
  }

  // Represents "module name as path [ = compilePath];", where name is a identifier and path is a possibly qualified name.
  public class ModuleFacadeDecl : ModuleDecl
  {
    public ModuleDecl Root;
    public readonly List<IToken> Path;
    public readonly List<IToken> Exports; // list of exports sets
    public ModuleDecl CompileRoot;
    public ModuleSignature OriginalSignature;

    public ModuleFacadeDecl(List<IToken> path, IToken name, ModuleDefinition parent, bool opened, List<IToken> exports)
      : base(name, name.val, parent, opened) {
      Contract.Requires(path != null && path.Count > 0);
      Contract.Requires(exports != null);
      Contract.Requires(exports.Count == 0 || path.Count == 1);

      Path = path;
      Exports = exports;
      Root = null;
    }
    public override object Dereference() { return this; }
  }

  // Represents the exports of a module.
  public class ModuleExportDecl : ModuleDecl
  {
    public readonly bool IsDefault;
    public List<ExportSignature> Exports; // list of TopLevelDecl that are included in the export
    public List<string> Extends; // list of exports that are extended
    public readonly List<ModuleExportDecl> ExtendDecls = new List<ModuleExportDecl>(); // fill in by the resolver
    public readonly HashSet<Tuple<Declaration, bool>> ExportDecls = new HashSet<Tuple<Declaration, bool>>(); // fill in by the resolver
    public bool RevealAll; // only kept for initial rewriting, then discarded
    public bool ProvideAll;

    public readonly VisibilityScope ThisScope;
    public ModuleExportDecl(IToken tok, ModuleDefinition parent,
      List<ExportSignature> exports, List<string> extends, bool provideAll, bool revealAll, bool isDefault)
      : base(tok, isDefault ? parent.Name : tok.val, parent, false) {
      Contract.Requires(exports != null);
      IsDefault = isDefault;
      Exports = exports;
      Extends = extends;
      ProvideAll = provideAll;
      RevealAll = revealAll;
      ThisScope = new VisibilityScope(true, this.FullCompileName);
    }

    public void SetupDefaultSignature() {
      Contract.Requires(this.Signature == null);
      var sig = new ModuleSignature();
      sig.ModuleDef = this.Module;
      sig.IsAbstract = this.Module.IsAbstract;
      sig.VisibilityScope = new VisibilityScope();
      sig.VisibilityScope.Augment(ThisScope);
      this.Signature = sig;
    }

    public override object Dereference() { return this; }
    public override bool CanBeExported() {
      return false;
    }

  }

  public class ExportSignature
  {
    public readonly IToken Tok;
    public readonly IToken ClassIdTok;
    public readonly bool Opaque;
    public readonly string ClassId;
    public readonly string Id;

    public Declaration Decl;  // filled in by the resolver

    [ContractInvariantMethod]
    void ObjectInvariant() {
      Contract.Invariant(Tok != null);
      Contract.Invariant(Id != null);
      Contract.Invariant((ClassId != null) == (ClassIdTok != null));
    }

    public ExportSignature(IToken prefixTok, string prefix, IToken idTok, string id, bool opaque) {
      Contract.Requires(prefixTok != null);
      Contract.Requires(prefix != null);
      Contract.Requires(idTok != null);
      Contract.Requires(id != null);
      Tok = idTok;
      ClassIdTok = prefixTok;
      ClassId = prefix;
      Id = id;
      Opaque = opaque;
    }

    public ExportSignature(IToken idTok, string id, bool opaque) {
      Contract.Requires(idTok != null);
      Contract.Requires(id != null);
      Tok = idTok;
      Id = id;
      Opaque = opaque;
    }

    public override string ToString() {
      if (ClassId != null) {
        return ClassId + "." + Id;
      }
      return Id;
    }
  }

  public class ModuleSignature {
    public  VisibilityScope VisibilityScope = null;
    public readonly Dictionary<string, TopLevelDecl> TopLevels = new Dictionary<string, TopLevelDecl>();
    public readonly Dictionary<string, ModuleExportDecl> ExportSets = new Dictionary<string, ModuleExportDecl>();
    public readonly Dictionary<string, Tuple<DatatypeCtor, bool>> Ctors = new Dictionary<string, Tuple<DatatypeCtor, bool>>();
    public readonly Dictionary<string, MemberDecl> StaticMembers = new Dictionary<string, MemberDecl>();
    public ModuleDefinition ModuleDef = null; // Note: this is null if this signature does not correspond to a specific definition (i.e.
                                              // it is abstract). Otherwise, it points to that definition.
    public ModuleSignature CompileSignature = null; // This is the version of the signature that should be used at compile time.
    public ModuleSignature Refines = null;
    public bool IsAbstract = false;
    public ModuleSignature() {}
    public int? ResolvedHash { get; set; }

    // Qualified accesses follow module imports
    public bool FindImport(string name, out ModuleSignature pp) {
      TopLevelDecl top;
      if (TopLevels.TryGetValue(name, out top) && top is ModuleDecl) {
          pp = ((ModuleDecl)top).AccessibleSignature();
        return true;
      } else {
        pp = null;
        return false;
      }
    }
<<<<<<< HEAD

    // Final projection is for module export
    public bool FindExport(string name, out ModuleExportDecl pp) {
      return ExportSets.TryGetValue(name, out pp);
    }
=======
>>>>>>> 2591c241
  }

  public class ModuleDefinition : INamedRegion, IAttributeBearingDeclaration
  {
    public readonly IToken tok;
    public IToken BodyStartTok = Token.NoToken;
    public IToken BodyEndTok = Token.NoToken;
    public readonly string Name;
    public string FullName {
      get {
        if (Module == null || Module.IsDefaultModule) {
          return Name;
        } else {
          return Module.FullName + "." + Name;
        }
      }
    }
    public readonly List<IToken> PrefixIds;
    IToken INamedRegion.BodyStartTok { get { return BodyStartTok; } }
    IToken INamedRegion.BodyEndTok { get { return BodyEndTok; } }
    string INamedRegion.Name { get { return Name; } }
    public ModuleDefinition Module;  // readonly, except can be changed by resolver for prefix-named modules when the real parent is discovered
    public readonly Attributes Attributes;
    public readonly IToken RefinementBaseName;  // null if no refinement base
    public ModuleDecl RefinementBaseRoot; // filled in early during resolution, corresponds to RefinementBaseName[0]
    public bool SuccessfullyResolved;  // set to true upon successful resolution; modules that import an unsuccessfully resolved module are not themselves resolved

    public List<Include> Includes;

    public readonly List<TopLevelDecl> TopLevelDecls = new List<TopLevelDecl>();  // filled in by the parser; readonly after that, except for the addition of prefix-named modules, which happens in the resolver
    public readonly List<Tuple<List<IToken>, LiteralModuleDecl>> PrefixNamedModules = new List<Tuple<List<IToken>, LiteralModuleDecl>>();  // filled in by the parser; emptied by the resolver
    public readonly Graph<ICallable> CallGraph = new Graph<ICallable>();  // filled in during resolution
    public int Height;  // height in the topological sorting of modules; filled in during resolution
    public readonly bool IsAbstract;
    public readonly bool IsProtected;
    public readonly bool IsFacade; // True iff this module represents a module facade (that is, an abstract interface)
    private readonly bool IsBuiltinName; // true if this is something like _System that shouldn't have it's name mangled.
    public bool IsToBeVerified = true;

    private ModuleSignature refinementBaseSig; // module signature of the refinementBase.
    public ModuleSignature RefinementBaseSig {
      get {
        return refinementBaseSig;
      }

      set {
        // the refinementBase member may only be changed once.
        if (null != refinementBaseSig) {
          throw new InvalidOperationException(string.Format("This module ({0}) already has a refinement base ({1}).", Name, refinementBase.Name));
        }
        refinementBaseSig = value;
      }
    }

    private ModuleDefinition refinementBase; // filled in during resolution via RefinementBase property (null if no refinement base yet or at all).

    public ModuleDefinition RefinementBase {
        get {
           return refinementBase;
        }

        set {
          // the refinementBase member may only be changed once.
          if (null != refinementBase) {
              throw new InvalidOperationException(string.Format("This module ({0}) already has a refinement base ({1}).", Name, refinementBase.Name));
          }
          refinementBase = value;
        }
    }

    public int? ResolvedHash { get; set; }

    [ContractInvariantMethod]
    void ObjectInvariant() {
      Contract.Invariant(cce.NonNullElements(TopLevelDecls));
      Contract.Invariant(CallGraph != null);
    }

    public ModuleDefinition(IToken tok, string name, List<IToken> prefixIds, bool isAbstract, bool isProtected, bool isFacade, IToken refinementBase, ModuleDefinition parent, Attributes attributes, bool isBuiltinName, Parser parser = null)
    {
      Contract.Requires(tok != null);
      Contract.Requires(name != null);
      this.tok = tok;
      this.Name = name;
      this.PrefixIds = prefixIds;
      this.Attributes = attributes;
      this.Module = parent;
      RefinementBaseName = refinementBase;
      IsAbstract = isAbstract;
      IsProtected = isProtected;
      IsFacade = isFacade;
      RefinementBaseRoot = null;
      this.refinementBase = null;
      Includes = new List<Include>();
      IsBuiltinName = isBuiltinName;
    }

    VisibilityScope visibilityScope;

    public VisibilityScope VisibilityScope {
      get {
        if (visibilityScope == null) {
          visibilityScope = new VisibilityScope(true, this.CompileName);
        }
        return visibilityScope;
      }
    }

    public virtual bool IsDefaultModule {
      get {
        return false;
      }
    }
    string compileName;
    public string CompileName {
      get {
        if (compileName == null) {
          var externArgs = DafnyOptions.O.DisallowExterns ? null : Attributes.FindExpressions(this.Attributes, "extern");
          if (externArgs != null && 1 <= externArgs.Count && externArgs[0] is StringLiteralExpr) {
            compileName = (string)((StringLiteralExpr)externArgs[0]).Value;
          } else if (IsBuiltinName || externArgs != null) {
            compileName = Name;
          } else {
            compileName = "_" + Height.ToString() + "_" + NonglobalVariable.CompilerizeName(Name);
          }
        }
        return compileName;
      }
    }

    public string RefinementCompileName {
      get {
        return this.CompileName;
      }
    }

    /// <summary>
    /// Determines if "a" and "b" are in the same strongly connected component of the call graph, that is,
    /// if "a" and "b" are mutually recursive.
    /// Assumes that CallGraph has already been filled in for the modules containing "a" and "b".
    /// </summary>
    public static bool InSameSCC(ICallable a, ICallable b) {
      Contract.Requires(a != null);
      Contract.Requires(b != null);
      if (a is SpecialFunction || b is SpecialFunction) { return false; }
      var module = a.EnclosingModule;
      return module == b.EnclosingModule && module.CallGraph.GetSCCRepresentative(a) == module.CallGraph.GetSCCRepresentative(b);
    }

    /// <summary>
    /// Return the representative elements of the SCCs that contain contain any member declaration in a
    /// class in "declarations".
    /// Note, the representative element may in some cases be a Method, not necessarily a Function.
    /// </summary>
    public static IEnumerable<ICallable> AllFunctionSCCs(List<TopLevelDecl> declarations) {
      var set = new HashSet<ICallable>();
      foreach (var d in declarations) {
        var cl = d as ClassDecl;
        if (cl != null) {
          var module = cl.Module;
          foreach (var member in cl.Members) {
            var fn = member as Function;
            if (fn != null) {
              var repr = module.CallGraph.GetSCCRepresentative(fn);
              set.Add(repr);
            }
          }
        }
      }
      return set;
    }

    public static IEnumerable<Function> AllFunctions(List<TopLevelDecl> declarations) {
      foreach (var d in declarations) {
        var cl = d as ClassDecl;
        if (cl != null) {
          foreach (var member in cl.Members) {
            var fn = member as Function;
            if (fn != null) {
              yield return fn;
            }
          }
        }
      }
    }

    public static IEnumerable<Field> AllFields(List<TopLevelDecl> declarations) {
      foreach (var d in declarations) {
        var cl = d as ClassDecl;
        if (cl != null) {
          foreach (var member in cl.Members) {
            var fn = member as Field;
            if (fn != null) {
              yield return fn;
            }
          }
        }
      }
    }

    public static IEnumerable<ClassDecl> AllClasses(List<TopLevelDecl> declarations) {
      foreach (var d in declarations) {
        var cl = d as ClassDecl;
        if (cl != null) {
          yield return cl;
        }
      }
    }

    /// <summary>
    /// Yields all functions and methods that are members of some class in the given list of
    /// declarations.
    /// Note, an iterator declaration is a class, in this sense.
    /// Note, if the given list are the top-level declarations of a module, the yield will include
    /// colemmas but not their associated prefix lemmas (which are tucked into the colemma's
    /// .PrefixLemma field).
    /// </summary>
    public static IEnumerable<ICallable> AllCallables(List<TopLevelDecl> declarations) {
      foreach (var d in declarations) {
        var cl = d as ClassDecl;
        if (cl != null) {
          foreach (var member in cl.Members) {
            var clbl = member as ICallable;
            if (clbl != null && !(member is ConstantField)) {
              yield return clbl;
            }
          }
        }
      }
    }

    /// <summary>
    /// Yields all functions and methods that are members of some non-iterator class in the given
    /// list of declarations, as well as any IteratorDecl's in that list.
    /// </summary>
    public static IEnumerable<ICallable> AllItersAndCallables(List<TopLevelDecl> declarations) {
      foreach (var d in declarations) {
        if (d is IteratorDecl) {
          var iter = (IteratorDecl)d;
          yield return iter;
        } else if (d is ClassDecl) {
          var cl = (ClassDecl)d;
          foreach (var member in cl.Members) {
            var clbl = member as ICallable;
            if (clbl != null) {
              yield return clbl;
            }
          }
        }
      }
    }

    public static IEnumerable<IteratorDecl> AllIteratorDecls(List<TopLevelDecl> declarations) {
      foreach (var d in declarations) {
        var iter = d as IteratorDecl;
        if (iter != null) {
          yield return iter;
        }
      }
    }

    /// <summary>
    /// Emits the declarations in "declarations", but for each such declaration that is a class with
    /// a corresponding non-null type, also emits that non-null type *after* the class declaration.
    /// </summary>
    public static IEnumerable<TopLevelDecl> AllDeclarationsAndNonNullTypeDecls(List<TopLevelDecl> declarations) {
      foreach (var d in declarations) {
        yield return d;
        var cl = d as ClassDecl;
        if (cl != null && cl.NonNullTypeDecl != null) {
          yield return cl.NonNullTypeDecl;
        }
      }
    }

    public static IEnumerable<FixpointLemma> AllFixpointLemmas(List<TopLevelDecl> declarations) {
      foreach (var d in declarations) {
        var cl = d as ClassDecl;
        if (cl != null) {
          foreach (var member in cl.Members) {
            var m = member as FixpointLemma;
            if (m != null) {
              yield return m;
            }
          }
        }
      }
    }

    public bool IsEssentiallyEmptyModuleBody() {
      foreach (var d in TopLevelDecls) {
        if (d is ModuleDecl) {
          // modules don't count
          continue;
        } else if (d is ClassDecl) {
          var cl = (ClassDecl)d;
          if (cl.Members.Count == 0) {
            // the class is empty, so it doesn't count
            continue;
          }
        }
        return false;
      }
      return true;
    }
  }

  public class DefaultModuleDecl : ModuleDefinition {
    public DefaultModuleDecl()
      : base(Token.NoToken, "_module", new List<IToken>(), false, false, false, null, null, null, true) {
    }
    public override bool IsDefaultModule {
      get {
        return true;
      }
    }
  }

  public abstract class TopLevelDecl : Declaration, TypeParameter.ParentType {
    public abstract string WhatKind { get; }
    public readonly ModuleDefinition Module;
    public readonly List<TypeParameter> TypeArgs;
    [ContractInvariantMethod]
    void ObjectInvariant() {
      Contract.Invariant(cce.NonNullElements(TypeArgs));
    }

    public TopLevelDecl(IToken tok, string name, ModuleDefinition module, List<TypeParameter> typeArgs, Attributes attributes)
      : base(tok, name, attributes) {
      Contract.Requires(tok != null);
      Contract.Requires(name != null);
      Contract.Requires(cce.NonNullElements(typeArgs));
      Module = module;
      TypeArgs = typeArgs;
    }

    public string FullName {
      get {
        return Module.FullName + "." + Name;
      }
    }
    public string FullSanitizedName {
      get {
        return Module.CompileName + "." + CompileName;
      }
    }

    public string FullSanitizedRefinementName {
      get {
        return Module.RefinementCompileName + "." + CompileName;
      }
    }

    public string FullNameInContext(ModuleDefinition context) {
      if (Module == context) {
        return Name;
      } else {
        return Module.Name + "." + Name;
      }
    }
    public string FullCompileName {
      get {
        var externArgs = Attributes.FindExpressions(this.Attributes, "extern");
        if (!DafnyOptions.O.DisallowExterns && externArgs != null) {
          if (externArgs.Count == 2 && externArgs[0] is StringLiteralExpr && externArgs[1] is StringLiteralExpr) {
            return externArgs[0].AsStringLiteral() + "." + externArgs[1].AsStringLiteral();
          }
        }
        if (Module.IsDefaultModule && DafnyOptions.O.CompileTarget == DafnyOptions.CompilationTarget.Csharp) {
          return Declaration.IdProtect(CompileName);
        } else {
          return Declaration.IdProtect(Module.CompileName) + "." + Declaration.IdProtect(CompileName);
        }
      }
    }

    public TopLevelDecl ViewAsClass {
      get {
        if (this is NonNullTypeDecl) {
          return ((NonNullTypeDecl)this).Class;
        } else {
          return this;
        }
      }
    }
  }

  public class TraitDecl : ClassDecl
  {
    public override string WhatKind { get { return "trait"; } }
    public bool IsParent { set; get; }
    public TraitDecl(IToken tok, string name, ModuleDefinition module,
      List<TypeParameter> typeArgs, [Captured] List<MemberDecl> members, Attributes attributes)
      : base(tok, name, module, typeArgs, members, attributes, null) { }
  }

  public class ClassDecl : TopLevelDecl {
    public override string WhatKind { get { return "class"; } }
    public override bool CanBeRevealed() { return true; }
    public readonly List<MemberDecl> Members;
    public readonly List<MemberDecl> InheritedMembers = new List<MemberDecl>();  // these are instance fields and instance members defined with bodies in traits
    public readonly List<Type> TraitsTyp;  // these are the types that are parsed after the keyword 'extends'
    public readonly List<TraitDecl> TraitsObj = new List<TraitDecl>();  // populated during resolution
    public bool HasConstructor;  // filled in (early) during resolution; true iff there exists a member that is a Constructor
    public readonly NonNullTypeDecl NonNullTypeDecl;
    [ContractInvariantMethod]
    void ObjectInvariant() {
      Contract.Invariant(cce.NonNullElements(Members));
      Contract.Invariant(TraitsTyp != null);
      Contract.Invariant(TraitsObj != null);
    }

    public ClassDecl(IToken tok, string name, ModuleDefinition module,
      List<TypeParameter> typeArgs, [Captured] List<MemberDecl> members, Attributes attributes, List<Type> traits)
      : base(tok, name, module, typeArgs, attributes) {
      Contract.Requires(tok != null);
      Contract.Requires(name != null);
      Contract.Requires(module != null);
      Contract.Requires(cce.NonNullElements(typeArgs));
      Contract.Requires(cce.NonNullElements(members));
      Members = members;
      TraitsTyp = traits ?? new List<Type>();
      if (!IsDefaultClass && !(this is ArrowTypeDecl)) {
        NonNullTypeDecl = new NonNullTypeDecl(this);
      }
    }
    public virtual bool IsDefaultClass {
      get {
        return false;
      }
    }

    internal bool DerivesFrom(TopLevelDecl b) {
      Contract.Requires(b != null);
      return this == b || this.TraitsObj.Exists(tr => tr.DerivesFrom(b));
    }
  }

  public class DefaultClassDecl : ClassDecl {
    public DefaultClassDecl(ModuleDefinition module, [Captured] List<MemberDecl> members)
      : base(Token.NoToken, "_default", module, new List<TypeParameter>(), members, null, null) {
      Contract.Requires(module != null);
      Contract.Requires(cce.NonNullElements(members));
    }
    public override bool IsDefaultClass {
      get {
        return true;
      }
    }
  }

  public class ArrayClassDecl : ClassDecl {
    public override string WhatKind { get { return "array type"; } }
    public readonly int Dims;
    public ArrayClassDecl(int dims, ModuleDefinition module, Attributes attrs)
    : base(Token.NoToken, BuiltIns.ArrayClassName(dims), module,
      new List<TypeParameter>(new TypeParameter[]{ new TypeParameter(Token.NoToken, "arg", TypeParameter.TPVarianceSyntax.NonVariant_Strict) }),
      new List<MemberDecl>(), attrs, null)
    {
      Contract.Requires(1 <= dims);
      Contract.Requires(module != null);

      Dims = dims;
    }
  }

  public class ArrowTypeDecl : ClassDecl
  {
    public override string WhatKind { get { return "function type"; } }
    public readonly int Arity;
    public readonly Function Requires;
    public readonly Function Reads;

    public ArrowTypeDecl(List<TypeParameter> tps, Function req, Function reads, ModuleDefinition module, Attributes attributes)
      : base(Token.NoToken, ArrowType.ArrowTypeName(tps.Count - 1), module, tps,
             new List<MemberDecl> { req, reads }, attributes, null) {
      Contract.Requires(tps != null && 1 <= tps.Count);
      Contract.Requires(req != null);
      Contract.Requires(reads != null);
      Contract.Requires(module != null);
      Arity = tps.Count - 1;
      Requires = req;
      Reads = reads;
      Requires.EnclosingClass = this;
      Reads.EnclosingClass = this;
    }
  }

  public abstract class DatatypeDecl : TopLevelDecl, RevealableTypeDecl, ICallable
  {
    public override bool CanBeRevealed() { return true; }
    public readonly List<DatatypeCtor> Ctors;
    [ContractInvariantMethod]
    void ObjectInvariant() {
      Contract.Invariant(cce.NonNullElements(Ctors));
      Contract.Invariant(1 <= Ctors.Count);
    }

    public DatatypeDecl(IToken tok, string name, ModuleDefinition module, List<TypeParameter> typeArgs,
      [Captured] List<DatatypeCtor> ctors, Attributes attributes)
      : base(tok, name, module, typeArgs, attributes) {
      Contract.Requires(tok != null);
      Contract.Requires(name != null);
      Contract.Requires(module != null);
      Contract.Requires(cce.NonNullElements(typeArgs));
      Contract.Requires(cce.NonNullElements(ctors));
      Contract.Requires(1 <= ctors.Count);
      Ctors = ctors;
      this.NewSelfSynonym();
    }
    public bool HasFinitePossibleValues {
      get {
        return (TypeArgs.Count == 0 && Ctors.TrueForAll(ctr => ctr.Formals.Count == 0));
      }
    }

    public bool IsRecordType {
      get { return this is IndDatatypeDecl && Ctors.Count == 1; }
    }

    TopLevelDecl RevealableTypeDecl.AsTopLevelDecl { get { return this; } }

    bool ICodeContext.IsGhost { get { return true; } }
    List<TypeParameter> ICodeContext.TypeArgs { get { return TypeArgs; } }
    List<Formal> ICodeContext.Ins { get { return new List<Formal>(); } }
    ModuleDefinition ICodeContext.EnclosingModule { get { return Module; } }
    bool ICodeContext.MustReverify { get { return false; } }
    bool ICodeContext.AllowsNontermination { get { return false; } }
    IToken ICallable.Tok { get { return tok; } }
    string ICallable.NameRelativeToModule { get { return Name; } }
    Specification<Expression> ICallable.Decreases {
      get {
        // The resolver checks that a NewtypeDecl sits in its own SSC in the call graph.  Therefore,
        // the question of what its Decreases clause is should never arise.
        throw new cce.UnreachableException();
      }
    }
    bool ICallable.InferredDecreases {
      get { throw new cce.UnreachableException(); }  // see comment above about ICallable.Decreases
      set { throw new cce.UnreachableException(); }  // see comment above about ICallable.Decreases
    }
  }

  public class IndDatatypeDecl : DatatypeDecl, RevealableTypeDecl
  {
    public override string WhatKind { get { return "datatype"; } }
    public DatatypeCtor DefaultCtor;  // set during resolution
    public bool[] TypeParametersUsedInConstructionByDefaultCtor;  // set during resolution; has same length as the number of type arguments

    public enum ES { NotYetComputed, Never, ConsultTypeArguments }
    public ES EqualitySupport = ES.NotYetComputed;

    public IndDatatypeDecl(IToken tok, string name, ModuleDefinition module, List<TypeParameter> typeArgs,
      [Captured] List<DatatypeCtor> ctors, Attributes attributes)
      : base(tok, name, module, typeArgs, ctors, attributes) {
      Contract.Requires(tok != null);
      Contract.Requires(name != null);
      Contract.Requires(module != null);
      Contract.Requires(cce.NonNullElements(typeArgs));
      Contract.Requires(cce.NonNullElements(ctors));
      Contract.Requires(1 <= ctors.Count);
    }
  }

  public class TupleTypeDecl : IndDatatypeDecl
  {
    public readonly int Dims;
    /// <summary>
    /// Construct a resolved built-in tuple type with "dim" arguments.  "systemModule" is expected to be the _System module.
    /// </summary>
    public TupleTypeDecl(int dims, ModuleDefinition systemModule, Attributes attributes)
      : this(systemModule, CreateCovariantTypeParameters(dims), attributes) {
      Contract.Requires(0 <= dims);
      Contract.Requires(systemModule != null);
    }

    private TupleTypeDecl(ModuleDefinition systemModule, List<TypeParameter> typeArgs, Attributes attributes)
      : base(Token.NoToken, BuiltIns.TupleTypeName(typeArgs.Count), systemModule, typeArgs, CreateConstructors(typeArgs), attributes) {
      Contract.Requires(systemModule != null);
      Contract.Requires(typeArgs != null);
      Dims = typeArgs.Count;
      foreach (var ctor in Ctors) {
        ctor.EnclosingDatatype = this;  // resolve here
        DefaultCtor = ctor;
        TypeParametersUsedInConstructionByDefaultCtor = new bool[typeArgs.Count];
        for (int i = 0; i < typeArgs.Count; i++) {
          TypeParametersUsedInConstructionByDefaultCtor[i] = true;
        }
      }
      this.EqualitySupport = ES.ConsultTypeArguments;
    }
    private static List<TypeParameter> CreateCovariantTypeParameters(int dims) {
      Contract.Requires(0 <= dims);
      var ts = new List<TypeParameter>();
      for (int i = 0; i < dims; i++) {
        var tp = new TypeParameter(Token.NoToken, "T" + i, TypeParameter.TPVarianceSyntax.Covariant_Strict);
        tp.NecessaryForEqualitySupportOfSurroundingInductiveDatatype = true;
        ts.Add(tp);
      }
      return ts;
    }
    private static List<DatatypeCtor> CreateConstructors(List<TypeParameter> typeArgs) {
      Contract.Requires(typeArgs != null);
      var formals = new List<Formal>();
      for (int i = 0; i < typeArgs.Count; i++) {
        var tp = typeArgs[i];
        var f = new Formal(Token.NoToken, i.ToString(), new UserDefinedType(Token.NoToken, tp), true, false);
        formals.Add(f);
      }
      var ctor = new DatatypeCtor(Token.NoToken, BuiltIns.TupleTypeCtorNamePrefix + typeArgs.Count, formals, null);
      return new List<DatatypeCtor>() { ctor };
    }

    public override string CompileName {
      get {
        return "Tuple" + Dims;
      }
    }
  }

  public class CoDatatypeDecl : DatatypeDecl
  {
    public override string WhatKind { get { return "codatatype"; } }
    public CoDatatypeDecl SscRepr;  // filled in during resolution

    public CoDatatypeDecl(IToken tok, string name, ModuleDefinition module, List<TypeParameter> typeArgs,
      [Captured] List<DatatypeCtor> ctors, Attributes attributes)
      : base(tok, name, module, typeArgs, ctors, attributes) {
      Contract.Requires(tok != null);
      Contract.Requires(name != null);
      Contract.Requires(module != null);
      Contract.Requires(cce.NonNullElements(typeArgs));
      Contract.Requires(cce.NonNullElements(ctors));
      Contract.Requires(1 <= ctors.Count);
    }
  }

  /// <summary>
  /// The "ValuetypeDecl" class models the built-in value types (like bool, int, set, and seq.
  /// Its primary function is to hold the formal type parameters and built-in members of these types.
  /// </summary>
  public class ValuetypeDecl : TopLevelDecl
  {
    public override string WhatKind { get { return Name; } }
    public readonly Dictionary<string, MemberDecl> Members = new Dictionary<string, MemberDecl>();
    readonly Func<Type, bool> typeTester;
    readonly Func<List<Type>, Type>/*?*/ typeCreator;

    public ValuetypeDecl(string name, ModuleDefinition module, int typeParameterCount, Func<Type, bool> typeTester, Func<List<Type>, Type>/*?*/ typeCreator)
      : base(Token.NoToken, name, module, new List<TypeParameter>(), null) {
      Contract.Requires(name != null);
      Contract.Requires(module != null);
      Contract.Requires(0 <= typeParameterCount);
      Contract.Requires(typeTester != null);
      // fill in the type parameters
      for (int i = 0; i < typeParameterCount; i++) {
        TypeArgs.Add(new TypeParameter(Token.NoToken, ((char)('T' + i)).ToString(), i, this));
      }
      this.typeTester = typeTester;
      this.typeCreator = typeCreator;
    }

    public bool IsThisType(Type t) {
      Contract.Assert(t != null);
      return typeTester(t);
    }

    public Type CreateType(List<Type> typeArgs) {
      Contract.Requires(typeArgs != null);
      Contract.Requires(typeArgs.Count == TypeArgs.Count);
      Contract.Assume(typeCreator != null);  // can only call CreateType for a ValuetypeDecl with a type creator (this is up to the caller to ensure)
      return typeCreator(typeArgs);
    }
  }

  public class DatatypeCtor : Declaration, TypeParameter.ParentType
  {
    public readonly List<Formal> Formals;
    [ContractInvariantMethod]
    void ObjectInvariant() {
      Contract.Invariant(cce.NonNullElements(Formals));
      Contract.Invariant(Destructors != null);
      Contract.Invariant(
        Destructors.Count == 0 || // this is until resolution
        Destructors.Count == Formals.Count);  // after resolution
    }

    // TODO: One could imagine having a precondition on datatype constructors
    public DatatypeDecl EnclosingDatatype;  // filled in during resolution
    public SpecialField QueryField;  // filled in during resolution
    public List<DatatypeDestructor> Destructors = new List<DatatypeDestructor>();  // contents filled in during resolution; includes both implicit (not mentionable in source) and explicit destructors

    public DatatypeCtor(IToken tok, string name, [Captured] List<Formal> formals, Attributes attributes)
      : base(tok, name, attributes) {
      Contract.Requires(tok != null);
      Contract.Requires(name != null);
      Contract.Requires(cce.NonNullElements(formals));
      this.Formals = formals;
    }

    public string FullName {
      get {
        Contract.Ensures(Contract.Result<string>() != null);
        Contract.Assume(EnclosingDatatype != null);

        return "#" + EnclosingDatatype.FullName + "." + Name;
      }
    }
  }

  /// <summary>
  /// An ICodeContext is an ICallable or a NoContext.
  /// </summary>
  public interface ICodeContext
  {
    bool IsGhost { get; }
    List<TypeParameter> TypeArgs { get; }
    List<Formal> Ins { get; }
    ModuleDefinition EnclosingModule { get; }  // to be called only after signature-resolution is complete
    bool MustReverify { get; }
    string FullSanitizedName { get; }
    bool AllowsNontermination { get; }
  }
  /// <summary>
  /// An ICallable is a Function, Method, IteratorDecl, or (less fitting for the name ICallable) RedirectingTypeDecl or DatatypeDecl.
  /// </summary>
  public interface ICallable : ICodeContext
  {
    IToken Tok { get; }
    string WhatKind { get; }
    string NameRelativeToModule { get; }
    Specification<Expression> Decreases { get; }
    /// <summary>
    /// The InferredDecreases property says whether or not a process was attempted to provide a default decreases
    /// clause.  If such a process was attempted, even if the resulting decreases clause turned out to be empty,
    /// the property will get the value "true".  This is so that a useful error message can be provided.
    /// </summary>
    bool InferredDecreases { get; set; }
  }

  public class DontUseICallable : ICallable
  {
    public string WhatKind { get { throw new cce.UnreachableException(); } }
    public bool IsGhost { get { throw new cce.UnreachableException(); } }
    public List<TypeParameter> TypeArgs { get { throw new cce.UnreachableException(); } }
    public List<Formal> Ins { get { throw new cce.UnreachableException(); } }
    public ModuleDefinition EnclosingModule { get { throw new cce.UnreachableException(); } }
    public bool MustReverify { get { throw new cce.UnreachableException(); } }
    public string FullSanitizedName { get { throw new cce.UnreachableException(); } }
    public bool AllowsNontermination { get { throw new cce.UnreachableException(); } }
    public IToken Tok { get { throw new cce.UnreachableException(); } }
    public string NameRelativeToModule { get { throw new cce.UnreachableException(); } }
    public Specification<Expression> Decreases { get { throw new cce.UnreachableException(); } }
    public bool InferredDecreases {
      get { throw new cce.UnreachableException(); }
      set { throw new cce.UnreachableException(); }
    }
  }
  /// <summary>
  /// An IMethodCodeContext is a Method or IteratorDecl.
  /// </summary>
  public interface IMethodCodeContext : ICallable
  {
    List<Formal> Outs { get; }
    Specification<FrameExpression> Modifies { get; }
  }

  /// <summary>
  /// Applies when we are not inside an ICallable.  In particular, a NoContext is used to resolve the attributes of declarations with no other context.
  /// </summary>
  public class NoContext : ICodeContext
  {
    public readonly ModuleDefinition Module;
    public NoContext(ModuleDefinition module)
    {
      this.Module = module;
    }
    bool ICodeContext.IsGhost { get { return true; } }
    List<TypeParameter> ICodeContext.TypeArgs { get { return new List<TypeParameter>(); } }
    List<Formal> ICodeContext.Ins { get { return new List<Formal>(); } }
    Specification<Expression> Decreases { get { return new Specification<Expression>(null, null); } }
    ModuleDefinition ICodeContext.EnclosingModule { get { return Module; } }
    bool ICodeContext.MustReverify { get { Contract.Assume(false, "should not be called on NoContext"); throw new cce.UnreachableException(); } }
    public string FullSanitizedName { get { Contract.Assume(false, "should not be called on NoContext"); throw new cce.UnreachableException(); } }
    public bool AllowsNontermination { get { Contract.Assume(false, "should not be called on NoContext"); throw new cce.UnreachableException(); } }
  }

  public class IteratorDecl : ClassDecl, IMethodCodeContext
  {
    public override string WhatKind { get { return "iterator"; } }
    public readonly List<Formal> Ins;
    public readonly List<Formal> Outs;
    public readonly Specification<FrameExpression> Reads;
    public readonly Specification<FrameExpression> Modifies;
    public readonly Specification<Expression> Decreases;
    public readonly List<MaybeFreeExpression> Requires;
    public readonly List<MaybeFreeExpression> Ensures;
    public readonly List<MaybeFreeExpression> YieldRequires;
    public readonly List<MaybeFreeExpression> YieldEnsures;
    public readonly BlockStmt Body;
    public bool SignatureIsOmitted { get { return SignatureEllipsis != null; } }
    public readonly IToken SignatureEllipsis;
    public readonly List<Field> OutsFields;
    public readonly List<Field> OutsHistoryFields;  // these are the 'xs' variables
    public readonly List<Field> DecreasesFields;  // filled in during resolution
    public SpecialField Member_Modifies;  // filled in during resolution
    public SpecialField Member_Reads;  // filled in during resolution
    public SpecialField Member_New;  // filled in during resolution
    public Constructor Member_Init;  // created during registration phase of resolution; its specification is filled in during resolution
    public Predicate Member_Valid;  // created during registration phase of resolution; its specification is filled in during resolution
    public Method Member_MoveNext;  // created during registration phase of resolution; its specification is filled in during resolution
    public readonly LocalVariable YieldCountVariable;

    public IteratorDecl(IToken tok, string name, ModuleDefinition module, List<TypeParameter> typeArgs,
                        List<Formal> ins, List<Formal> outs,
                        Specification<FrameExpression> reads, Specification<FrameExpression> mod, Specification<Expression> decreases,
                        List<MaybeFreeExpression> requires,
                        List<MaybeFreeExpression> ensures,
                        List<MaybeFreeExpression> yieldRequires,
                        List<MaybeFreeExpression> yieldEnsures,
                        BlockStmt body, Attributes attributes, IToken signatureEllipsis)
      : base(tok, name, module, MutateIntoRequiringZeroInitBit(typeArgs), new List<MemberDecl>(), attributes, null)
    {
      Contract.Requires(tok != null);
      Contract.Requires(name != null);
      Contract.Requires(module != null);
      Contract.Requires(typeArgs != null);
      Contract.Requires(ins != null);
      Contract.Requires(outs != null);
      Contract.Requires(reads != null);
      Contract.Requires(mod != null);
      Contract.Requires(decreases != null);
      Contract.Requires(requires != null);
      Contract.Requires(ensures != null);
      Contract.Requires(yieldRequires != null);
      Contract.Requires(yieldEnsures != null);
      Ins = ins;
      Outs = outs;
      Reads = reads;
      Modifies = mod;
      Decreases = decreases;
      Requires = requires;
      Ensures = ensures;
      YieldRequires = yieldRequires;
      YieldEnsures = yieldEnsures;
      Body = body;
      SignatureEllipsis = signatureEllipsis;

      OutsFields = new List<Field>();
      OutsHistoryFields = new List<Field>();
      DecreasesFields = new List<Field>();

      YieldCountVariable = new LocalVariable(tok, tok, "_yieldCount", new EverIncreasingType(), true);
      YieldCountVariable.type = YieldCountVariable.OptionalType;  // resolve YieldCountVariable here
    }

    private static List<TypeParameter> MutateIntoRequiringZeroInitBit(List<TypeParameter> typeArgs) {
      Contract.Requires(typeArgs != null);
      Contract.Ensures(Contract.Result<List<TypeParameter>>() == typeArgs);
      // Note! This is not the only place where IteratorDecl type parameters come through.  Some may
      // be created by "FillInTypeArguments".
      foreach (var tp in typeArgs) {
        tp.Characteristics.MustSupportZeroInitialization = true;
      }
      return typeArgs;
    }

    /// <summary>
    /// Returns the non-null expressions of this declaration proper (that is, do not include the expressions of substatements).
    /// Does not include the generated class members.
    /// </summary>
    public virtual IEnumerable<Expression> SubExpressions {
      get {
        foreach (var e in Attributes.SubExpressions(Attributes)) {
          yield return e;
        }
        foreach (var e in Attributes.SubExpressions(Reads.Attributes)) {
          yield return e;
        }
        foreach (var e in Reads.Expressions) {
          yield return e.E;
        }
        foreach (var e in Attributes.SubExpressions(Modifies.Attributes)) {
          yield return e;
        }
        foreach (var e in Modifies.Expressions) {
          yield return e.E;
        }
        foreach (var e in Attributes.SubExpressions(Decreases.Attributes)) {
          yield return e;
        }
        foreach (var e in Decreases.Expressions) {
          yield return e;
        }
        foreach (var e in Requires) {
          yield return e.E;
        }
        foreach (var e in Ensures) {
          yield return e.E;
        }
        foreach (var e in YieldRequires) {
          yield return e.E;
        }
        foreach (var e in YieldEnsures) {
          yield return e.E;
        }
      }
    }

    /// <summary>
    /// This Dafny type exists only for the purpose of giving the yield-count variable a type, so
    /// that the type can be recognized during translation of Dafny into Boogie.  It represents
    /// an integer component in a "decreases" clause whose order is (\lambda x,y :: x GREATER y),
    /// not the usual (\lambda x,y :: x LESS y AND 0 ATMOST y).
    /// </summary>
    public class EverIncreasingType : BasicType
    {
      [Pure]
      public override string TypeName(ModuleDefinition context, bool parseAble) {
        Contract.Assert(parseAble == false);

        return "_increasingInt";
      }
      public override bool Equals(Type that) {
        return that.NormalizeExpand() is EverIncreasingType;
      }
    }

    bool ICodeContext.IsGhost { get { return false; } }
    List<TypeParameter> ICodeContext.TypeArgs { get { return this.TypeArgs; } }
    List<Formal> ICodeContext.Ins { get { return this.Ins; } }
    List<Formal> IMethodCodeContext.Outs { get { return this.Outs; } }
    Specification<FrameExpression> IMethodCodeContext.Modifies { get { return this.Modifies; } }
    IToken ICallable.Tok { get { return this.tok; } }
    string ICallable.NameRelativeToModule { get { return this.Name; } }
    Specification<Expression> ICallable.Decreases { get { return this.Decreases; } }
    bool _inferredDecr;
    bool ICallable.InferredDecreases {
      set { _inferredDecr = value; }
      get { return _inferredDecr; }
    }

    ModuleDefinition ICodeContext.EnclosingModule { get { return this.Module; } }
    bool ICodeContext.MustReverify { get { return false; } }
    public bool AllowsNontermination {
      get {
        return Contract.Exists(Decreases.Expressions, e => e is WildcardExpr);
      }
    }
  }

  public abstract class MemberDecl : Declaration {
    public abstract string WhatKind { get; }
    public readonly bool HasStaticKeyword;
    public virtual bool IsStatic {
      get {
        return HasStaticKeyword || (EnclosingClass is ClassDecl && ((ClassDecl)EnclosingClass).IsDefaultClass);
      }
    }
    protected readonly bool isGhost;
    public bool IsGhost { get { return isGhost; } }
    public bool IsInstanceIndependentConstant {
      get {
        var cf = this as ConstantField;
        return cf != null && cf.Rhs != null;
      }
    }

    public TopLevelDecl EnclosingClass;  // filled in during resolution
    public MemberDecl RefinementBase;  // filled in during the pre-resolution refinement transformation; null if the member is new here
    public MemberDecl(IToken tok, string name, bool hasStaticKeyword, bool isGhost, Attributes attributes)
      : base(tok, name, attributes) {
      Contract.Requires(tok != null);
      Contract.Requires(name != null);
      HasStaticKeyword = hasStaticKeyword;
      this.isGhost = isGhost;
    }
    /// <summary>
    /// Returns className+"."+memberName.  Available only after resolution.
    /// </summary>
    public virtual string FullName {
      get {
        Contract.Requires(EnclosingClass != null);
        Contract.Ensures(Contract.Result<string>() != null);

        return EnclosingClass.FullName + "." + Name;
      }
    }
    public virtual string FullSanitizedName {
      get {
        Contract.Requires(EnclosingClass != null);
        Contract.Ensures(Contract.Result<string>() != null);

        if (Name == "requires") {
          return Translator.Requires(((ArrowTypeDecl)EnclosingClass).Arity);
        } else if (Name == "reads") {
          return Translator.Reads(((ArrowTypeDecl)EnclosingClass).Arity);
        } else {
          return EnclosingClass.FullSanitizedName + "." + CompileName;
        }
      }
    }
    public virtual string FullSanitizedRefinementName {
      get {
        Contract.Requires(EnclosingClass != null);
        Contract.Ensures(Contract.Result<string>() != null);

        if (Name == "requires") {
          return Translator.Requires(((ArrowTypeDecl)EnclosingClass).Arity);
        } else if (Name == "reads") {
          return Translator.Reads(((ArrowTypeDecl)EnclosingClass).Arity);
        } else {
          return EnclosingClass.FullSanitizedRefinementName + "." + CompileName;
        }
      }
    }
    public virtual string FullNameInContext(ModuleDefinition context) {
      Contract.Requires(EnclosingClass != null);
      Contract.Ensures(Contract.Result<string>() != null);

      return EnclosingClass.FullNameInContext(context) + "." + Name;
    }
    public override string CompileName {
      get {
        var nm = base.CompileName;
        if (this.Name == EnclosingClass.Name) {
          nm = "_" + nm;
        }
        return nm;
      }
    }
    public virtual string FullCompileName {
      get {
        Contract.Requires(EnclosingClass != null);
        Contract.Ensures(Contract.Result<string>() != null);

        return EnclosingClass.FullCompileName + "." + Declaration.IdProtect(CompileName);
      }
    }
    public virtual IEnumerable<Expression> SubExpressions {
      get {
        yield break;
      }
    }
  }

  public class Field : MemberDecl {
    public override string WhatKind { get { return "field"; } }
    public readonly bool IsMutable;  // says whether or not the field can ever change values
    public readonly bool IsUserMutable;  // says whether or not code is allowed to assign to the field (IsUserMutable implies IsMutable)
    public readonly Type Type;
    [ContractInvariantMethod]
    void ObjectInvariant() {
      Contract.Invariant(Type != null);
      Contract.Invariant(!IsUserMutable || IsMutable);  // IsUserMutable ==> IsMutable
    }

    public Field(IToken tok, string name, bool isGhost, Type type, Attributes attributes)
      : this(tok, name, false, isGhost, true, true, type, attributes) {
      Contract.Requires(tok != null);
      Contract.Requires(name != null);
      Contract.Requires(type != null);
    }

    public Field(IToken tok, string name, bool hasStaticKeyword, bool isGhost, bool isMutable, bool isUserMutable, Type type, Attributes attributes)
      : base(tok, name, hasStaticKeyword, isGhost, attributes) {
      Contract.Requires(tok != null);
      Contract.Requires(name != null);
      Contract.Requires(type != null);
      Contract.Requires(!isUserMutable || isMutable);
      IsMutable = isMutable;
      IsUserMutable = isUserMutable;
      Type = type;
    }
  }

  public class SpecialFunction : Function, ICodeContext, ICallable
  {
    readonly ModuleDefinition Module;
    public SpecialFunction(IToken tok, string name, ModuleDefinition module, bool hasStaticKeyword, bool isProtected, bool isGhost,
                    List<TypeParameter> typeArgs, List<Formal> formals, Type resultType,
                    List<MaybeFreeExpression> req, List<FrameExpression> reads, List<MaybeFreeExpression> ens, Specification<Expression> decreases,
                    Expression body, Attributes attributes, IToken signatureEllipsis)
      : base(tok, name, hasStaticKeyword, isProtected, isGhost, typeArgs, formals, null, resultType, req, reads, ens, decreases, body, attributes, signatureEllipsis)
    {
      Module = module;
    }
    ModuleDefinition ICodeContext.EnclosingModule { get { return this.Module; } }
    string ICallable.NameRelativeToModule { get { return Name; } }
  }

  public class SpecialField : Field
  {
    public enum ID {
      UseIdParam,  // IdParam is a string
      ArrayLength,  // IdParam is null for .Length; IdParam is an int "x" for GetLength(x)
      ArrayLengthInt,  // same as ArrayLength, but produces int instead of BigInteger
      Floor,
      IsLimit,
      IsSucc,
      Offset,
      IsNat,
      Keys,
      Values,
      Items,
      Reads,
      Modifies,
      New,
    }
    public readonly ID SpecialId;
    public readonly object IdParam;
    public SpecialField(IToken tok, string name, ID specialId, object idParam, bool isGhost, bool isMutable, bool isUserMutable, Type type, Attributes attributes)
      : this(tok, name, specialId, idParam, false, isGhost, isMutable, isUserMutable, type, attributes) {
      Contract.Requires(tok != null);
      Contract.Requires(name != null);
      Contract.Requires(!isUserMutable || isMutable);
      Contract.Requires(type != null);
    }

    public SpecialField(IToken tok, string name, ID specialId, object idParam, bool hasStaticKeyword, bool isGhost, bool isMutable, bool isUserMutable, Type type, Attributes attributes)
      : base(tok, name, hasStaticKeyword, isGhost, isMutable, isUserMutable, type, attributes) {
      Contract.Requires(tok != null);
      Contract.Requires(name != null);
      Contract.Requires(!isUserMutable || isMutable);
      Contract.Requires(type != null);

      SpecialId = specialId;
      IdParam = idParam;
    }

    public override string FullName {
      get {
        Contract.Ensures(Contract.Result<string>() != null);
        return EnclosingClass != null ? EnclosingClass.FullName + "." + Name : Name;
      }
    }

    public override string FullSanitizedName {
      get {
        Contract.Ensures(Contract.Result<string>() != null);
        return EnclosingClass != null ? EnclosingClass.FullSanitizedName + "." + CompileName : CompileName;
      }
    }

    public override string FullSanitizedRefinementName {
      get{
        Contract.Ensures(Contract.Result<string>() != null);
        return EnclosingClass != null ? EnclosingClass.FullSanitizedRefinementName + "." + CompileName : CompileName;
      }
    }

    public override string FullNameInContext(ModuleDefinition context) {
      Contract.Ensures(Contract.Result<string>() != null);
      return EnclosingClass != null ? EnclosingClass.FullNameInContext(context) + "." + Name : Name;
    }

    public override string CompileName {
      get {
        Contract.Ensures(Contract.Result<string>() != null);
        return EnclosingClass != null ? base.CompileName : Name;
      }
    }

    public override string FullCompileName {
      get {
        Contract.Ensures(Contract.Result<string>() != null);
        var cn = Declaration.IdProtect(CompileName);
        return EnclosingClass != null ? EnclosingClass.FullCompileName + "." + cn : cn;
      }
    }
  }

  public class DatatypeDestructor : SpecialField
  {
    public readonly List<DatatypeCtor> EnclosingCtors = new List<DatatypeCtor>();  // is always a nonempty list
    public readonly List<Formal> CorrespondingFormals = new List<Formal>();  // is always a nonempty list
    [ContractInvariantMethod]
    void ObjectInvariant() {
      Contract.Invariant(EnclosingCtors != null);
      Contract.Invariant(CorrespondingFormals != null);
      Contract.Invariant(EnclosingCtors.Count > 0);
      Contract.Invariant(EnclosingCtors.Count == CorrespondingFormals.Count);
    }

    public DatatypeDestructor(IToken tok, DatatypeCtor enclosingCtor, Formal correspondingFormal, string name, string compiledName, bool isGhost, Type type, Attributes attributes)
      : base(tok, name, SpecialField.ID.UseIdParam, compiledName, isGhost, false, false, type, attributes)
    {
      Contract.Requires(tok != null);
      Contract.Requires(enclosingCtor != null);
      Contract.Requires(correspondingFormal != null);
      Contract.Requires(name != null);
      Contract.Requires(type != null);
      EnclosingCtors.Add(enclosingCtor);  // more enclosing constructors may be added later during resolution
      CorrespondingFormals.Add(correspondingFormal);  // more corresponding formals may be added later during resolution
    }

    /// <summary>
    /// To be called only by the resolver. Called to share this datatype destructor between multiple constructors
    /// of the same datatype.
    /// </summary>
    internal void AddAnotherEnclosingCtor(DatatypeCtor ctor, Formal formal) {
      Contract.Requires(ctor != null);
      Contract.Requires(formal != null);
      EnclosingCtors.Add(ctor);  // more enclosing constructors may be added later during resolution
      CorrespondingFormals.Add(formal);  // more corresponding formals may be added later during resolution
    }

    internal string EnclosingCtorNames(string grammaticalConjunction) {
      Contract.Requires(grammaticalConjunction != null);
      return PrintableCtorNameList(EnclosingCtors, grammaticalConjunction);
    }

    static internal string PrintableCtorNameList(List<DatatypeCtor> ctors, string grammaticalConjunction) {
      Contract.Requires(ctors != null);
      Contract.Requires(grammaticalConjunction != null);
      var n = ctors.Count;
      if (n == 1) {
        return string.Format("'{0}'", ctors[0].Name);
      } else if (n == 2) {
        return string.Format("'{0}' {1} '{2}'", ctors[0].Name, grammaticalConjunction, ctors[1].Name);
      } else {
        var s = "";
        for (int i = 0; i < n - 1; i++) {
          s += string.Format("'{0}', ", ctors[i].Name);
        }
        return s + string.Format("{0} '{1}'", grammaticalConjunction, ctors[n - 1].Name);
      }
    }
  }

  public class ConstantField : SpecialField, ICallable
  {
    public override string WhatKind { get { return "const field"; } }
    public readonly Expression Rhs;
    public ConstantField(IToken tok, string name, Expression/*?*/ rhs, bool hasStaticKeyword, bool isGhost, Type type, Attributes attributes)
      : base(tok, name, SpecialField.ID.UseIdParam, NonglobalVariable.CompilerizeName(name), hasStaticKeyword, isGhost, false, false, type, attributes)
    {
      Contract.Requires(tok != null);
      Contract.Requires(name != null);
      Contract.Requires(type != null);
      this.Rhs = rhs;
    }

    public override bool CanBeRevealed() {
      return true;
    }

    //
    public new bool IsGhost { get { return this.isGhost; } }
    public List<TypeParameter> TypeArgs { get { return new List<TypeParameter>(); } }
    public List<Formal> Ins { get { return new List<Formal>(); } }
    public ModuleDefinition EnclosingModule { get { return this.EnclosingClass.Module; } }
    public bool MustReverify { get { return false; } }
    public bool AllowsNontermination { get { throw new cce.UnreachableException(); } }
    public IToken Tok { get { return tok; } }
    public string NameRelativeToModule {
      get {
        if (EnclosingClass is DefaultClassDecl) {
          return Name;
        } else {
          return EnclosingClass.Name + "." + Name;
        }
      }
    }
    public Specification<Expression> Decreases { get { throw new cce.UnreachableException(); } }
    public bool InferredDecreases
    {
      get { throw new cce.UnreachableException(); }
      set { throw new cce.UnreachableException(); }
    }
  }

  public class OpaqueTypeDecl : TopLevelDecl, TypeParameter.ParentType, RevealableTypeDecl
  {
    public override string WhatKind { get { return "opaque type"; } }
    public override bool CanBeRevealed() { return true; }
    public readonly TypeParameter TheType;
    public TypeParameter.TypeParameterCharacteristics Characteristics {
      get { return TheType.Characteristics; }
    }
    public bool MustSupportEquality {
      get { return TheType.MustSupportEquality; }
    }
    [ContractInvariantMethod]
    void ObjectInvariant() {
      Contract.Invariant(TheType != null && Name == TheType.Name);
    }

    public OpaqueTypeDecl(IToken tok, string name, ModuleDefinition module, TypeParameter.TypeParameterCharacteristics characteristics, List<TypeParameter> typeArgs, Attributes attributes)
      : base(tok, name, module, typeArgs, attributes) {
      Contract.Requires(tok != null);
      Contract.Requires(name != null);
      Contract.Requires(module != null);
      Contract.Requires(typeArgs != null);
      TheType = new OpaqueType_AsParameter(tok, name, characteristics, TypeArgs);
      this.NewSelfSynonym();
    }

    public TopLevelDecl AsTopLevelDecl {
      get { return this; }
    }

    public bool SupportsEquality {
      get { return this.MustSupportEquality; }
    }
  }

  public interface RedirectingTypeDecl : ICallable
  {
    string Name { get; }

    IToken tok { get; }
    Attributes Attributes { get; }
    ModuleDefinition Module { get; }
    BoundVar/*?*/ Var { get; }
    Expression/*?*/ Constraint { get; }
    SubsetTypeDecl.WKind WitnessKind { get; }
    Expression/*?*/ Witness { get; }  // non-null iff WitnessKind is Compiled or Ghost
    FreshIdGenerator IdGenerator { get; }
  }

  public class NativeType
  {
    public readonly string Name;
    public readonly BigInteger LowerBound;
    public readonly BigInteger UpperBound;
    public readonly int Bitwidth;  // for unasigned types, this shows the number of bits in the type; else is 0
    public enum Selection { Byte, SByte, UShort, Short, UInt, Int, Number, ULong, Long }
    public readonly Selection Sel;
    public readonly DafnyOptions.CompilationTarget CompilationTargets;
    public NativeType(string Name, BigInteger LowerBound, BigInteger UpperBound, int bitwidth, Selection sel, DafnyOptions.CompilationTarget compilationTargets) {
      Contract.Requires(Name != null);
      Contract.Requires(LowerBound != null);
      Contract.Requires(UpperBound != null);
      Contract.Requires(0 <= bitwidth && (bitwidth == 0 || LowerBound == 0));
      this.Name = Name;
      this.LowerBound = LowerBound;
      this.UpperBound = UpperBound;
      this.Bitwidth = bitwidth;
      this.Sel = sel;
      this.CompilationTargets = compilationTargets;
    }
  }

  public static class RevealableTypeDeclHelper {
    private static Dictionary<TopLevelDecl, InternalTypeSynonymDecl> tsdMap = new Dictionary<TopLevelDecl, InternalTypeSynonymDecl>();

    public static void NewSelfSynonym(this RevealableTypeDecl rtd) {
      var d = rtd.AsTopLevelDecl;
      Contract.Assert(!tsdMap.ContainsKey(d));

      var thisType = UserDefinedType.FromTopLevelDecl(d.tok, d);
      if (d is OpaqueTypeDecl) {
        thisType.ResolvedParam = ((OpaqueTypeDecl)d).TheType;
      }

      var tsd = new InternalTypeSynonymDecl(d.tok, d.Name, TypeParameter.GetExplicitCharacteristics(d), d.TypeArgs, d.Module, thisType, d.Attributes);
      tsd.InheritVisibility(d, false);

      tsdMap.Add(d, tsd);
    }

    public static UserDefinedType SelfSynonym(this RevealableTypeDecl rtd, List<Type> args) {
      Contract.Requires(args != null);
      var d = rtd.AsTopLevelDecl;
      Contract.Assert(tsdMap.ContainsKey(d));
      var typeSynonym = tsdMap[d];
      Contract.Assert(typeSynonym.TypeArgs.Count == args.Count);
      return new UserDefinedType(typeSynonym.tok, typeSynonym.Name, typeSynonym, args);
    }

    public static InternalTypeSynonymDecl SelfSynonymDecl(this RevealableTypeDecl rtd) {
      var d = rtd.AsTopLevelDecl;
      Contract.Assert(tsdMap.ContainsKey(d));
      return tsdMap[d];
    }

    public static TopLevelDecl AccessibleDecl(this RevealableTypeDecl rtd, VisibilityScope scope) {
      var d = rtd.AsTopLevelDecl;
      if (d.IsRevealedInScope(scope)) {
        return d;
      } else {
        return rtd.SelfSynonymDecl();
      }
    }

    //Internal implementations are called before extensions, so this is safe
    public static bool IsRevealedInScope(this RevealableTypeDecl rtd, VisibilityScope scope) {
      var d = rtd.AsTopLevelDecl;
      return d.IsRevealedInScope(scope);
    }
  }

  public interface RevealableTypeDecl {
    TopLevelDecl AsTopLevelDecl {get; }
  }

  public class NewtypeDecl : TopLevelDecl, RevealableTypeDecl, RedirectingTypeDecl
  {
    public override string WhatKind { get { return "newtype"; } }
    public override bool CanBeRevealed() { return true; }
    public readonly Type BaseType;
    public readonly BoundVar Var;  // can be null (if non-null, then object.ReferenceEquals(Var.Type, BaseType))
    public readonly Expression Constraint;  // is null iff Var is
    public readonly SubsetTypeDecl.WKind WitnessKind = SubsetTypeDecl.WKind.None;
    public readonly Expression/*?*/ Witness;  // non-null iff WitnessKind is Compiled or Ghost
    public NativeType NativeType; // non-null for fixed-size representations (otherwise, use BigIntegers for integers)
    public NewtypeDecl(IToken tok, string name, ModuleDefinition module, Type baseType, Attributes attributes)
      : base(tok, name, module, new List<TypeParameter>(), attributes) {
      Contract.Requires(tok != null);
      Contract.Requires(name != null);
      Contract.Requires(module != null);
      Contract.Requires(baseType != null);
      BaseType = baseType;
    }
    public NewtypeDecl(IToken tok, string name, ModuleDefinition module, BoundVar bv, Expression constraint, SubsetTypeDecl.WKind witnessKind, Expression witness, Attributes attributes)
      : base(tok, name, module, new List<TypeParameter>(), attributes) {
      Contract.Requires(tok != null);
      Contract.Requires(name != null);
      Contract.Requires(module != null);
      Contract.Requires(bv != null && bv.Type != null);
      Contract.Requires((witnessKind == SubsetTypeDecl.WKind.Compiled || witnessKind == SubsetTypeDecl.WKind.Ghost) == (witness != null));
      BaseType = bv.Type;
      Var = bv;
      Constraint = constraint;
      Witness = witness;
      WitnessKind = witnessKind;
      this.NewSelfSynonym();
    }

    TopLevelDecl RevealableTypeDecl.AsTopLevelDecl { get { return this; } }
    public TypeParameter.EqualitySupportValue EqualitySupport {
      get {
        if (this.BaseType.SupportsEquality) {
          return TypeParameter.EqualitySupportValue.Required;
        } else {
          return TypeParameter.EqualitySupportValue.Unspecified;
        }
      }
    }

    string RedirectingTypeDecl.Name { get { return Name; } }
    IToken RedirectingTypeDecl.tok { get { return tok; } }
    Attributes RedirectingTypeDecl.Attributes { get { return Attributes; } }
    ModuleDefinition RedirectingTypeDecl.Module { get { return Module; } }
    BoundVar RedirectingTypeDecl.Var { get { return Var; } }
    Expression RedirectingTypeDecl.Constraint { get { return Constraint; } }
    SubsetTypeDecl.WKind RedirectingTypeDecl.WitnessKind { get { return WitnessKind; } }
    Expression RedirectingTypeDecl.Witness { get { return Witness; } }
    FreshIdGenerator RedirectingTypeDecl.IdGenerator { get { return IdGenerator; } }

    bool ICodeContext.IsGhost { get { return true; } }
    List<TypeParameter> ICodeContext.TypeArgs { get { return new List<TypeParameter>(); } }
    List<Formal> ICodeContext.Ins { get { return new List<Formal>(); } }
    ModuleDefinition ICodeContext.EnclosingModule { get { return Module; } }
    bool ICodeContext.MustReverify { get { return false; } }
    bool ICodeContext.AllowsNontermination { get { return false; } }
    IToken ICallable.Tok { get { return tok; } }
    string ICallable.NameRelativeToModule { get { return Name; } }
    Specification<Expression> ICallable.Decreases {
      get {
        // The resolver checks that a NewtypeDecl sits in its own SSC in the call graph.  Therefore,
        // the question of what its Decreases clause is should never arise.
        throw new cce.UnreachableException();
      }
    }
    bool ICallable.InferredDecreases {
      get { throw new cce.UnreachableException(); }  // see comment above about ICallable.Decreases
      set { throw new cce.UnreachableException(); }  // see comment above about ICallable.Decreases
    }
  }


  public abstract class TypeSynonymDeclBase : TopLevelDecl, RedirectingTypeDecl
  {
    public override string WhatKind { get { return "type synonym"; } }
    public TypeParameter.TypeParameterCharacteristics Characteristics;  // the resolver may change the .EqualitySupport component of this value from Unspecified to InferredRequired (for some signatures that may immediately imply that equality support is required)
    public bool MustSupportEquality {
      get { return Characteristics.EqualitySupport != TypeParameter.EqualitySupportValue.Unspecified; }
    }
    public readonly Type Rhs;
    public TypeSynonymDeclBase(IToken tok, string name, TypeParameter.TypeParameterCharacteristics characteristics, List<TypeParameter> typeArgs, ModuleDefinition module, Type rhs, Attributes attributes)
      : base(tok, name, module, typeArgs, attributes) {
      Contract.Requires(tok != null);
      Contract.Requires(name != null);
      Contract.Requires(typeArgs != null);
      Contract.Requires(module != null);
      Contract.Requires(rhs != null);
      Characteristics = characteristics;
      Rhs = rhs;
    }
    /// <summary>
    /// Return .Rhs instantiated with "typeArgs", but only look at the part of .Rhs that is in scope.
    /// </summary>
    public Type RhsWithArgument(List<Type> typeArgs) {
      Contract.Requires(typeArgs != null);
      Contract.Requires(typeArgs.Count == TypeArgs.Count);
      var scope = Type.GetScope();
      var rtd = Rhs.AsRevealableType;
      if (rtd != null) {
        Contract.Assume(rtd.AsTopLevelDecl.IsVisibleInScope(scope));
        if (!rtd.IsRevealedInScope(scope)) {
          // type is actually hidden in this scope
          return rtd.SelfSynonym(typeArgs);
        }
      }
      return RhsWithArgumentIgnoringScope(typeArgs);
    }
    /// <summary>
    /// Returns the declared .Rhs but with formal type arguments replaced by the given actuals.
    /// </summary>
    public Type RhsWithArgumentIgnoringScope(List<Type> typeArgs) {
      Contract.Requires(typeArgs != null);
      Contract.Requires(typeArgs.Count == TypeArgs.Count);
      // Instantiate with the actual type arguments
      if (typeArgs.Count == 0) {
        // this optimization seems worthwhile
        return Rhs;
      } else {
        var subst = Resolver.TypeSubstitutionMap(TypeArgs, typeArgs);
        return Resolver.SubstType(Rhs, subst);
      }
    }

    string RedirectingTypeDecl.Name { get { return Name; } }
    IToken RedirectingTypeDecl.tok { get { return tok; } }
    Attributes RedirectingTypeDecl.Attributes { get { return Attributes; } }
    ModuleDefinition RedirectingTypeDecl.Module { get { return Module; } }
    BoundVar RedirectingTypeDecl.Var { get { return null; } }
    Expression RedirectingTypeDecl.Constraint { get { return null; } }
    SubsetTypeDecl.WKind RedirectingTypeDecl.WitnessKind { get { return SubsetTypeDecl.WKind.None; } }
    Expression RedirectingTypeDecl.Witness { get { return null; } }
    FreshIdGenerator RedirectingTypeDecl.IdGenerator { get { return IdGenerator; } }

    bool ICodeContext.IsGhost { get { return false; } }
    List<TypeParameter> ICodeContext.TypeArgs { get { return TypeArgs; } }
    List<Formal> ICodeContext.Ins { get { return new List<Formal>(); } }
    ModuleDefinition ICodeContext.EnclosingModule { get { return Module; } }
    bool ICodeContext.MustReverify {get { return false; } }
    bool ICodeContext.AllowsNontermination { get { return false; } }
    IToken ICallable.Tok { get { return tok; } }
    string ICallable.NameRelativeToModule { get { return Name; } }
    Specification<Expression> ICallable.Decreases {
      get {
        // The resolver checks that a NewtypeDecl sits in its own SSC in the call graph.  Therefore,
        // the question of what its Decreases clause is should never arise.
        throw new cce.UnreachableException();
      }
    }
    bool ICallable.InferredDecreases {
      get { throw new cce.UnreachableException(); }  // see comment above about ICallable.Decreases
      set { throw new cce.UnreachableException(); }  // see comment above about ICallable.Decreases
    }
    public override bool CanBeRevealed() {
      return true;
    }
  }

  public class TypeSynonymDecl : TypeSynonymDeclBase, RedirectingTypeDecl, RevealableTypeDecl {
    public TypeSynonymDecl(IToken tok, string name, TypeParameter.TypeParameterCharacteristics characteristics, List<TypeParameter> typeArgs, ModuleDefinition module, Type rhs, Attributes attributes)
      : base(tok, name, characteristics, typeArgs, module, rhs, attributes) {
        this.NewSelfSynonym();
    }
    TopLevelDecl RevealableTypeDecl.AsTopLevelDecl { get { return this; } }
  }

  public class InternalTypeSynonymDecl : TypeSynonymDeclBase, RedirectingTypeDecl {
    public InternalTypeSynonymDecl(IToken tok, string name, TypeParameter.TypeParameterCharacteristics characteristics, List<TypeParameter> typeArgs, ModuleDefinition module, Type rhs, Attributes attributes)
      : base(tok, name, characteristics, typeArgs, module, rhs, attributes) {
    }
  }



  public class SubsetTypeDecl : TypeSynonymDecl, RedirectingTypeDecl
  {
    public override string WhatKind { get { return "subset type"; } }
    public readonly BoundVar Var;
    public readonly Expression Constraint;
    public enum WKind { None, Compiled, Ghost, Special }
    public readonly SubsetTypeDecl.WKind WitnessKind;
    public readonly Expression/*?*/ Witness;  // non-null iff WitnessKind is Compiled or Ghost
    public SubsetTypeDecl(IToken tok, string name, TypeParameter.TypeParameterCharacteristics characteristics, List<TypeParameter> typeArgs, ModuleDefinition module,
      BoundVar id, Expression constraint, WKind witnessKind, Expression witness,
      Attributes attributes)
      : base(tok, name, characteristics, typeArgs, module, id.Type, attributes) {
      Contract.Requires(tok != null);
      Contract.Requires(name != null);
      Contract.Requires(typeArgs != null);
      Contract.Requires(module != null);
      Contract.Requires(id != null && id.Type != null);
      Contract.Requires(constraint != null);
      Contract.Requires((witnessKind == WKind.Compiled || witnessKind == WKind.Ghost) == (witness != null));
      Var = id;
      Constraint = constraint;
      Witness = witness;
      WitnessKind = witnessKind;
    }
    BoundVar RedirectingTypeDecl.Var { get { return Var; } }
    Expression RedirectingTypeDecl.Constraint { get { return Constraint; } }
    WKind RedirectingTypeDecl.WitnessKind { get { return WitnessKind; } }
    Expression RedirectingTypeDecl.Witness { get { return Witness; } }
  }

  public class NonNullTypeDecl : SubsetTypeDecl
  {
    public readonly ClassDecl Class;
    /// <summary>
    /// The public constructor is NonNullTypeDecl(ClassDecl cl). The rest is pretty crazy: There are stages of "this"-constructor calls
    /// in order to build values that depend on previously computed parameters.
    /// </summary>
    public NonNullTypeDecl(ClassDecl cl)
      : this(cl, cl.TypeArgs.ConvertAll(tp => new TypeParameter(tp.tok, tp.Name, tp.VarianceSyntax, tp.Characteristics)))
 {
      Contract.Requires(cl != null);
    }

    private NonNullTypeDecl(ClassDecl cl, List<TypeParameter> tps)
      : this(cl, tps,
      new BoundVar(cl.tok, "c", new UserDefinedType(cl.tok, cl.Name + "?", tps.Count == 0 ? null : tps.ConvertAll(tp => (Type)new UserDefinedType(tp)))))
    {
      Contract.Requires(cl != null);
      Contract.Requires(tps != null);
    }

    private NonNullTypeDecl(ClassDecl cl, List<TypeParameter> tps, BoundVar id)
      : base(cl.tok, cl.Name, new TypeParameter.TypeParameterCharacteristics(), tps, cl.Module, id,
      new BinaryExpr(cl.tok, BinaryExpr.Opcode.Neq, new IdentifierExpr(cl.tok, id), new LiteralExpr(cl.tok)),
      SubsetTypeDecl.WKind.Special, null, BuiltIns.AxiomAttribute())
    {
      Contract.Requires(cl != null);
      Contract.Requires(tps != null);
      Contract.Requires(id != null);
      Class = cl;
    }
  }

  [ContractClass(typeof(IVariableContracts))]
  public interface IVariable {
    string Name {
      get;
    }
    string DisplayName {  // what the user thinks he wrote
      get;
    }
    string UniqueName {
      get;
    }
    bool HasBeenAssignedUniqueName {  // unique names are not assigned until the Translator; if you don't already know if that stage has run, this boolean method will tell you
      get;
    }
    string AssignUniqueName(FreshIdGenerator generator);
    string CompileName {
      get;
    }
    Type Type {
      get;
    }
    Type OptionalType {
      get;
    }
    bool IsMutable {
      get;
    }
    bool IsGhost {
      get;
    }
    IToken Tok {
      get;
    }
  }
  [ContractClassFor(typeof(IVariable))]
  public abstract class IVariableContracts : IVariable {
    public string Name {
      get {
        Contract.Ensures(Contract.Result<string>() != null);
        throw new NotImplementedException();  // this getter implementation is here only so that the Ensures contract can be given here
      }
    }
    public string DisplayName {
      get {
        Contract.Ensures(Contract.Result<string>() != null);
        throw new NotImplementedException();  // this getter implementation is here only so that the Ensures contract can be given here
      }
    }
    public string UniqueName {
      get {
        Contract.Ensures(Contract.Result<string>() != null);
        throw new NotImplementedException();  // this getter implementation is here only so that the Ensures contract can be given here
      }
    }
    public bool HasBeenAssignedUniqueName {
      get {
        throw new NotImplementedException();  // this getter implementation is here only so that the Ensures contract can be given here
      }
    }
    public string CompileName {
      get {
        Contract.Ensures(Contract.Result<string>() != null);
        throw new NotImplementedException();  // this getter implementation is here only so that the Ensures contract can be given here
      }
    }
    public Type Type {
      get {
        Contract.Ensures(Contract.Result<Type>() != null);
        throw new NotImplementedException();  // this getter implementation is here only so that the Ensures contract can be given here
      }
    }
    public Type OptionalType {
      get {
        Contract.Ensures(Contract.Result<Type>() != null);
        throw new NotImplementedException();  // this getter implementation is here only so that the Ensures contract can be given here
      }
    }
    public bool IsMutable {
      get {
        throw new NotImplementedException();
      }
    }
    public bool IsGhost {
      get {
        throw new NotImplementedException();
      }
    }
    public IToken Tok {
      get {
        Contract.Ensures(Contract.Result<IToken>() != null);
        throw new NotImplementedException();
      }
    }
    public string AssignUniqueName(FreshIdGenerator generator)
    {
      Contract.Ensures(Contract.Result<string>() != null);
      throw new NotImplementedException();
    }
  }

  public abstract class NonglobalVariable : IVariable {
    public readonly IToken tok;
    readonly string name;

    [ContractInvariantMethod]
    void ObjectInvariant() {
      Contract.Invariant(tok != null);
      Contract.Invariant(name != null);
      Contract.Invariant(type != null);
    }

    public string Name {
      get {
        Contract.Ensures(Contract.Result<string>() != null);
        return name;
      }
    }
    public string DisplayName {
      get { return LocalVariable.DisplayNameHelper(this); }
    }
    private string uniqueName;
    public string UniqueName {
      get {
        return uniqueName;
      }
    }
    public bool HasBeenAssignedUniqueName {
      get {
        return uniqueName != null;
      }
    }
    public string AssignUniqueName(FreshIdGenerator generator)
    {
      if (uniqueName == null)
      {
        uniqueName = generator.FreshId(Name + "#");
        compileName = string.Format("_{0}_{1}", Compiler.FreshId(), CompilerizeName(name));
      }
      return UniqueName;
    }
    static char[] specialChars = new char[] { '\'', '_', '?', '\\', '#' };
    public static string CompilerizeName(string nm) {
      if ('0' <= nm[0] && nm[0] <= '9') {
        // the identifier is one that consists of just digits
        return "_" + nm;
      }
      string name = null;
      int i = 0;
      while (true) {
        int j = nm.IndexOfAny(specialChars, i);
        if (j == -1) {
          if (i == 0) {
            return nm;  // this is the common case
          } else {
            return name + nm.Substring(i);
          }
        } else {
          string nxt = nm.Substring(i, j - i);
          name = name == null ? nxt : name + nxt;
          switch (nm[j]) {
            case '\'': name += "_k"; break;
            case '_': name += "__"; break;
            case '?': name += "_q"; break;
            case '\\': name += "_b"; break;
            case '#': name += "_h"; break;
            default:
              Contract.Assume(false);  // unexpected character
              break;
          }
          i = j + 1;
          if (i == nm.Length) {
            return name;
          }
        }
      }
    }
    protected string compileName;
    public virtual string CompileName {
      get {
        if (compileName == null)
        {
          compileName = string.Format("_{0}_{1}", Compiler.FreshId(), CompilerizeName(name));
        }
        return compileName;
      }
    }
    Type type;
    public Type SyntacticType { get { return type; } }  // returns the non-normalized type
    public Type Type {
      get {
        Contract.Ensures(Contract.Result<Type>() != null);
        return type.Normalize();
      }
    }
    Type IVariable.OptionalType {
      get { return Type; }  // same as Type for NonglobalVariable
    }
    public abstract bool IsMutable {
      get;
    }
    bool isGhost;  // readonly after resolution
    public bool IsGhost {
      get {
        return isGhost;
      }
      set {
        isGhost = value;
      }
    }
    public IToken Tok {
      get {
        return tok;
      }
    }

    public NonglobalVariable(IToken tok, string name, Type type, bool isGhost) {
      Contract.Requires(tok != null);
      Contract.Requires(name != null);
      Contract.Requires(type != null);
      this.tok = tok;
      this.name = name;
      this.type = type;
      this.isGhost = isGhost;
    }
  }

  public class Formal : NonglobalVariable {
    public readonly bool InParam;  // true to in-parameter, false for out-parameter
    public override bool IsMutable {
      get {
        return !InParam;
      }
    }
    public readonly bool IsOld;

    public Formal(IToken tok, string name, Type type, bool inParam, bool isGhost, bool isOld = false)
      : base(tok, name, type, isGhost) {
      Contract.Requires(tok != null);
      Contract.Requires(name != null);
      Contract.Requires(type != null);
      InParam = inParam;
      IsOld = isOld;
    }

    public bool HasName {
      get {
        return !Name.StartsWith("#");
      }
    }
    public override string CompileName {
      get {
        if (compileName == null) {
          compileName = CompilerizeName(Name);
        }
        return compileName;
      }
    }
  }

  /// <summary>
  /// An ImplicitFormal is a parameter that is declared implicitly, in particular the "_k" depth parameter
  /// of each colemma (for use in the comethod body only, not the specification).
  /// </summary>
  public class ImplicitFormal : Formal
  {
    public ImplicitFormal(IToken tok, string name, Type type, bool inParam, bool isGhost)
      : base(tok, name, type, inParam, isGhost) {
      Contract.Requires(tok != null);
      Contract.Requires(name != null);
      Contract.Requires(type != null);
    }
  }

  [DebuggerDisplay("Bound<{name}>")]
  public class BoundVar : NonglobalVariable {
    public override bool IsMutable {
      get {
        return false;
      }
    }

    public BoundVar(IToken tok, string name, Type type)
      : base(tok, name, type, false) {
      Contract.Requires(tok != null);
      Contract.Requires(name != null);
      Contract.Requires(type != null);
    }
  }

  public class Function : MemberDecl, TypeParameter.ParentType, ICallable {
    public override string WhatKind { get { return "function"; } }
    public override bool CanBeRevealed() { return true; }
    public readonly bool IsProtected;
    public bool IsRecursive;  // filled in during resolution
    public bool IsFueled;  // filled in during resolution if anyone tries to adjust this function's fuel
    public readonly List<TypeParameter> TypeArgs;
    public readonly List<Formal> Formals;
    public readonly Formal Result;
    public readonly Type ResultType;
    public readonly List<MaybeFreeExpression> Req;
    public readonly List<FrameExpression> Reads;
    public readonly List<MaybeFreeExpression> Ens;
    public readonly Specification<Expression> Decreases;
    public Expression Body;  // an extended expression; Body is readonly after construction, except for any kind of rewrite that may take place around the time of resolution
    public bool SignatureIsOmitted { get { return SignatureEllipsis != null; } }  // is "false" for all Function objects that survive into resolution
    public readonly IToken SignatureEllipsis;
    public bool IsBuiltin;
    public Function OverriddenFunction;
    public bool containsQuantifier;
    public bool ContainsQuantifier {
      set { containsQuantifier = value; }
      get { return containsQuantifier;  }
    }

    public override IEnumerable<Expression> SubExpressions {
      get {
        foreach (var e in Req) {
          yield return e.E;
        }
        foreach (var e in Reads) {
          yield return e.E;
        }
        foreach (var e in Ens) {
          yield return e.E;
        }
        foreach (var e in Decreases.Expressions) {
          yield return e;
        }
        if (Body != null) {
          yield return Body;
        }
      }
    }

    public Type Type {
      get {
        // Note, the following returned type can contain type parameters from the function and its enclosing class
        return new ArrowType(tok, Formals.ConvertAll(f => f.Type), ResultType);
      }
    }

    public bool AllowsNontermination {
      get {
        return Contract.Exists(Decreases.Expressions, e => e is WildcardExpr);
      }
    }

    /// <summary>
    /// The "AllCalls" field is used for non-FixpointPredicate, non-PrefixPredicate functions only (so its value should not be relied upon for FixpointPredicate and PrefixPredicate functions).
    /// It records all function calls made by the Function, including calls made in the body as well as in the specification.
    /// The field is filled in during resolution (and used toward the end of resolution, to attach a helpful "decreases" prefix to functions in clusters
    /// with co-recursive calls.
    /// </summary>
    public readonly List<FunctionCallExpr> AllCalls = new List<FunctionCallExpr>();
    public enum CoCallClusterInvolvement {
      None,  // the SCC containing the function does not involve any co-recursive calls
      IsMutuallyRecursiveTarget,  // the SCC contains co-recursive calls, and this function is the target of some non-self recursive call
      CoRecursiveTargetAllTheWay,  // the SCC contains co-recursive calls, and this function is the target only of self-recursive calls and co-recursive calls
    }
    public CoCallClusterInvolvement CoClusterTarget = CoCallClusterInvolvement.None;

    [ContractInvariantMethod]
    void ObjectInvariant() {
      Contract.Invariant(cce.NonNullElements(TypeArgs));
      Contract.Invariant(cce.NonNullElements(Formals));
      Contract.Invariant(ResultType != null);
      Contract.Invariant(cce.NonNullElements(Req));
      Contract.Invariant(cce.NonNullElements(Reads));
      Contract.Invariant(cce.NonNullElements(Ens));
      Contract.Invariant(Decreases != null);
    }

    /// <summary>
    /// Note, functions are "ghost" by default; a non-ghost function is called a "function method".
    /// </summary>
    public Function(IToken tok, string name, bool hasStaticKeyword, bool isProtected, bool isGhost,
                    List<TypeParameter> typeArgs, List<Formal> formals, Formal result, Type resultType,
                    List<MaybeFreeExpression> req, List<FrameExpression> reads, List<MaybeFreeExpression> ens, Specification<Expression> decreases,
                    Expression body, Attributes attributes, IToken signatureEllipsis)
      : base(tok, name, hasStaticKeyword, isGhost, attributes) {

      Contract.Requires(tok != null);
      Contract.Requires(name != null);
      Contract.Requires(cce.NonNullElements(typeArgs));
      Contract.Requires(cce.NonNullElements(formals));
      Contract.Requires(resultType != null);
      Contract.Requires(cce.NonNullElements(req));
      Contract.Requires(cce.NonNullElements(reads));
      Contract.Requires(cce.NonNullElements(ens));
      Contract.Requires(decreases != null);
      this.IsProtected = isProtected;
      this.IsFueled = false;  // Defaults to false.  Only set to true if someone mentions this function in a fuel annotation
      this.TypeArgs = typeArgs;
      this.Formals = formals;
      this.Result = result;
      this.ResultType = result != null ? result.Type : resultType;
      this.Req = req;
      this.Reads = reads;
      this.Ens = ens;
      this.Decreases = decreases;
      this.Body = body;
      this.SignatureEllipsis = signatureEllipsis;

      if (attributes != null) {
        List<Expression> args = Attributes.FindExpressions(attributes, "fuel");
        if (args != null) {
          if (args.Count == 1) {
            LiteralExpr literal = args[0] as LiteralExpr;
            if (literal != null && literal.Value is BigInteger) {
              this.IsFueled = true;
            }
          } else if (args.Count == 2) {
            LiteralExpr literalLow = args[0] as LiteralExpr;
            LiteralExpr literalHigh = args[1] as LiteralExpr;

            if (literalLow != null && literalLow.Value is BigInteger && literalHigh != null && literalHigh.Value is BigInteger) {
              this.IsFueled = true;
            }
          }
        }
      }
    }


    bool ICodeContext.IsGhost { get { return this.IsGhost; } }
    List<TypeParameter> ICodeContext.TypeArgs { get { return this.TypeArgs; } }
    List<Formal> ICodeContext.Ins { get { return this.Formals; } }
    IToken ICallable.Tok { get { return this.tok; } }
    string ICallable.NameRelativeToModule {
      get {
        if (EnclosingClass is DefaultClassDecl) {
          return Name;
        } else {
          return EnclosingClass.Name + "." + Name;
        }
      }
    }
    Specification<Expression> ICallable.Decreases { get { return this.Decreases; } }
    bool _inferredDecr;
    bool ICallable.InferredDecreases {
      set { _inferredDecr = value; }
      get { return _inferredDecr; }
    }
    ModuleDefinition ICodeContext.EnclosingModule { get { return this.EnclosingClass.Module; } }
    bool ICodeContext.MustReverify { get { return false; } }

    [Pure]
    public bool IsFuelAware() { return IsRecursive || IsFueled; }
    public virtual bool ReadsHeap { get { return Reads.Count != 0; } }
  }

  public class Predicate : Function
  {
    public override string WhatKind { get { return "predicate"; } }
    public enum BodyOriginKind
    {
      OriginalOrInherited,  // this predicate definition is new (and the predicate may or may not have a body), or the predicate's body (whether or not it exists) is being inherited unmodified (from the previous refinement--it may be that the inherited body was itself an extension, for example)
      DelayedDefinition,  // this predicate declaration provides, for the first time, a body--the declaration refines a previously declared predicate, but the previous one had no body
      Extension  // this predicate extends the definition of a predicate with a body in a module being refined
    }
    public readonly BodyOriginKind BodyOrigin;
    public Predicate(IToken tok, string name, bool hasStaticKeyword, bool isProtected, bool isGhost,
                     List<TypeParameter> typeArgs, List<Formal> formals,
                     List<MaybeFreeExpression> req, List<FrameExpression> reads, List<MaybeFreeExpression> ens, Specification<Expression> decreases,
                     Expression body, BodyOriginKind bodyOrigin, Attributes attributes, IToken signatureEllipsis)
      : base(tok, name, hasStaticKeyword, isProtected, isGhost, typeArgs, formals, null, Type.Bool, req, reads, ens, decreases, body, attributes, signatureEllipsis) {
      Contract.Requires(bodyOrigin == Predicate.BodyOriginKind.OriginalOrInherited || body != null);
      BodyOrigin = bodyOrigin;
    }
  }

  /// <summary>
  /// An PrefixPredicate is the inductive unrolling P# implicitly declared for every fixpoint-predicate P.
  /// </summary>
  public class PrefixPredicate : Function
  {
    public override string WhatKind { get { return "prefix predicate"; } }
    public readonly Formal K;
    public readonly FixpointPredicate FixpointPred;
    public PrefixPredicate(IToken tok, string name, bool hasStaticKeyword, bool isProtected,
                     List<TypeParameter> typeArgs, Formal k, List<Formal> formals,
                     List<MaybeFreeExpression> req, List<FrameExpression> reads, List<MaybeFreeExpression> ens, Specification<Expression> decreases,
                     Expression body, Attributes attributes, FixpointPredicate fixpointPred)
      : base(tok, name, hasStaticKeyword, isProtected, true, typeArgs, formals, null, Type.Bool, req, reads, ens, decreases, body, attributes, null) {
      Contract.Requires(k != null);
      Contract.Requires(fixpointPred != null);
      Contract.Requires(formals != null && 1 <= formals.Count && formals[0] == k);
      K = k;
      FixpointPred = fixpointPred;
    }
  }

  public abstract class FixpointPredicate : Function
  {
    public enum KType { Unspecified, Nat, ORDINAL }
    public readonly KType TypeOfK;
    public bool KNat {
      get {
        return TypeOfK == KType.Nat;
      }
    }
    public readonly List<FunctionCallExpr> Uses = new List<FunctionCallExpr>();  // filled in during resolution, used by verifier
    public PrefixPredicate PrefixPredicate;  // filled in during resolution (name registration)

    public FixpointPredicate(IToken tok, string name, bool hasStaticKeyword, bool isProtected, KType typeOfK,
                             List<TypeParameter> typeArgs, List<Formal> formals,
                             List<MaybeFreeExpression> req, List<FrameExpression> reads, List<MaybeFreeExpression> ens,
                             Expression body, Attributes attributes, IToken signatureEllipsis)
      : base(tok, name, hasStaticKeyword, isProtected, true, typeArgs, formals, null, Type.Bool,
             req, reads, ens, new Specification<Expression>(new List<Expression>(), null), body, attributes, signatureEllipsis) {
      TypeOfK = typeOfK;
    }

    /// <summary>
    /// For the given call P(s), return P#[depth](s).  The resulting expression shares some of the subexpressions
    /// with 'fexp' (that is, what is returned is not necessarily a clone).
    /// </summary>
    public FunctionCallExpr CreatePrefixPredicateCall(FunctionCallExpr fexp, Expression depth) {
      Contract.Requires(fexp != null);
      Contract.Requires(fexp.Function == this);
      Contract.Requires(depth != null);
      Contract.Ensures(Contract.Result<FunctionCallExpr>() != null);

      var args = new List<Expression>() { depth };
      args.AddRange(fexp.Args);
      var prefixPredCall = new FunctionCallExpr(fexp.tok, this.PrefixPredicate.Name, fexp.Receiver, fexp.OpenParen, args);
      prefixPredCall.Function = this.PrefixPredicate;  // resolve here

      prefixPredCall.TypeArgumentSubstitutions = new Dictionary<TypeParameter, Type>();
      var old_to_new = new Dictionary<TypeParameter, TypeParameter>();
      for (int i = 0; i < this.TypeArgs.Count; i++) {
        old_to_new[this.TypeArgs[i]] = this.PrefixPredicate.TypeArgs[i];
      }
      foreach (var p in fexp.TypeArgumentSubstitutions) {
        TypeParameter tp;
        if (old_to_new.TryGetValue(p.Key, out tp)) {
          // p.Key denotes a type parameter of the predicate
          prefixPredCall.TypeArgumentSubstitutions[tp] = p.Value;
        } else {
          // p.Key denotes a type parameter of the enclosing class; it is the same for the prefix predicate
          prefixPredCall.TypeArgumentSubstitutions[p.Key] = p.Value;
        }
      }  // resolved here.

      prefixPredCall.Type = fexp.Type;  // resolve here
      prefixPredCall.CoCall = fexp.CoCall;  // resolve here
      return prefixPredCall;
    }
  }

  public class InductivePredicate : FixpointPredicate
  {
    public override string WhatKind { get { return "inductive predicate"; } }
    public InductivePredicate(IToken tok, string name, bool hasStaticKeyword, bool isProtected, KType typeOfK,
                              List<TypeParameter> typeArgs, List<Formal> formals,
                              List<MaybeFreeExpression> req, List<FrameExpression> reads, List<MaybeFreeExpression> ens,
                              Expression body, Attributes attributes, IToken signatureEllipsis)
      : base(tok, name, hasStaticKeyword, isProtected, typeOfK, typeArgs, formals,
             req, reads, ens, body, attributes, signatureEllipsis) {
    }
  }

  public class CoPredicate : FixpointPredicate
  {
    public override string WhatKind { get { return "copredicate"; } }
    public CoPredicate(IToken tok, string name, bool hasStaticKeyword, bool isProtected, KType typeOfK,
                       List<TypeParameter> typeArgs, List<Formal> formals,
                       List<MaybeFreeExpression> req, List<FrameExpression> reads, List<MaybeFreeExpression> ens,
                       Expression body, Attributes attributes, IToken signatureEllipsis)
      : base(tok, name, hasStaticKeyword, isProtected, typeOfK, typeArgs, formals,
             req, reads, ens, body, attributes, signatureEllipsis) {
    }
  }

  public class TwoStateFunction : Function
  {
    public override string WhatKind { get { return "twostate function"; } }
    public TwoStateFunction(IToken tok, string name, bool hasStaticKeyword,
                     List<TypeParameter> typeArgs, List<Formal> formals, Formal result, Type resultType,
                     List<MaybeFreeExpression> req, List<FrameExpression> reads, List<MaybeFreeExpression> ens, Specification<Expression> decreases,
                     Expression body, Attributes attributes, IToken signatureEllipsis)
      : base(tok, name, hasStaticKeyword, false, true, typeArgs, formals, result, resultType, req, reads, ens, decreases, body, attributes, signatureEllipsis) {
      Contract.Requires(tok != null);
      Contract.Requires(name != null);
      Contract.Requires(typeArgs != null);
      Contract.Requires(formals != null);
      Contract.Requires(resultType != null);
      Contract.Requires(req != null);
      Contract.Requires(reads != null);
      Contract.Requires(ens != null);
      Contract.Requires(decreases != null);
    }
    public override bool ReadsHeap { get { return true; } }
  }

  public class TwoStatePredicate : TwoStateFunction
  {
    public override string WhatKind { get { return "twostate predicate"; } }
    public TwoStatePredicate(IToken tok, string name, bool hasStaticKeyword,
                     List<TypeParameter> typeArgs, List<Formal> formals,
                     List<MaybeFreeExpression> req, List<FrameExpression> reads, List<MaybeFreeExpression> ens, Specification<Expression> decreases,
                     Expression body, Attributes attributes, IToken signatureEllipsis)
      : base(tok, name, hasStaticKeyword, typeArgs, formals, null, Type.Bool, req, reads, ens, decreases, body, attributes, signatureEllipsis) {
      Contract.Requires(tok != null);
      Contract.Requires(name != null);
      Contract.Requires(typeArgs != null);
      Contract.Requires(formals != null);
      Contract.Requires(req != null);
      Contract.Requires(reads != null);
      Contract.Requires(ens != null);
      Contract.Requires(decreases != null);
    }
  }

  public class Method : MemberDecl, TypeParameter.ParentType, IMethodCodeContext
  {
    public override string WhatKind { get { return "method"; } }
    public bool SignatureIsOmitted { get { return SignatureEllipsis != null; } }
    public readonly IToken SignatureEllipsis;
    public bool MustReverify;
    public readonly List<TypeParameter> TypeArgs;
    public readonly List<Formal> Ins;
    public readonly List<Formal> Outs;
    public readonly List<MaybeFreeExpression> Req;
    public readonly Specification<FrameExpression> Mod;
    public readonly List<MaybeFreeExpression> Ens;
    public readonly Specification<Expression> Decreases;
    private BlockStmt methodBody;  // Body is readonly after construction, except for any kind of rewrite that may take place around the time of resolution (note that "methodBody" is a "DividedBlockStmt" for any "Method" that is a "Constructor")
    public bool IsRecursive;  // filled in during resolution
    public bool IsTailRecursive;  // filled in during resolution
    public readonly ISet<IVariable> AssignedAssumptionVariables = new HashSet<IVariable>();
    public Method OverriddenMethod;
    private static BlockStmt emptyBody = new BlockStmt(Token.NoToken, Token.NoToken, new List<Statement>());

    public override IEnumerable<Expression> SubExpressions {
      get {
        foreach (var e in Req) {
          yield return e.E;
        }
        foreach (var e in Mod.Expressions) {
          yield return e.E;
        }
        foreach (var e in Ens) {
          yield return e.E;
        }
        foreach (var e in Decreases.Expressions) {
          yield return e;
        }
      }
    }


    [ContractInvariantMethod]
    void ObjectInvariant() {
      Contract.Invariant(cce.NonNullElements(TypeArgs));
      Contract.Invariant(cce.NonNullElements(Ins));
      Contract.Invariant(cce.NonNullElements(Outs));
      Contract.Invariant(cce.NonNullElements(Req));
      Contract.Invariant(Mod != null);
      Contract.Invariant(cce.NonNullElements(Ens));
      Contract.Invariant(Decreases != null);
    }

    public Method(IToken tok, string name,
                  bool hasStaticKeyword, bool isGhost,
                  [Captured] List<TypeParameter> typeArgs,
                  [Captured] List<Formal> ins, [Captured] List<Formal> outs,
                  [Captured] List<MaybeFreeExpression> req, [Captured] Specification<FrameExpression> mod,
                  [Captured] List<MaybeFreeExpression> ens,
                  [Captured] Specification<Expression> decreases,
                  [Captured] BlockStmt body,
                  Attributes attributes, IToken signatureEllipsis)
      : base(tok, name, hasStaticKeyword, isGhost, attributes) {
      Contract.Requires(tok != null);
      Contract.Requires(name != null);
      Contract.Requires(cce.NonNullElements(typeArgs));
      Contract.Requires(cce.NonNullElements(ins));
      Contract.Requires(cce.NonNullElements(outs));
      Contract.Requires(cce.NonNullElements(req));
      Contract.Requires(mod != null);
      Contract.Requires(cce.NonNullElements(ens));
      Contract.Requires(decreases != null);
      this.TypeArgs = typeArgs;
      this.Ins = ins;
      this.Outs = outs;
      this.Req = req;
      this.Mod = mod;
      this.Ens = ens;
      this.Decreases = decreases;
      this.methodBody = body;
      this.SignatureEllipsis = signatureEllipsis;
      MustReverify = false;
    }

    bool ICodeContext.IsGhost { get { return this.IsGhost; } }
    List<TypeParameter> ICodeContext.TypeArgs { get { return this.TypeArgs; } }
    List<Formal> ICodeContext.Ins { get { return this.Ins; } }
    List<Formal> IMethodCodeContext.Outs { get { return this.Outs; } }
    Specification<FrameExpression> IMethodCodeContext.Modifies { get { return Mod; } }
    IToken ICallable.Tok { get { return this.tok; } }
    string ICallable.NameRelativeToModule {
      get {
        if (EnclosingClass is DefaultClassDecl) {
          return Name;
        } else {
          return EnclosingClass.Name + "." + Name;
        }
      }
    }
    Specification<Expression> ICallable.Decreases { get { return this.Decreases; } }
    bool _inferredDecr;
    bool ICallable.InferredDecreases {
      set { _inferredDecr = value; }
      get { return _inferredDecr; }
    }

    ModuleDefinition ICodeContext.EnclosingModule {
      get {
        Contract.Assert(this.EnclosingClass != null);  // this getter is supposed to be called only after signature-resolution is complete
        return this.EnclosingClass.Module;
      }
    }
    bool ICodeContext.MustReverify { get { return this.MustReverify; } }
    public bool AllowsNontermination {
      get {
        return Contract.Exists(Decreases.Expressions, e => e is WildcardExpr);
      }
    }

    public override string CompileName {
      get {
        var nm = base.CompileName;
        if (IsStatic && nm == "Main" && !Dafny.Compiler.IsMain(this)) {
          // for a static method that is named "Main" but is not a legal "Main" method,
          // change its name.
          nm = EnclosingClass.Name + "_" + nm;
        }
        return nm;
      }
    }

    public BlockStmt Body {
      get {
        // Lemma from included files do not need to be resolved and translated
        // so we return emptyBody. This is to speed up resolvor and translator.
        if (methodBody != null && (this is Lemma || this is TwoStateLemma) && this.tok is IncludeToken && !DafnyOptions.O.VerifyAllModules) {
          return Method.emptyBody;
        } else {
          return methodBody;
        }
      }
      set {
        methodBody = value;
      }
    }

    public BlockStmt BodyForRefinement {
      // For refinement, we still need to merge in the body
      // a lemma that is in the refinement base that is defined
      // in a include file.
      get {
        return methodBody;
      }
    }
  }

  public class Lemma : Method
  {
    public override string WhatKind { get { return "lemma"; } }
    public Lemma(IToken tok, string name,
                 bool hasStaticKeyword,
                 [Captured] List<TypeParameter> typeArgs,
                 [Captured] List<Formal> ins, [Captured] List<Formal> outs,
                 [Captured] List<MaybeFreeExpression> req, [Captured] Specification<FrameExpression> mod,
                 [Captured] List<MaybeFreeExpression> ens,
                 [Captured] Specification<Expression> decreases,
                 [Captured] BlockStmt body,
                 Attributes attributes, IToken signatureEllipsis)
      : base(tok, name, hasStaticKeyword, true, typeArgs, ins, outs, req, mod, ens, decreases, body, attributes, signatureEllipsis) {
    }
  }

  public class TwoStateLemma : Method
  {
    public override string WhatKind { get { return "twostate lemma"; } }
    public TwoStateLemma(IToken tok, string name,
                 bool hasStaticKeyword,
                 [Captured] List<TypeParameter> typeArgs,
                 [Captured] List<Formal> ins, [Captured] List<Formal> outs,
                 [Captured] List<MaybeFreeExpression> req,
                 [Captured] Specification<FrameExpression> mod,
                 [Captured] List<MaybeFreeExpression> ens,
                 [Captured] Specification<Expression> decreases,
                 [Captured] BlockStmt body,
                 Attributes attributes, IToken signatureEllipsis)
      : base(tok, name, hasStaticKeyword, true, typeArgs, ins, outs, req, mod, ens, decreases, body, attributes, signatureEllipsis) {
      Contract.Requires(tok != null);
      Contract.Requires(name != null);
      Contract.Requires(typeArgs != null);
      Contract.Requires(ins != null);
      Contract.Requires(outs != null);
      Contract.Requires(req != null);
      Contract.Requires(mod != null);
      Contract.Requires(ens != null);
      Contract.Requires(decreases != null);
    }
  }

  public class Constructor : Method
  {
    public override string WhatKind { get { return "constructor"; } }
    [ContractInvariantMethod]
    void ObjectInvariant() {
      Contract.Invariant(Body == null || Body is DividedBlockStmt);
    }
    public List<Statement> BodyInit {  // first part of Body's statements
      get {
        if (Body == null) {
          return null;
        } else {
          return ((DividedBlockStmt)Body).BodyInit;
        }
      }
    }
    public List<Statement> BodyProper {  // second part of Body's statements
      get {
        if (Body == null) {
          return null;
        } else {
          return ((DividedBlockStmt)Body).BodyProper;
        }
      }
    }
    public Constructor(IToken tok, string name,
                  List<TypeParameter> typeArgs,
                  List<Formal> ins,
                  List<MaybeFreeExpression> req, [Captured] Specification<FrameExpression> mod,
                  List<MaybeFreeExpression> ens,
                  Specification<Expression> decreases,
                  DividedBlockStmt body,
                  Attributes attributes, IToken signatureEllipsis)
      : base(tok, name, false, false, typeArgs, ins, new List<Formal>(), req, mod, ens, decreases, body, attributes, signatureEllipsis) {
      Contract.Requires(tok != null);
      Contract.Requires(name != null);
      Contract.Requires(cce.NonNullElements(typeArgs));
      Contract.Requires(cce.NonNullElements(ins));
      Contract.Requires(cce.NonNullElements(req));
      Contract.Requires(mod != null);
      Contract.Requires(cce.NonNullElements(ens));
      Contract.Requires(decreases != null);
    }

    public bool HasName {
      get {
        return Name != "_ctor";
      }
    }
  }

  /// <summary>
  /// A PrefixLemma is the inductive unrolling M# implicitly declared for every colemma M.
  /// </summary>
  public class PrefixLemma : Method
  {
    public override string WhatKind { get { return "prefix lemma"; } }
    public readonly Formal K;
    public readonly FixpointLemma FixpointLemma;
    public PrefixLemma(IToken tok, string name, bool hasStaticKeyword,
                       List<TypeParameter> typeArgs, Formal k, List<Formal> ins, List<Formal> outs,
                       List<MaybeFreeExpression> req, Specification<FrameExpression> mod, List<MaybeFreeExpression> ens, Specification<Expression> decreases,
                       BlockStmt body, Attributes attributes, FixpointLemma fixpointLemma)
      : base(tok, name, hasStaticKeyword, true, typeArgs, ins, outs, req, mod, ens, decreases, body, attributes, null) {
      Contract.Requires(k != null);
      Contract.Requires(ins != null && 1 <= ins.Count && ins[0] == k);
      Contract.Requires(fixpointLemma != null);
      K = k;
      FixpointLemma = fixpointLemma;
    }
  }

  public abstract class FixpointLemma : Method
  {
    public readonly FixpointPredicate.KType TypeOfK;
    public bool KNat {
      get {
        return TypeOfK == FixpointPredicate.KType.Nat;
      }
    }
    public PrefixLemma PrefixLemma;  // filled in during resolution (name registration)

    public FixpointLemma(IToken tok, string name,
                         bool hasStaticKeyword, FixpointPredicate.KType typeOfK,
                         List<TypeParameter> typeArgs,
                         List<Formal> ins, [Captured] List<Formal> outs,
                         List<MaybeFreeExpression> req, [Captured] Specification<FrameExpression> mod,
                         List<MaybeFreeExpression> ens,
                         Specification<Expression> decreases,
                         BlockStmt body,
                         Attributes attributes, IToken signatureEllipsis)
      : base(tok, name, hasStaticKeyword, true, typeArgs, ins, outs, req, mod, ens, decreases, body, attributes, signatureEllipsis) {
      Contract.Requires(tok != null);
      Contract.Requires(name != null);
      Contract.Requires(cce.NonNullElements(typeArgs));
      Contract.Requires(cce.NonNullElements(ins));
      Contract.Requires(cce.NonNullElements(outs));
      Contract.Requires(cce.NonNullElements(req));
      Contract.Requires(mod != null);
      Contract.Requires(cce.NonNullElements(ens));
      Contract.Requires(decreases != null);
      TypeOfK = typeOfK;
    }
  }

  public class InductiveLemma : FixpointLemma
  {
    public override string WhatKind { get { return "inductive lemma"; } }

    public InductiveLemma(IToken tok, string name,
                          bool hasStaticKeyword, FixpointPredicate.KType typeOfK,
                          List<TypeParameter> typeArgs,
                          List<Formal> ins, [Captured] List<Formal> outs,
                          List<MaybeFreeExpression> req, [Captured] Specification<FrameExpression> mod,
                          List<MaybeFreeExpression> ens,
                          Specification<Expression> decreases,
                          BlockStmt body,
                          Attributes attributes, IToken signatureEllipsis)
      : base(tok, name, hasStaticKeyword, typeOfK, typeArgs, ins, outs, req, mod, ens, decreases, body, attributes, signatureEllipsis) {
      Contract.Requires(tok != null);
      Contract.Requires(name != null);
      Contract.Requires(cce.NonNullElements(typeArgs));
      Contract.Requires(cce.NonNullElements(ins));
      Contract.Requires(cce.NonNullElements(outs));
      Contract.Requires(cce.NonNullElements(req));
      Contract.Requires(mod != null);
      Contract.Requires(cce.NonNullElements(ens));
      Contract.Requires(decreases != null);
    }
  }

  public class CoLemma : FixpointLemma
  {
    public override string WhatKind { get { return "colemma"; } }

    public CoLemma(IToken tok, string name,
                   bool hasStaticKeyword, FixpointPredicate.KType typeOfK,
                   List<TypeParameter> typeArgs,
                   List<Formal> ins, [Captured] List<Formal> outs,
                   List<MaybeFreeExpression> req, [Captured] Specification<FrameExpression> mod,
                   List<MaybeFreeExpression> ens,
                   Specification<Expression> decreases,
                   BlockStmt body,
                   Attributes attributes, IToken signatureEllipsis)
      : base(tok, name, hasStaticKeyword, typeOfK, typeArgs, ins, outs, req, mod, ens, decreases, body, attributes, signatureEllipsis) {
      Contract.Requires(tok != null);
      Contract.Requires(name != null);
      Contract.Requires(cce.NonNullElements(typeArgs));
      Contract.Requires(cce.NonNullElements(ins));
      Contract.Requires(cce.NonNullElements(outs));
      Contract.Requires(cce.NonNullElements(req));
      Contract.Requires(mod != null);
      Contract.Requires(cce.NonNullElements(ens));
      Contract.Requires(decreases != null);
    }
  }

  // ------------------------------------------------------------------------------------------------------

  public abstract class Statement : IAttributeBearingDeclaration
  {
    public readonly IToken Tok;
    public readonly IToken EndTok;  // typically a terminating semi-colon or end-curly-brace
    public LList<Label> Labels;  // mutable during resolution

    private Attributes attributes;
    public Attributes Attributes {
      get {
        return attributes;
      }
      set {
        attributes = value;
      }
    }

    [ContractInvariantMethod]
    void ObjectInvariant() {
      Contract.Invariant(Tok != null);
      Contract.Invariant(EndTok != null);
    }

    public bool IsGhost;  // filled in by resolution

    public Statement(IToken tok, IToken endTok, Attributes attrs) {
      Contract.Requires(tok != null);
      Contract.Requires(endTok != null);
      this.Tok = tok;
      this.EndTok = endTok;
      this.attributes = attrs;
    }

    public Statement(IToken tok, IToken endTok)
      : this(tok, endTok, null) {
      Contract.Requires(tok != null);
      Contract.Requires(endTok != null);
    }

    /// <summary>
    /// Returns the non-null substatements of the Statements.
    /// </summary>
    public virtual IEnumerable<Statement> SubStatements {
      get { yield break; }
    }

    /// <summary>
    /// Returns the non-null expressions of this statement proper (that is, do not include the expressions of substatements).
    /// </summary>
    public virtual IEnumerable<Expression> SubExpressions {
      get {
        foreach (var e in Attributes.SubExpressions(Attributes)) {
          yield return e;
        }
      }
    }
  }

  public class LList<T>
  {
    public readonly T Data;
    public readonly LList<T> Next;
    const LList<T> Empty = null;

    public LList(T d, LList<T> next) {
      Data = d;
      Next = next;
    }

    public static LList<T> Append(LList<T> a, LList<T> b) {
      if (a == null) return b;
      return new LList<T>(a.Data, Append(a.Next, b));
      // pretend this is ML
    }
    public static int Count(LList<T> n) {
      int count = 0;
      while (n != null) {
        count++;
        n = n.Next;
      }
      return count;
    }
  }

  public class Label
  {
    public readonly IToken Tok;
    public readonly string Name;
    string uniqueId = null;
    public string AssignUniqueId(FreshIdGenerator idGen)
    {
      if (uniqueId == null)
      {
        uniqueId = idGen.FreshNumericId("label");
      }
      return uniqueId;
    }
    public Label(IToken tok, string/*?*/ label) {
      Contract.Requires(tok != null);
      Tok = tok;
      Name = label;
    }
  }

  public class AssertLabel : Label
  {
    public Boogie.Expr E;  // filled in during translation
    public AssertLabel(IToken tok, string label)
      : base(tok, label) {
      Contract.Requires(tok != null);
      Contract.Requires(label != null);
    }
  }

  public abstract class PredicateStmt : Statement
  {
    public readonly Expression Expr;
    [ContractInvariantMethod]
    void ObjectInvariant() {
      Contract.Invariant(Expr != null);
    }

    public PredicateStmt(IToken tok, IToken endTok, Expression expr, Attributes attrs)
      : base(tok, endTok, attrs) {
      Contract.Requires(tok != null);
      Contract.Requires(endTok != null);
      Contract.Requires(expr != null);
      this.Expr = expr;
    }

    public PredicateStmt(IToken tok, IToken endTok, Expression expr)
      : this(tok, endTok, expr, null) {
      Contract.Requires(tok != null);
      Contract.Requires(endTok != null);
      Contract.Requires(expr != null);
      this.Expr = expr;
    }
    public override IEnumerable<Expression> SubExpressions {
      get {
        foreach (var e in base.SubExpressions) { yield return e; }
        yield return Expr;
      }
    }
  }

  public class AssertStmt : PredicateStmt {
    public readonly BlockStmt Proof;
    public readonly AssertLabel Label;
    public AssertStmt(IToken tok, IToken endTok, Expression expr, BlockStmt/*?*/ proof, AssertLabel/*?*/ label, Attributes attrs)
      : base(tok, endTok, expr, attrs) {
      Contract.Requires(tok != null);
      Contract.Requires(endTok != null);
      Contract.Requires(expr != null);
      Proof = proof;
      Label = label;
    }
    public override IEnumerable<Statement> SubStatements {
      get {
        if (Proof != null) {
          yield return Proof;
        }
      }
    }
    public void AddCustomizedErrorMessage(IToken tok, string s) {
      var args = new List<Expression>() { new StringLiteralExpr(tok, s, true) };
      IToken openBrace = tok;
      IToken colon = new Token(tok.line, tok.col + 1);
      IToken closeBrace = new Token(tok.line, tok.col + 7 + s.Length + 1); // where 7 = length(":error ")
      this.Attributes = new UserSuppliedAttributes(tok, openBrace, colon, closeBrace, args, this.Attributes);
    }
  }

  public class AssumeStmt : PredicateStmt {
    public AssumeStmt(IToken tok, IToken endTok, Expression expr, Attributes attrs)
      : base(tok, endTok, expr, attrs) {
      Contract.Requires(tok != null);
      Contract.Requires(endTok != null);
      Contract.Requires(expr != null);
    }
  }

  public class PrintStmt : Statement {
    public readonly List<Expression> Args;
    [ContractInvariantMethod]
    void ObjectInvariant() {
      Contract.Invariant(cce.NonNullElements(Args));
    }

    public PrintStmt(IToken tok, IToken endTok, List<Expression> args)
      : base(tok, endTok) {
      Contract.Requires(tok != null);
      Contract.Requires(endTok != null);
      Contract.Requires(cce.NonNullElements(args));

      Args = args;
    }
    public override IEnumerable<Expression> SubExpressions {
      get {
        foreach (var e in base.SubExpressions) { yield return e; }
        foreach (var arg in Args) {
          yield return arg;
        }
      }
    }
  }

  public class RevealStmt : Statement
  {
    public readonly List<Expression> Exprs;
    public readonly List<AssertLabel> LabeledAsserts = new List<AssertLabel>();  // contents filled in during resolution to indicate that "Expr" denotes a labeled assertion
    public readonly List<Statement> ResolvedStatements = new List<Statement>(); // contents filled in during resolution

    public override IEnumerable<Statement> SubStatements {
      get { return ResolvedStatements; }
    }

    [ContractInvariantMethod]
    void ObjectInvariant() {
      Contract.Invariant(Exprs != null);
      Contract.Invariant(LabeledAsserts.Count <= Exprs.Count);
    }

    public RevealStmt(IToken tok, IToken endTok, List<Expression> exprs)
      : base(tok, endTok) {
      Contract.Requires(tok != null);
      Contract.Requires(endTok != null);
      Contract.Requires(exprs != null);
      this.Exprs = exprs;
    }

    public static string SingleName(Expression e) {
      Contract.Requires(e != null);
      if (e is NameSegment || e is LiteralExpr) {
        return e.tok.val;
      } else {
        return null;
      }
    }
  }

  public class BreakStmt : Statement {
    public readonly string TargetLabel;
    public readonly int BreakCount;
    public Statement TargetStmt;  // filled in during resolution
    [ContractInvariantMethod]
    void ObjectInvariant() {
      Contract.Invariant(TargetLabel != null || 1 <= BreakCount);
    }

    public BreakStmt(IToken tok, IToken endTok, string targetLabel)
      : base(tok, endTok) {
      Contract.Requires(tok != null);
      Contract.Requires(endTok != null);
      Contract.Requires(targetLabel != null);
      this.TargetLabel = targetLabel;
    }
    public BreakStmt(IToken tok, IToken endTok, int breakCount)
      : base(tok, endTok) {
      Contract.Requires(tok != null);
      Contract.Requires(endTok != null);
      Contract.Requires(1 <= breakCount);
      this.BreakCount = breakCount;
    }
  }

  public abstract class ProduceStmt : Statement
  {
    public List<AssignmentRhs> rhss;
    public UpdateStmt hiddenUpdate;
    public ProduceStmt(IToken tok, IToken endTok, List<AssignmentRhs> rhss)
      : base(tok, endTok) {
      Contract.Requires(tok != null);
      Contract.Requires(endTok != null);
      this.rhss = rhss;
      hiddenUpdate = null;
    }
    public override IEnumerable<Expression> SubExpressions {
      get {
        foreach (var e in base.SubExpressions) { yield return e; }
        if (rhss != null) {
          foreach (var rhs in rhss) {
            foreach (var ee in rhs.SubExpressions) {
              yield return ee;
            }
          }
        }
      }
    }
    public override IEnumerable<Statement> SubStatements {
      get {
        if (rhss != null) {
          foreach (var rhs in rhss) {
            foreach (var s in rhs.SubStatements) {
              yield return s;
            }
          }
        }
      }
    }
  }

  public class ReturnStmt : ProduceStmt
  {
    public bool ReverifyPost;  // set during pre-resolution refinement transformation
    public ReturnStmt(IToken tok, IToken endTok, List<AssignmentRhs> rhss)
      : base(tok, endTok, rhss) {
      Contract.Requires(tok != null);
      Contract.Requires(endTok != null);
    }
  }

  public class YieldStmt : ProduceStmt
  {
    public YieldStmt(IToken tok, IToken endTok, List<AssignmentRhs> rhss)
      : base(tok, endTok, rhss) {
      Contract.Requires(tok != null);
      Contract.Requires(endTok != null);
    }
  }

  public abstract class AssignmentRhs
  {
    public readonly IToken Tok;

    private Attributes attributes;
    public Attributes Attributes
    {
      get
      {
        return attributes;
      }
      set
      {
        attributes = value;
      }
    }

    public bool HasAttributes()
    {
      return Attributes != null;
    }

    internal AssignmentRhs(IToken tok, Attributes attrs = null) {
      Tok = tok;
      Attributes = attrs;
    }
    public abstract bool CanAffectPreviouslyKnownExpressions { get; }
    /// <summary>
    /// Returns the non-null subexpressions of the AssignmentRhs.
    /// </summary>
    public virtual IEnumerable<Expression> SubExpressions {
      get {
        foreach (var e in Attributes.SubExpressions(Attributes)) {
          yield return e;
        }
      }
    }
    /// <summary>
    /// Returns the non-null sub-statements of the AssignmentRhs.
    /// </summary>
    public virtual IEnumerable<Statement> SubStatements{
      get { yield break; }
    }
  }

  public class ExprRhs : AssignmentRhs
  {
    public readonly Expression Expr;
    [ContractInvariantMethod]
    void ObjectInvariant() {
      Contract.Invariant(Expr != null);
    }

    public ExprRhs(Expression expr, Attributes attrs = null)  // TODO: these 'attrs' apparently aren't handled correctly in the Cloner, and perhaps not in various visitors either (for example, CheckIsCompilable should not go into attributes)
      : base(expr.tok, attrs)
    {
      Contract.Requires(expr != null);
      Expr = expr;
    }
    public override bool CanAffectPreviouslyKnownExpressions { get { return false; } }
    public override IEnumerable<Expression> SubExpressions {
      get {
        yield return Expr;
      }
    }
  }

  /// <summary>
  /// A TypeRhs represents one of five things, each having to do with allocating something in the heap:
  ///  * new T[EE]
  ///    This allocates an array of objects of type T (where EE is a list of expression)
  ///  * new T[EE] (elementInit)
  ///    This is like the previous, but uses "elementInit" to initialize the elements of the new array.
  ///  * new T[E] [EE]
  ///    This is like the first one, but uses the elements displayed in the list EE as the initial
  ///    elements of the array.  Only a 1-dimensional array may be used in this case.  The size denoted
  ///    by E must equal the length of EE.
  ///  * new C
  ///    This allocates an object of type C
  ///  * new C.Init(EE)
  ///    This allocates an object of type C and then invokes the method/constructor Init on it
  /// There are three ways to construct a TypeRhs syntactically:
  ///  * TypeRhs(T, EE, initExpr)
  ///      -- represents "new T[EE]" (with "elementInit" being "null") and "new T[EE] (elementInit)"
  ///  * TypeRhs(T, E, EE)
  ///      -- represents "new T[E] [EE]"
  ///  * TypeRhs(C)
  ///      -- represents new C
  ///  * TypeRhs(Path, EE)
  ///    Here, Path may either be of the form C.Init
  ///      -- represents new C.Init(EE)
  ///    or all of Path denotes a type
  ///      -- represents new C._ctor(EE), where _ctor is the anonymous constructor for class C
  /// </summary>
  public class TypeRhs : AssignmentRhs
  {
    /// <summary>
    /// If ArrayDimensions != null, then the TypeRhs represents "new EType[ArrayDimensions]",
    ///     ElementInit is non-null to represent "new EType[ArrayDimensions] (elementInit)",
    ///     InitDisplay is non-null to represent "new EType[ArrayDimensions] [InitDisplay]",
    ///     and Arguments, Path, and InitCall are all null.
    /// If ArrayDimentions == null && Arguments == null, then the TypeRhs represents "new EType"
    ///     and ElementInit, Path, and InitCall are all null.
    /// If Arguments != null, then the TypeRhs represents "new Path(Arguments)"
    ///     and EType and InitCall is filled in by resolution, and ArrayDimensions == null and ElementInit == null.
    /// If OptionalNameComponent == null and Arguments != null, then the TypeRHS has not been resolved yet;
    ///   resolution will either produce an error or will chop off the last part of "EType" and move it to
    ///   OptionalNameComponent, after which the case above applies.
    /// </summary>
    public Type EType;  // in the case of Arguments != null, EType is filled in during resolution
    public readonly List<Expression> ArrayDimensions;
    public readonly Expression ElementInit;
    public readonly List<Expression> InitDisplay;
    public readonly List<Expression> Arguments;
    public Type Path;
    public CallStmt InitCall;  // may be null (and is definitely null for arrays), may be filled in during resolution
    public Type Type;  // filled in during resolution
    [ContractInvariantMethod]
    void ObjectInvariant() {
      Contract.Invariant(EType != null || Arguments != null);
      Contract.Invariant(ElementInit == null || InitDisplay == null);
      Contract.Invariant(InitDisplay == null || ArrayDimensions.Count == 1);
      Contract.Invariant(ArrayDimensions == null || (Arguments == null && Path == null && InitCall == null && 1 <= ArrayDimensions.Count));
      Contract.Invariant(Arguments == null || (Path != null && ArrayDimensions == null && ElementInit == null && InitDisplay == null));
      Contract.Invariant(!(ArrayDimensions == null && Arguments == null) || (Path == null && InitCall == null && ElementInit == null && InitDisplay == null));
    }

    public TypeRhs(IToken tok, Type type, List<Expression> arrayDimensions, Expression elementInit)
      : base(tok) {
      Contract.Requires(tok != null);
      Contract.Requires(type != null);
      Contract.Requires(arrayDimensions != null && 1 <= arrayDimensions.Count);
      EType = type;
      ArrayDimensions = arrayDimensions;
      ElementInit = elementInit;
    }
    public TypeRhs(IToken tok, Type type, Expression dim, List<Expression> initDisplay)
      : base(tok) {
      Contract.Requires(tok != null);
      Contract.Requires(type != null);
      Contract.Requires(dim != null);
      Contract.Requires(initDisplay != null);
      EType = type;
      ArrayDimensions = new List<Expression> { dim };
      InitDisplay = initDisplay;
    }
    public TypeRhs(IToken tok, Type type)
      : base(tok)
    {
      Contract.Requires(tok != null);
      Contract.Requires(type != null);
      EType = type;
    }
    public TypeRhs(IToken tok, Type path, List<Expression> arguments, bool disambiguatingDummy)
      : base(tok)
    {
      Contract.Requires(tok != null);
      Contract.Requires(path != null);
      Contract.Requires(arguments != null);
      Path = path;
      Arguments = arguments;
    }
    public override bool CanAffectPreviouslyKnownExpressions {
      get {
        if (InitCall != null) {
          foreach (var mod in InitCall.Method.Mod.Expressions) {
            if (!(mod.E is ThisExpr)) {
              return true;
            }
          }
        }
        return false;
      }
    }

    public override IEnumerable<Expression> SubExpressions {
      get {
        if (ArrayDimensions != null) {
          foreach (var e in ArrayDimensions) {
            yield return e;
          }
          if (ElementInit != null) {
            yield return ElementInit;
          }
          if (InitDisplay != null) {
            foreach (var e in InitDisplay) {
              yield return e;
            }
          }
        }
      }
    }
    public override IEnumerable<Statement> SubStatements {
      get {
        if (InitCall != null) {
          yield return InitCall;
        }
      }
    }
  }

  public class HavocRhs : AssignmentRhs {
    public HavocRhs(IToken tok)
      : base(tok)
    {
    }
    public override bool CanAffectPreviouslyKnownExpressions { get { return false; } }
  }

  public class VarDeclStmt : Statement
  {
    public readonly List<LocalVariable> Locals;
    public readonly ConcreteUpdateStatement Update;
    [ContractInvariantMethod]
    void ObjectInvariant() {
      Contract.Invariant(cce.NonNullElements(Locals));
      Contract.Invariant(Locals.Count != 0);
    }

    public VarDeclStmt(IToken tok, IToken endTok, List<LocalVariable> locals, ConcreteUpdateStatement update)
      : base(tok, endTok)
    {
      Contract.Requires(tok != null);
      Contract.Requires(endTok != null);
      Contract.Requires(locals != null);
      Contract.Requires(locals.Count != 0);

      Locals = locals;
      Update = update;
    }

    public override IEnumerable<Statement> SubStatements {
      get { if (Update != null) { yield return Update; } }
    }

    public override IEnumerable<Expression> SubExpressions {
      get {
        foreach (var e in base.SubExpressions) { yield return e; }
        foreach (var v in Locals) {
          foreach (var e in Attributes.SubExpressions(v.Attributes)) {
            yield return e;
          }
        }
      }
    }
  }

  public class LetStmt : Statement
  {
    public readonly CasePattern<LocalVariable> LHS;
    public readonly Expression RHS;

    public LetStmt(IToken tok, IToken endTok, CasePattern<LocalVariable> lhs, Expression rhs)
      : base(tok, endTok) {
      LHS = lhs;
      RHS = rhs;
    }

    public override IEnumerable<Expression> SubExpressions {
      get {
        foreach (var e in Attributes.SubExpressions(Attributes)) {
          yield return e;
        }
        yield return RHS;
      }
    }

    public IEnumerable<LocalVariable> LocalVars {
      get {
        foreach (var bv in LHS.Vars) {
          yield return bv;
        }
      }
    }
  }

  /// <summary>
  /// Common superclass of UpdateStmt and AssignSuchThatStmt.
  /// </summary>
  public abstract class ConcreteUpdateStatement : Statement
  {
    public readonly List<Expression> Lhss;
    public ConcreteUpdateStatement(IToken tok, IToken endTok, List<Expression> lhss, Attributes attrs = null)
      : base(tok, endTok, attrs) {
      Contract.Requires(tok != null);
      Contract.Requires(endTok != null);
      Contract.Requires(cce.NonNullElements(lhss));
      Lhss = lhss;
    }
  }

  public class AssignSuchThatStmt : ConcreteUpdateStatement
  {
    public readonly Expression Expr;
    public readonly IToken AssumeToken;

    public List<ComprehensionExpr.BoundedPool> Bounds;  // initialized and filled in by resolver; null for a ghost statement
    // invariant Bounds == null || Bounds.Count == BoundVars.Count;
    public List<IVariable> MissingBounds;  // filled in during resolution; remains "null" if bounds can be found
    // invariant Bounds == null || MissingBounds == null;
    public class WiggleWaggleBound : ComprehensionExpr.BoundedPool
    {
      public override PoolVirtues Virtues => PoolVirtues.Enumerable | PoolVirtues.IndependentOfAlloc | PoolVirtues.IndependentOfAlloc_or_ExplicitAlloc;
      public override int Preference() => 1;
    }

    /// <summary>
    /// "assumeToken" is allowed to be "null", in which case the verifier will check that a RHS value exists.
    /// If "assumeToken" is non-null, then it should denote the "assume" keyword used in the statement.
    /// </summary>
    public AssignSuchThatStmt(IToken tok, IToken endTok, List<Expression> lhss, Expression expr, IToken assumeToken, Attributes attrs)
      : base(tok, endTok, lhss, attrs) {
      Contract.Requires(tok != null);
      Contract.Requires(endTok != null);
      Contract.Requires(cce.NonNullElements(lhss));
      Contract.Requires(lhss.Count != 0);
      Contract.Requires(expr != null);
      Expr = expr;
      if (assumeToken != null) {
        AssumeToken = assumeToken;
      }
    }
    public override IEnumerable<Expression> SubExpressions {
      get {
        foreach (var e in base.SubExpressions) { yield return e; }
        yield return Expr;
        foreach (var lhs in Lhss) {
          yield return lhs;
        }
      }
    }
  }

  public class UpdateStmt : ConcreteUpdateStatement
  {
    public readonly List<AssignmentRhs> Rhss;
    public readonly bool CanMutateKnownState;

    public readonly List<Statement> ResolvedStatements = new List<Statement>();  // contents filled in during resolution
    public override IEnumerable<Statement> SubStatements {
      get { return ResolvedStatements; }
    }

    [ContractInvariantMethod]
    void ObjectInvariant() {
      Contract.Invariant(cce.NonNullElements(Lhss));
      Contract.Invariant(cce.NonNullElements(Rhss));
    }
    public UpdateStmt(IToken tok, IToken endTok, List<Expression> lhss, List<AssignmentRhs> rhss)
      : base(tok, endTok, lhss)
    {
      Contract.Requires(tok != null);
      Contract.Requires(endTok != null);
      Contract.Requires(cce.NonNullElements(lhss));
      Contract.Requires(cce.NonNullElements(rhss));
      Contract.Requires(lhss.Count != 0 || rhss.Count == 1);
      Rhss = rhss;
      CanMutateKnownState = false;
    }
    public UpdateStmt(IToken tok, IToken endTok, List<Expression> lhss, List<AssignmentRhs> rhss, bool mutate)
      : base(tok, endTok, lhss)
    {
      Contract.Requires(tok != null);
      Contract.Requires(endTok != null);
      Contract.Requires(cce.NonNullElements(lhss));
      Contract.Requires(cce.NonNullElements(rhss));
      Contract.Requires(lhss.Count != 0 || rhss.Count == 1);
      Rhss = rhss;
      CanMutateKnownState = mutate;
    }
  }

  public class AssignStmt : Statement {
    public readonly Expression Lhs;
    public readonly AssignmentRhs Rhs;
    [ContractInvariantMethod]
    void ObjectInvariant() {
      Contract.Invariant(Lhs != null);
      Contract.Invariant(Rhs != null);
    }

    public AssignStmt(IToken tok, IToken endTok, Expression lhs, AssignmentRhs rhs)
      : base(tok, endTok) {
      Contract.Requires(tok != null);
      Contract.Requires(endTok != null);
      Contract.Requires(lhs != null);
      Contract.Requires(rhs != null);
      this.Lhs = lhs;
      this.Rhs = rhs;
    }

    public override IEnumerable<Statement> SubStatements {
      get {
        foreach (var s in Rhs.SubStatements) {
          yield return s;
        }
      }
    }

    public override IEnumerable<Expression> SubExpressions {
      get {
        foreach (var e in base.SubExpressions) { yield return e; }
        yield return Lhs;
        foreach (var ee in Rhs.SubExpressions) {
          yield return ee;
        }
      }
    }

    /// <summary>
    /// This method assumes "lhs" has been successfully resolved.
    /// </summary>
    public static bool LhsIsToGhost(Expression lhs) {
      Contract.Requires(lhs != null);
      return LhsIsToGhost_Which(lhs) == NonGhostKind.IsGhost;
    }
    public enum NonGhostKind { IsGhost, Variable, Field, ArrayElement }
    public static string NonGhostKind_To_String(NonGhostKind gk) {
      Contract.Requires(gk != NonGhostKind.IsGhost);
      switch (gk) {
        case NonGhostKind.Variable: return "non-ghost variable";
        case NonGhostKind.Field: return "non-ghost field";
        case NonGhostKind.ArrayElement: return "array element";
        default:
          Contract.Assume(false);  // unexpected NonGhostKind
          throw new cce.UnreachableException();  // please compiler
      }
    }
    /// <summary>
    /// This method assumes "lhs" has been successfully resolved.
    /// </summary>
    public static NonGhostKind LhsIsToGhost_Which(Expression lhs) {
      Contract.Requires(lhs != null);
      lhs = lhs.Resolved;
      if (lhs is IdentifierExpr) {
        var x = (IdentifierExpr)lhs;
        if (!x.Var.IsGhost) {
          return NonGhostKind.Variable;
        }
      } else if (lhs is MemberSelectExpr) {
        var x = (MemberSelectExpr)lhs;
        if (!x.Member.IsGhost) {
          return NonGhostKind.Field;
        }
      } else {
        // LHS denotes an array element, which is always non-ghost
        return NonGhostKind.ArrayElement;
      }
      return NonGhostKind.IsGhost;
    }
  }

  public class LocalVariable : IVariable, IAttributeBearingDeclaration {
    public readonly IToken Tok;
    public readonly IToken EndTok;  // typically a terminating semi-colon or end-curly-brace
    readonly string name;
    public Attributes Attributes;
    public bool IsGhost;
    [ContractInvariantMethod]
    void ObjectInvariant() {
      Contract.Invariant(name != null);
      Contract.Invariant(OptionalType != null);
    }

    public LocalVariable(IToken tok, IToken endTok, string name, Type type, bool isGhost) {
      Contract.Requires(tok != null);
      Contract.Requires(endTok != null);
      Contract.Requires(name != null);
      Contract.Requires(type != null);  // can be a proxy, though

      this.Tok = tok;
      this.EndTok = endTok;
      this.name = name;
      this.OptionalType = type;
      if (type is InferredTypeProxy) {
        ((InferredTypeProxy)type).KeepConstraints = true;
      }
      this.IsGhost = isGhost;
    }

    public string Name {
      get {
        Contract.Ensures(Contract.Result<string>() != null);
        return name;
      }
    }
    public static bool HasWildcardName(IVariable v) {
      Contract.Requires(v != null);
      return v.Name.StartsWith("_v");
    }
    public static string DisplayNameHelper(IVariable v) {
      Contract.Requires(v != null);
      return HasWildcardName(v) ? "_" : v.Name;
    }
    public string DisplayName {
      get { return DisplayNameHelper(this); }
    }
    private string uniqueName;
    public string UniqueName {
      get {
        return uniqueName;
      }
    }
    public bool HasBeenAssignedUniqueName {
      get {
        return uniqueName != null;
      }
    }
    public string AssignUniqueName(FreshIdGenerator generator)
    {
      if (uniqueName == null)
      {
        uniqueName = generator.FreshId(Name + "#");
        compileName = string.Format("_{0}_{1}", Compiler.FreshId(), NonglobalVariable.CompilerizeName(name));
      }
      return UniqueName;
    }
    string compileName;
    public string CompileName {
      get {
        if (compileName == null)
        {
          compileName = string.Format("_{0}_{1}", Compiler.FreshId(), NonglobalVariable.CompilerizeName(name));
        }
        return compileName;
      }
    }
    public readonly Type OptionalType;  // this is the type mentioned in the declaration, if any
    Type IVariable.OptionalType { get { return this.OptionalType; } }
    internal Type type;  // this is the declared or inferred type of the variable; it is non-null after resolution (even if resolution fails)
    public Type Type {
      get {
        Contract.Ensures(Contract.Result<Type>() != null);

        Contract.Assume(type != null);  /* we assume object has been resolved */
        return type.Normalize();
      }
    }
    public bool IsMutable {
      get {
        return true;
      }
    }
    bool IVariable.IsGhost {
      get {
        return this.IsGhost;
      }
    }
    /// <summary>
    /// This method retrospectively makes the LocalVariable a ghost.  It is to be used only during resolution.
    /// </summary>
    public void MakeGhost() {
      this.IsGhost = true;
    }
    IToken IVariable.Tok {
      get {
        return Tok;
      }
    }
  }

  /// <summary>
  /// A CallStmt is always resolved.  It is typically produced as a resolved counterpart of the syntactic AST note ApplySuffix.
  /// </summary>
  public class CallStmt : Statement {
    [ContractInvariantMethod]
    void ObjectInvariant() {
      Contract.Invariant(MethodSelect.Member is Method);
      Contract.Invariant(cce.NonNullElements(Lhs));
      Contract.Invariant(cce.NonNullElements(Args));
    }

    public readonly List<Expression> Lhs;
    public readonly MemberSelectExpr MethodSelect;
    public readonly List<Expression> Args;

    public Expression Receiver { get { return MethodSelect.Obj; } }
    public Method Method { get { return (Method)MethodSelect.Member; } }

    public CallStmt(IToken tok, IToken endTok, List<Expression> lhs, MemberSelectExpr memSel, List<Expression> args)
      : base(tok, endTok) {
      Contract.Requires(tok != null);
      Contract.Requires(endTok != null);
      Contract.Requires(cce.NonNullElements(lhs));
      Contract.Requires(memSel != null);
      Contract.Requires(memSel.Member is Method);
      Contract.Requires(cce.NonNullElements(args));

      this.Lhs = lhs;
      this.MethodSelect = memSel;
      this.Args = args;
    }

    public override IEnumerable<Expression> SubExpressions {
      get {
        foreach (var e in base.SubExpressions) { yield return e; }
        foreach (var ee in Lhs) {
          yield return ee;
        }
        yield return MethodSelect;
        foreach (var ee in Args) {
          yield return ee;
        }
      }
    }
  }

  public class BlockStmt : Statement {
    public readonly List<Statement> Body;
    public BlockStmt(IToken tok, IToken endTok, [Captured] List<Statement> body)
      : base(tok, endTok) {
      Contract.Requires(tok != null);
      Contract.Requires(endTok != null);
      Contract.Requires(cce.NonNullElements(body));
      this.Body = body;
    }

    public override IEnumerable<Statement> SubStatements {
      get { return Body; }
    }

    public virtual void AppendStmt(Statement s) {
      Contract.Requires(s != null);
      Body.Add(s);
    }
  }

  public class DividedBlockStmt : BlockStmt
  {
    public readonly List<Statement> BodyInit;  // first part of Body's statements
    public readonly IToken SeparatorTok;  // token that separates the two parts, if any
    public readonly List<Statement> BodyProper;  // second part of Body's statements
    public DividedBlockStmt(IToken tok, IToken endTok, List<Statement> bodyInit, IToken/*?*/ separatorTok, List<Statement> bodyProper)
      : base(tok, endTok, Util.Concat(bodyInit, bodyProper)) {
      Contract.Requires(tok != null);
      Contract.Requires(endTok != null);
      Contract.Requires(cce.NonNullElements(bodyInit));
      Contract.Requires(cce.NonNullElements(bodyProper));
      this.BodyInit = bodyInit;
      this.SeparatorTok = separatorTok;
      this.BodyProper = bodyProper;
    }
    public override void AppendStmt(Statement s) {
      BodyProper.Add(s);
      base.AppendStmt(s);
    }
  }

  public class IfStmt : Statement {
    public readonly bool IsBindingGuard;
    public readonly Expression Guard;
    public readonly BlockStmt Thn;
    public readonly Statement Els;
    [ContractInvariantMethod]
    void ObjectInvariant() {
      Contract.Invariant(!IsBindingGuard || (Guard is ExistsExpr && ((ExistsExpr)Guard).Range == null));
      Contract.Invariant(Thn != null);
      Contract.Invariant(Els == null || Els is BlockStmt || Els is IfStmt || Els is SkeletonStatement);
    }
    public IfStmt(IToken tok, IToken endTok, bool isBindingGuard, Expression guard, BlockStmt thn, Statement els)
      : base(tok, endTok) {
      Contract.Requires(tok != null);
      Contract.Requires(endTok != null);
      Contract.Requires(!isBindingGuard || (guard is ExistsExpr && ((ExistsExpr)guard).Range == null));
      Contract.Requires(thn != null);
      Contract.Requires(els == null || els is BlockStmt || els is IfStmt || els is SkeletonStatement);
      this.IsBindingGuard = isBindingGuard;
      this.Guard = guard;
      this.Thn = thn;
      this.Els = els;
    }
    public override IEnumerable<Statement> SubStatements {
      get {
        yield return Thn;
        if (Els != null) {
          yield return Els;
        }
      }
    }
    public override IEnumerable<Expression> SubExpressions {
      get {
        foreach (var e in base.SubExpressions) { yield return e; }
        if (Guard != null) {
          yield return Guard;
        }
      }
    }
  }

  public class GuardedAlternative
  {
    public readonly IToken Tok;
    public readonly bool IsBindingGuard;
    public readonly Expression Guard;
    public readonly List<Statement> Body;
    [ContractInvariantMethod]
    void ObjectInvariant() {
      Contract.Invariant(Tok != null);
      Contract.Invariant(Guard != null);
      Contract.Invariant(!IsBindingGuard || (Guard is ExistsExpr && ((ExistsExpr)Guard).Range == null));
      Contract.Invariant(Body != null);
    }
    public GuardedAlternative(IToken tok, bool isBindingGuard, Expression guard, List<Statement> body)
    {
      Contract.Requires(tok != null);
      Contract.Requires(guard != null);
      Contract.Requires(!isBindingGuard || (guard is ExistsExpr && ((ExistsExpr)guard).Range == null));
      Contract.Requires(body != null);
      this.Tok = tok;
      this.IsBindingGuard = isBindingGuard;
      this.Guard = guard;
      this.Body = body;
    }
  }

  public class AlternativeStmt : Statement
  {
    public readonly bool UsesOptionalBraces;
    public readonly List<GuardedAlternative> Alternatives;
    [ContractInvariantMethod]
    void ObjectInvariant() {
      Contract.Invariant(Alternatives != null);
    }
    public AlternativeStmt(IToken tok, IToken endTok, List<GuardedAlternative> alternatives, bool usesOptionalBraces)
      : base(tok, endTok) {
      Contract.Requires(tok != null);
      Contract.Requires(endTok != null);
      Contract.Requires(alternatives != null);
      this.Alternatives = alternatives;
      this.UsesOptionalBraces = usesOptionalBraces;
    }
    public override IEnumerable<Statement> SubStatements {
      get {
        foreach (var alt in Alternatives) {
          foreach (var s in alt.Body) {
            yield return s;
          }
        }
      }
    }
    public override IEnumerable<Expression> SubExpressions {
      get {
        foreach (var e in base.SubExpressions) { yield return e; }
        foreach (var alt in Alternatives) {
          yield return alt.Guard;
        }
      }
    }
  }

  public abstract class LoopStmt : Statement
  {
    public readonly List<MaybeFreeExpression> Invariants;
    public readonly Specification<Expression> Decreases;
    public bool InferredDecreases;  // filled in by resolution
    public readonly Specification<FrameExpression> Mod;
    [ContractInvariantMethod]
    void ObjectInvariant() {
      Contract.Invariant(cce.NonNullElements(Invariants));
      Contract.Invariant(Decreases != null);
      Contract.Invariant(Mod != null);
    }
    public LoopStmt(IToken tok, IToken endTok, List<MaybeFreeExpression> invariants, Specification<Expression> decreases, Specification<FrameExpression> mod)
    : base(tok, endTok)
    {
      Contract.Requires(tok != null);
      Contract.Requires(endTok != null);
      Contract.Requires(cce.NonNullElements(invariants));
      Contract.Requires(decreases != null);
      Contract.Requires(mod != null);

      this.Invariants = invariants;
      this.Decreases = decreases;
      this.Mod = mod;
      if (DafnyOptions.O.Dafnycc) {
        Decreases = new Specification<Expression>(
          new List<Expression>() { new WildcardExpr(tok) }, null);
      }
    }
    public override IEnumerable<Expression> SubExpressions {
      get {
        foreach (var e in base.SubExpressions) { yield return e; }
        foreach (var mfe in Invariants) {
          foreach (var e in Attributes.SubExpressions(mfe.Attributes)) { yield return e; }
          yield return mfe.E;
        }
        foreach (var e in Attributes.SubExpressions(Decreases.Attributes)) { yield return e; }
        if (Decreases.Expressions != null) {
          foreach (var e in Decreases.Expressions) {
            yield return e;
          }
        }
        foreach (var e in Attributes.SubExpressions(Mod.Attributes)) { yield return e; }
        if (Mod.Expressions != null) {
          foreach (var fe in Mod.Expressions) {
            yield return fe.E;
          }
        }
      }
    }
  }

  public class WhileStmt : LoopStmt
  {
    public readonly Expression Guard;
    public readonly BlockStmt Body;

    public WhileStmt(IToken tok, IToken endTok, Expression guard,
                     List<MaybeFreeExpression> invariants, Specification<Expression> decreases, Specification<FrameExpression> mod,
                     BlockStmt body)
      : base(tok, endTok, invariants, decreases, mod) {
      Contract.Requires(tok != null);
      Contract.Requires(endTok != null);
      this.Guard = guard;
      this.Body = body;
    }

    public override IEnumerable<Statement> SubStatements {
      get {
        if (Body != null) {
          yield return Body;
        }
      }
    }
    public override IEnumerable<Expression> SubExpressions {
      get {
        foreach (var e in base.SubExpressions) { yield return e; }
        if (Guard != null) {
          yield return Guard;
        }
      }
    }
  }

  /// <summary>
  /// This class is really just a WhileStmt, except that it serves the purpose of remembering if the object was created as the result of a refinement
  /// merge.
  /// </summary>
  public class RefinedWhileStmt : WhileStmt
  {
    public RefinedWhileStmt(IToken tok, IToken endTok, Expression guard,
                            List<MaybeFreeExpression> invariants, Specification<Expression> decreases, Specification<FrameExpression> mod,
                            BlockStmt body)
      : base(tok, endTok, guard, invariants, decreases, mod, body) {
      Contract.Requires(tok != null);
      Contract.Requires(endTok != null);
      Contract.Requires(body != null);
    }
  }

  public class AlternativeLoopStmt : LoopStmt
  {
    public readonly bool UsesOptionalBraces;
    public readonly List<GuardedAlternative> Alternatives;
    [ContractInvariantMethod]
    void ObjectInvariant() {
      Contract.Invariant(Alternatives != null);
    }
    public AlternativeLoopStmt(IToken tok, IToken endTok,
                               List<MaybeFreeExpression> invariants, Specification<Expression> decreases, Specification<FrameExpression> mod,
                               List<GuardedAlternative> alternatives, bool usesOptionalBraces)
      : base(tok, endTok, invariants, decreases, mod) {
      Contract.Requires(tok != null);
      Contract.Requires(endTok != null);
      Contract.Requires(alternatives != null);
      this.Alternatives = alternatives;
      this.UsesOptionalBraces = usesOptionalBraces;
    }
    public override IEnumerable<Statement> SubStatements {
      get {
        foreach (var alt in Alternatives) {
          foreach (var s in alt.Body) {
            yield return s;
          }
        }
      }
    }
    public override IEnumerable<Expression> SubExpressions {
      get {
        foreach (var e in base.SubExpressions) { yield return e; }
        foreach (var alt in Alternatives) {
          yield return alt.Guard;
        }
      }
    }
  }

  public class ForallStmt : Statement
  {
    public readonly List<BoundVar> BoundVars;  // note, can be the empty list, in which case Range denotes "true"
    public Expression Range;  // mostly readonly, except that it may in some cases be updated during resolution to conjoin the precondition of the call in the body
    public readonly List<MaybeFreeExpression> Ens;
    public readonly Statement Body;
    public List<Expression> ForallExpressions;   // fill in by rewriter.
    public bool CanConvert = true; //  can convert to ForallExpressions

    public List<ComprehensionExpr.BoundedPool> Bounds;  // initialized and filled in by resolver
    // invariant: if successfully resolved, Bounds.Count == BoundVars.Count;

    /// <summary>
    /// Assign means there are no ensures clauses and the body consists of one update statement,
    ///   either to an object field or to an array.
    /// Call means there are no ensures clauses and the body consists of a single call to a (presumably
    ///   ghost, but non-ghost is also allowed) method with no out-parameters and an empty modifies
    ///   clause.
    /// Proof means there is at least one ensures clause, and the body consists of any (presumably ghost,
    ///   but non-ghost is also allowed) code without side effects on variables (including fields and array
    ///   elements) declared outside the body itself.
    /// Notes:
    /// * More kinds may be allowed in the future.
    /// * One could also allow Call to call non-ghost methods without side effects.  However, that
    ///   would seem pointless in the program, so they are disallowed (to avoid any confusion that
    ///   such use of the forall statement might actually have a point).
    /// * One could allow Proof even without ensures clauses that "export" what was learned.
    ///   However, that might give the false impression that the body is nevertheless exported.
    /// </summary>
    public enum BodyKind { Assign, Call, Proof }
    public BodyKind Kind;  // filled in during resolution

    [ContractInvariantMethod]
    void ObjectInvariant() {
      Contract.Invariant(BoundVars != null);
      Contract.Invariant(Range != null);
      Contract.Invariant(BoundVars.Count != 0 || LiteralExpr.IsTrue(Range));
      Contract.Invariant(Ens != null);
    }

    public ForallStmt(IToken tok, IToken endTok, List<BoundVar> boundVars, Attributes attrs, Expression range, List<MaybeFreeExpression> ens, Statement body)
      : base(tok, endTok) {
      Contract.Requires(tok != null);
      Contract.Requires(endTok != null);
      Contract.Requires(cce.NonNullElements(boundVars));
      Contract.Requires(range != null);
      Contract.Requires(boundVars.Count != 0 || LiteralExpr.IsTrue(range));
      Contract.Requires(cce.NonNullElements(ens));
      this.BoundVars = boundVars;
      this.Attributes = attrs;
      this.Range = range;
      this.Ens = ens;
      this.Body = body;
    }

    public Statement S0 {
      get {
        // dig into Body to find a single statement
        Statement s = this.Body;
        while (true) {
          var block = s as BlockStmt;
          if (block != null && block.Body.Count == 1) {
            s = block.Body[0];
            // dig further into s
          } else if (s is UpdateStmt) {
            var update = (UpdateStmt)s;
            if (update.ResolvedStatements.Count == 1) {
              s = update.ResolvedStatements[0];
              // dig further into s
            } else {
              return s;
            }
          } else {
            return s;
          }
        }
      }
    }

    public override IEnumerable<Statement> SubStatements {
      get {
        if (Body != null) {
          yield return Body;
        }
      }
    }
    public override IEnumerable<Expression> SubExpressions {
      get {
        foreach (var e in base.SubExpressions) { yield return e; }
        yield return Range;
        foreach (var ee in Ens) {
          foreach (var e in Attributes.SubExpressions(ee.Attributes)) { yield return e; }
          yield return ee.E;
        }
      }
    }

    public List<BoundVar> UncompilableBoundVars() {
      Contract.Ensures(Contract.Result<List<BoundVar>>() != null);
      var v = ComprehensionExpr.BoundedPool.PoolVirtues.Finite | ComprehensionExpr.BoundedPool.PoolVirtues.Enumerable;
      return ComprehensionExpr.BoundedPool.MissingBounds(BoundVars, Bounds, v);
    }
  }

  public class ModifyStmt : Statement
  {
    public readonly Specification<FrameExpression> Mod;
    public readonly BlockStmt Body;

    public ModifyStmt(IToken tok, IToken endTok, List<FrameExpression> mod, Attributes attrs, BlockStmt body)
      : base(tok, endTok)
    {
      Contract.Requires(tok != null);
      Contract.Requires(endTok != null);
      Contract.Requires(mod != null);
      Mod = new Specification<FrameExpression>(mod, attrs);
      Body = body;
    }

    public override IEnumerable<Statement> SubStatements {
      get {
        if (Body != null) {
          yield return Body;
        }
      }
    }
    public override IEnumerable<Expression> SubExpressions {
      get {
        foreach (var e in base.SubExpressions) { yield return e; }
        foreach (var e in Attributes.SubExpressions(Mod.Attributes)) { yield return e; }
        foreach (var fe in Mod.Expressions) {
          yield return fe.E;
        }
      }
    }
  }

  public class CalcStmt : Statement
  {
    public abstract class CalcOp {
      /// <summary>
      /// Resulting operator "x op z" if "x this y" and "y other z".
      /// Returns null if this and other are incompatible.
      /// </summary>
      [Pure]
      public abstract CalcOp ResultOp(CalcOp other);

      /// <summary>
      /// Returns an expression "line0 this line1".
      /// </summary>
      [Pure]
      public abstract Expression StepExpr(Expression line0, Expression line1);
    }

    public class BinaryCalcOp : CalcOp {
      public readonly BinaryExpr.Opcode Op;

      [ContractInvariantMethod]
      void ObjectInvariant()
      {
        Contract.Invariant(ValidOp(Op));
      }

      /// <summary>
      /// Is op a valid calculation operator?
      /// </summary>
      [Pure]
      public static bool ValidOp(BinaryExpr.Opcode op) {
        return
             op == BinaryExpr.Opcode.Eq || op == BinaryExpr.Opcode.Neq
          || op == BinaryExpr.Opcode.Lt || op == BinaryExpr.Opcode.Le
          || op == BinaryExpr.Opcode.Gt || op == BinaryExpr.Opcode.Ge
          || LogicOp(op);
      }

      /// <summary>
      /// Is op a valid operator only for Boolean lines?
      /// </summary>
      [Pure]
      public static bool LogicOp(BinaryExpr.Opcode op) {
        return op == BinaryExpr.Opcode.Iff || op == BinaryExpr.Opcode.Imp || op == BinaryExpr.Opcode.Exp;
      }

      public BinaryCalcOp(BinaryExpr.Opcode op) {
        Contract.Requires(ValidOp(op));
        Op = op;
      }

      /// <summary>
      /// Does this subsume other (this . other == other . this == this)?
      /// </summary>
      private bool Subsumes(BinaryCalcOp other) {
        Contract.Requires(other != null);
        var op1 = Op;
        var op2 = other.Op;
        if (op1 == BinaryExpr.Opcode.Neq || op2 == BinaryExpr.Opcode.Neq)
          return op2 == BinaryExpr.Opcode.Eq;
        if (op1 == op2)
          return true;
        if (LogicOp(op1) || LogicOp(op2))
          return op2 == BinaryExpr.Opcode.Eq ||
            (op1 == BinaryExpr.Opcode.Imp && op2 == BinaryExpr.Opcode.Iff) ||
            (op1 == BinaryExpr.Opcode.Exp && op2 == BinaryExpr.Opcode.Iff) ||
            (op1 == BinaryExpr.Opcode.Eq && op2 == BinaryExpr.Opcode.Iff);
        return op2 == BinaryExpr.Opcode.Eq ||
          (op1 == BinaryExpr.Opcode.Lt && op2 == BinaryExpr.Opcode.Le) ||
          (op1 == BinaryExpr.Opcode.Gt && op2 == BinaryExpr.Opcode.Ge);
      }

      public override CalcOp ResultOp(CalcOp other) {
        if (other is BinaryCalcOp) {
          var o = (BinaryCalcOp) other;
          if (this.Subsumes(o)) {
            return this;
          } else if (o.Subsumes(this)) {
            return other;
          }
          return null;
        } else if (other is TernaryCalcOp) {
          return other.ResultOp(this);
        } else {
          Contract.Assert(false);
          throw new cce.UnreachableException();
        }
      }

      public override Expression StepExpr(Expression line0, Expression line1)
      {
        if (Op == BinaryExpr.Opcode.Exp) {
          // The order of operands is reversed so that it can be turned into implication during resolution
          return new BinaryExpr(line0.tok, Op, line1, line0);
        } else {
          return new BinaryExpr(line0.tok, Op, line0, line1);
        }
      }

      public override string ToString()
      {
        return BinaryExpr.OpcodeString(Op);
      }

    }

    public class TernaryCalcOp : CalcOp {
      public readonly Expression Index; // the only allowed ternary operator is ==#, so we only store the index

      [ContractInvariantMethod]
      void ObjectInvariant()
      {
        Contract.Invariant(Index != null);
      }

      public TernaryCalcOp(Expression idx) {
        Contract.Requires(idx != null);
        Index = idx;
      }

      public override CalcOp ResultOp(CalcOp other) {
        if (other is BinaryCalcOp) {
          if (((BinaryCalcOp) other).Op == BinaryExpr.Opcode.Eq) {
            return this;
          }
          return null;
        } else if (other is TernaryCalcOp) {
          var a = Index;
          var b = ((TernaryCalcOp) other).Index;
          var minIndex = new ITEExpr(a.tok, false, new BinaryExpr(a.tok, BinaryExpr.Opcode.Le, a, b), a, b);
          return new TernaryCalcOp(minIndex); // ToDo: if we could compare expressions for syntactic equalty, we could use this here to optimize
        } else {
          Contract.Assert(false);
          throw new cce.UnreachableException();
        }
      }

      public override Expression StepExpr(Expression line0, Expression line1)
      {
        return new TernaryExpr(line0.tok, TernaryExpr.Opcode.PrefixEqOp, Index, line0, line1);
      }

      public override string ToString()
      {
        return "==#";
      }

    }

    public readonly List<Expression> Lines;    // Last line is dummy, in order to form a proper step with the dangling hint
    public readonly List<BlockStmt> Hints;     // Hints[i] comes after line i; block statement is used as a container for multiple sub-hints
    public readonly CalcOp UserSuppliedOp;     // may be null, if omitted by the user
    public CalcOp Op;                          // main operator of the calculation (either UserSuppliedOp or (after resolution) an inferred CalcOp)
    public readonly List<CalcOp/*?*/> StepOps; // StepOps[i] comes after line i
    public readonly List<Expression> Steps;    // expressions li op l<i + 1>, filled in during resolution (last step is dummy)
    public Expression Result;                  // expression l0 ResultOp ln, filled in during resolution

    public static readonly CalcOp DefaultOp = new BinaryCalcOp(BinaryExpr.Opcode.Eq);

    [ContractInvariantMethod]
    void ObjectInvariant()
    {
      Contract.Invariant(Lines != null);
      Contract.Invariant(cce.NonNullElements(Lines));
      Contract.Invariant(Hints != null);
      Contract.Invariant(cce.NonNullElements(Hints));
      Contract.Invariant(StepOps != null);
      Contract.Invariant(Steps != null);
      Contract.Invariant(cce.NonNullElements(Steps));
      Contract.Invariant(Hints.Count == Math.Max(Lines.Count - 1, 0));
      Contract.Invariant(StepOps.Count == Hints.Count);
    }

    public CalcStmt(IToken tok, IToken endTok, CalcOp userSuppliedOp, List<Expression> lines, List<BlockStmt> hints, List<CalcOp/*?*/> stepOps, Attributes attrs)
      : base(tok, endTok)
    {
      Contract.Requires(tok != null);
      Contract.Requires(endTok != null);
      Contract.Requires(lines != null);
      Contract.Requires(hints != null);
      Contract.Requires(stepOps != null);
      Contract.Requires(cce.NonNullElements(lines));
      Contract.Requires(cce.NonNullElements(hints));
      Contract.Requires(hints.Count == Math.Max(lines.Count - 1, 0));
      Contract.Requires(stepOps.Count == hints.Count);
      this.UserSuppliedOp = userSuppliedOp;
      this.Lines = lines;
      this.Hints = hints;
      this.StepOps = stepOps;
      this.Steps = new List<Expression>();
      this.Result = null;
      this.Attributes = attrs;
    }

    public override IEnumerable<Statement> SubStatements
    {
      get {
        foreach (var h in Hints) {
          yield return h;
        }
      }
    }
    public override IEnumerable<Expression> SubExpressions
    {
      get {
        foreach (var e in base.SubExpressions) { yield return e; }
        foreach (var e in Attributes.SubExpressions(Attributes)) { yield return e; }

        for (int i = 0; i < Lines.Count - 1; i++) {  // note, we skip the duplicated line at the end
          yield return Lines[i];
        }
        foreach (var calcop in AllCalcOps) {
          var o3 = calcop as TernaryCalcOp;
          if (o3 != null) {
            yield return o3.Index;
          }
        }
      }
    }

    IEnumerable<CalcOp> AllCalcOps {
      get {
        if (UserSuppliedOp != null) {
          yield return UserSuppliedOp;
        }
        foreach (var stepop in StepOps) {
          if (stepop != null) {
            yield return stepop;
          }
        }
      }
    }

    /// <summary>
    /// Left-hand side of a step expression.
    /// Note that Lhs(op.StepExpr(line0, line1)) != line0 when op is <==.
    /// </summary>
    public static Expression Lhs(Expression step)
    {
      Contract.Requires(step is BinaryExpr || step is TernaryExpr);
      if (step is BinaryExpr) {
        return ((BinaryExpr) step).E0;
      } else {
        return ((TernaryExpr) step).E1;
      }
    }

    /// <summary>
    /// Right-hand side of a step expression.
    /// Note that Rhs(op.StepExpr(line0, line1)) != line1 when op is REVERSE-IMPLICATION.
    /// </summary>
    public static Expression Rhs(Expression step)
    {
      Contract.Requires(step is BinaryExpr || step is TernaryExpr);
      if (step is BinaryExpr) {
        return ((BinaryExpr) step).E1;
      } else {
        return ((TernaryExpr) step).E2;
      }
    }
  }

  public class MatchStmt : Statement
  {
    [ContractInvariantMethod]
    void ObjectInvariant() {
      Contract.Invariant(Source != null);
      Contract.Invariant(cce.NonNullElements(Cases));
      Contract.Invariant(cce.NonNullElements(MissingCases));
    }

    private Expression source;
    private List<MatchCaseStmt> cases;
    public readonly List<DatatypeCtor> MissingCases = new List<DatatypeCtor>();  // filled in during resolution
    public readonly bool UsesOptionalBraces;
    public MatchStmt OrigUnresolved;  // the resolver makes this clone of the MatchStmt before it starts desugaring it

    public MatchStmt(IToken tok, IToken endTok, Expression source, [Captured] List<MatchCaseStmt> cases, bool usesOptionalBraces)
      : base(tok, endTok) {
      Contract.Requires(tok != null);
      Contract.Requires(endTok != null);
      Contract.Requires(source != null);
      Contract.Requires(cce.NonNullElements(cases));
      this.source = source;
      this.cases = cases;
      this.UsesOptionalBraces = usesOptionalBraces;
    }

    public Expression Source {
      get { return source; }
    }

    public List<MatchCaseStmt> Cases {
      get { return cases; }
    }

    // should only be used in desugar in resolve to change the cases of the matchexpr
    public void UpdateSource(Expression source) {
      this.source = source;
    }

    public void UpdateCases(List<MatchCaseStmt> cases) {
      this.cases = cases;
    }

    public override IEnumerable<Statement> SubStatements {
      get {
        foreach (var kase in cases) {
          foreach (var s in kase.Body) {
            yield return s;
          }
        }
      }
    }
    public override IEnumerable<Expression> SubExpressions {
      get {
        foreach (var e in base.SubExpressions) { yield return e; }
        yield return Source;
      }
    }
  }

  public class MatchCaseStmt : MatchCase
  {
    private List<Statement> body;

    [ContractInvariantMethod]
    void ObjectInvariant() {
      Contract.Invariant(cce.NonNullElements(Body));
    }

    public MatchCaseStmt(IToken tok, string id, [Captured] List<BoundVar> arguments, [Captured] List<Statement> body)
      : base(tok, id, arguments)
    {
      Contract.Requires(tok != null);
      Contract.Requires(id != null);
      Contract.Requires(cce.NonNullElements(arguments));
      Contract.Requires(cce.NonNullElements(body));
      this.body = body;
    }

    public MatchCaseStmt(IToken tok, string id, [Captured] List<CasePattern<BoundVar>> cps, [Captured] List<Statement> body)
      : base(tok, id, cps) {
      Contract.Requires(tok != null);
      Contract.Requires(id != null);
      Contract.Requires(cce.NonNullElements(cps));
      Contract.Requires(cce.NonNullElements(body));
      this.body = body;
    }

    public List<Statement> Body {
      get { return body; }
    }

    // should only be called by resolve to reset the body of the MatchCaseExpr
    public void UpdateBody(List<Statement> body) {
      this.body = body;
    }
  }

  /// <summary>
  /// The class represents several possible scenarios:
  /// * ...;
  ///   S == null
  /// * assert ...
  ///   ConditionOmitted == true
  /// * assume ...
  ///   ConditionOmitted == true
  /// * if ... { Stmt }
  ///   if ... { Stmt } else ElseStmt
  ///   ConditionOmitted == true
  /// * while ... invariant J;
  ///   ConditionOmitted == true && BodyOmitted == true
  /// * while ... invariant J; { Stmt }
  ///   ConditionOmitted == true && BodyOmitted == false
  /// * modify ...;
  ///   ConditionOmitted == true && BodyOmitted == false
  /// * modify ... { Stmt }
  ///   ConditionOmitted == true && BodyOmitted == false
  /// </summary>
  public class SkeletonStatement : Statement
  {
    public readonly Statement S;
    public bool ConditionOmitted { get { return ConditionEllipsis != null; } }
    public readonly IToken ConditionEllipsis;
    public bool BodyOmitted { get { return BodyEllipsis != null; } }
    public readonly IToken BodyEllipsis;
    public readonly List<IToken> NameReplacements;
    public readonly List<Expression> ExprReplacements;
    public SkeletonStatement(IToken tok, IToken endTok)
      : base(tok, endTok)
    {
      Contract.Requires(tok != null);
      Contract.Requires(endTok != null);
      S = null;
    }
    public SkeletonStatement(Statement s, IToken conditionEllipsis, IToken bodyEllipsis)
      : base(s.Tok, s.EndTok)
    {
      Contract.Requires(s != null);
      S = s;
      ConditionEllipsis = conditionEllipsis;
      BodyEllipsis = bodyEllipsis;
    }
    public SkeletonStatement(IToken tok, IToken endTok, List<IToken> nameReplacements, List<Expression> exprReplacements)
      : base(tok, endTok) {
      Contract.Requires(tok != null);
      Contract.Requires(endTok != null);
      NameReplacements = nameReplacements;
      ExprReplacements = exprReplacements;

    }
    public override IEnumerable<Statement> SubStatements {
      get {
        // The SkeletonStatement is really a modification of its inner statement S.  Therefore,
        // we don't consider S to be a substatement.  Instead, the substatements of S are the
        // substatements of the SkeletonStatement.  In the case the SkeletonStatement modifies
        // S by omitting its body (which is true only for loops), there are no substatements.
        if (!BodyOmitted) {
          foreach (var s in S.SubStatements) {
            yield return s;
          }
        }
      }
    }
  }

  // ------------------------------------------------------------------------------------------------------

  public abstract class TokenWrapper : IToken
  {
    protected readonly IToken WrappedToken;
    protected TokenWrapper(IToken wrappedToken) {
      Contract.Requires(wrappedToken != null);
      WrappedToken = wrappedToken;
    }

    public int col {
      get { return WrappedToken.col; }
      set { throw new NotSupportedException(); }
    }
    public virtual string filename {
      get { return WrappedToken.filename; }
      set { throw new NotSupportedException(); }
    }
    public bool IsValid {
      get { return WrappedToken.IsValid; }
    }
    public int kind {
      get { return WrappedToken.kind; }
      set { throw new NotSupportedException(); }
    }
    public int line {
      get { return WrappedToken.line; }
      set { throw new NotSupportedException(); }
    }
    public int pos {
      get { return WrappedToken.pos; }
      set { throw new NotSupportedException(); }
    }
    public virtual string val {
      get { return WrappedToken.val; }
      set { throw new NotSupportedException(); }
    }
  }

  public class NestedToken : TokenWrapper
  {
    public NestedToken(IToken outer, IToken inner)
      : base(outer)
    {
      Contract.Requires(outer != null);
      Contract.Requires(inner != null);
      Inner = inner;
    }
    public IToken Outer { get { return WrappedToken; } }
    public readonly IToken Inner;
  }

  /// <summary>
  /// An IncludeToken is a wrapper that indicates that the function/method was
  /// declared in a file that was included. Any proof obligations from such an
  /// included file are to be ignored.
  /// </summary>
  public class IncludeToken : TokenWrapper
  {
    public Include Include;
    public IncludeToken(Include include, IToken wrappedToken)
      : base(wrappedToken) {
      Contract.Requires(wrappedToken != null);
      this.Include = include;
    }

    public override string val {
      get { return WrappedToken.val; }
      set { WrappedToken.val = value; }
    }
  }

  // ------------------------------------------------------------------------------------------------------
  [DebuggerDisplay("{Printer.ExprToString(this)}")]
  public abstract class Expression
  {
    public readonly IToken tok;
    [ContractInvariantMethod]
    void ObjectInvariant() {
      Contract.Invariant(tok != null);
    }

    [Pure]
    public bool WasResolved()
    {
      return Type != null;
    }

    public Expression Resolved {
      get {
        Contract.Requires(WasResolved());  // should be called only on resolved expressions; this approximates that precondition
        Expression r = this;
        while (true) {
          Contract.Assert(r.WasResolved());  // this.WasResolved() implies anything it reaches is also resolved
          var rr = r as ConcreteSyntaxExpression;
          if (rr == null) {
            return r;
          }
          r = rr.ResolvedExpression;
          if (r == null) {
            // for a NegationExpression, we're willing to return its non-ResolveExpression form (since it is filled in
            // during a resolution phase after type checking and we may be called here during type checking)
            return rr is NegationExpression ? rr : null;
          }
        }
      }
    }


    protected Type type;
    public Type Type {  // filled in during resolution
      get {
        Contract.Ensures(type != null || Contract.Result<Type>() == null);  // useful in conjunction with postcondition of constructor
        return type == null ? null : type.Normalize();
      }
      set {
        Contract.Requires(!WasResolved());  // set it only once
        Contract.Requires(value != null);

        //modifies type;
        type = value.Normalize();
      }
    }
    /// <summary>
    /// This method can be used when .Type has been found to be erroneous and its current value
    /// would be unexpected by the rest of the resolver. This method then sets .Type to a neutral
    /// value.
    /// </summary>
    public void ResetTypeAssignment() {
      Contract.Requires(WasResolved());
      type = new InferredTypeProxy();
    }
#if TEST_TYPE_SYNONYM_TRANSPARENCY
    public void DebugTest_ChangeType(Type ty) {
      Contract.Requires(WasResolved());  // we're here to set it again
      Contract.Requires(ty != null);
      type = ty;
    }
#endif

    public Expression(IToken tok) {
      Contract.Requires(tok != null);
      Contract.Ensures(type == null);  // we would have liked to have written Type==null, but that's not admissible or provable

      this.tok = tok;
    }

    /// <summary>
    /// Returns the non-null subexpressions of the Expression.  To be called after the expression has been resolved; this
    /// means, for example, that any concrete syntax that resolves to some other expression will return the subexpressions
    /// of the resolved expression.
    /// </summary>
    public virtual IEnumerable<Expression> SubExpressions {
      get { yield break; }
    }

    public virtual bool IsImplicit {
      get { return false; }
    }

    public static IEnumerable<Expression> Conjuncts(Expression expr) {
      Contract.Requires(expr != null);
      Contract.Requires(expr.Type.IsBoolType);
      Contract.Ensures(cce.NonNullElements(Contract.Result<IEnumerable<Expression>>()));

      expr = StripParens(expr);

      var bin = expr as BinaryExpr;
      if (bin != null && bin.ResolvedOp == BinaryExpr.ResolvedOpcode.And) {
        foreach (Expression e in Conjuncts(bin.E0)) {
          yield return e;
        }
        foreach (Expression e in Conjuncts(bin.E1)) {
          yield return e;
        }
        yield break;
      }
      yield return expr;
    }

    /// <summary>
    /// Create a resolved expression of the form "e0 + e1"
    /// </summary>
    public static Expression CreateAdd(Expression e0, Expression e1) {
      Contract.Requires(e0 != null);
      Contract.Requires(e1 != null);
      Contract.Requires(
        (e0.Type.IsNumericBased(Type.NumericPersuation.Int) && e1.Type.IsNumericBased(Type.NumericPersuation.Int)) ||
        (e0.Type.IsNumericBased(Type.NumericPersuation.Real) && e1.Type.IsNumericBased(Type.NumericPersuation.Real)));
      Contract.Ensures(Contract.Result<Expression>() != null);
      var s = new BinaryExpr(e0.tok, BinaryExpr.Opcode.Add, e0, e1);
      s.ResolvedOp = BinaryExpr.ResolvedOpcode.Add;  // resolve here
      s.Type = e0.Type.NormalizeExpand();  // resolve here
      return s;
    }

    /// <summary>
    /// Create a resolved expression of the form "e0 * e1"
    /// </summary>
    public static Expression CreateMul(Expression e0, Expression e1) {
      Contract.Requires(e0 != null);
      Contract.Requires(e1 != null);
      Contract.Requires(
        (e0.Type.IsNumericBased(Type.NumericPersuation.Int) && e1.Type.IsNumericBased(Type.NumericPersuation.Int)) ||
        (e0.Type.IsNumericBased(Type.NumericPersuation.Real) && e1.Type.IsNumericBased(Type.NumericPersuation.Real)));
      Contract.Ensures(Contract.Result<Expression>() != null);
      var s = new BinaryExpr(e0.tok, BinaryExpr.Opcode.Mul, e0, e1);
      s.ResolvedOp = BinaryExpr.ResolvedOpcode.Mul;  // resolve here
      s.Type = e0.Type.NormalizeExpand();  // resolve here
      return s;
    }

    /// <summary>
    /// Create a resolved expression of the form "CVT(e0) - CVT(e1)", where "CVT" is either "int" (if
    /// e0.Type is an integer-based numeric type) or "real" (if e0.Type is a real-based numeric type).
    /// </summary>
    public static Expression CreateSubtract_TypeConvert(Expression e0, Expression e1) {
      Contract.Requires(e0 != null);
      Contract.Requires(e1 != null);
      Contract.Requires(
        (e0.Type.IsNumericBased(Type.NumericPersuation.Int) && e1.Type.IsNumericBased(Type.NumericPersuation.Int)) ||
        (e0.Type.IsNumericBased(Type.NumericPersuation.Real) && e1.Type.IsNumericBased(Type.NumericPersuation.Real)));
      Contract.Ensures(Contract.Result<Expression>() != null);

      Type toType = e0.Type.IsNumericBased(Type.NumericPersuation.Int) ? (Type)Type.Int : Type.Real;
      e0 = CastIfNeeded(e0, toType);
      e1 = CastIfNeeded(e1, toType);
      return CreateSubtract(e0, e1);
    }

    private static Expression CastIfNeeded(Expression expr, Type toType) {
      if (!expr.Type.Equals(toType)) {
        var cast = new ConversionExpr(expr.tok, expr, toType);
        cast.Type = toType;
        return cast;
      } else {
        return expr;
      }
    }

    /// <summary>
    /// Create a resolved expression of the form "e0 - e1"
    /// </summary>
    public static Expression CreateSubtract(Expression e0, Expression e1) {
      Contract.Requires(e0 != null);
      Contract.Requires(e0.Type != null);
      Contract.Requires(e1 != null);
      Contract.Requires(e1.Type != null);
      Contract.Requires(
        (e0.Type.IsNumericBased(Type.NumericPersuation.Int) && e1.Type.IsNumericBased(Type.NumericPersuation.Int)) ||
        (e0.Type.IsNumericBased(Type.NumericPersuation.Real) && e1.Type.IsNumericBased(Type.NumericPersuation.Real)) ||
        (e0.Type.IsBigOrdinalType && e1.Type.IsBigOrdinalType));
      Contract.Ensures(Contract.Result<Expression>() != null);
      var s = new BinaryExpr(e0.tok, BinaryExpr.Opcode.Sub, e0, e1);
      s.ResolvedOp = BinaryExpr.ResolvedOpcode.Sub;  // resolve here
      s.Type = e0.Type.NormalizeExpand();  // resolve here
      return s;
    }

    /// <summary>
    /// Create a resolved expression of the form "e + n"
    /// </summary>
    public static Expression CreateIncrement(Expression e, int n) {
      Contract.Requires(e != null);
      Contract.Requires(e.Type != null);
      Contract.Requires(e.Type.IsNumericBased(Type.NumericPersuation.Int));
      Contract.Requires(0 <= n);
      Contract.Ensures(Contract.Result<Expression>() != null);
      if (n == 0) {
        return e;
      }
      var nn = CreateIntLiteral(e.tok, n);
      return CreateAdd(e, nn);
    }

    /// <summary>
    /// Create a resolved expression of the form "e - n"
    /// </summary>
    public static Expression CreateDecrement(Expression e, int n) {
      Contract.Requires(e != null);
      Contract.Requires(e.Type.IsNumericBased(Type.NumericPersuation.Int));
      Contract.Requires(0 <= n);
      Contract.Ensures(Contract.Result<Expression>() != null);
      if (n == 0) {
        return e;
      }
      var nn = CreateIntLiteral(e.tok, n);
      return CreateSubtract(e, nn);
    }

    /// <summary>
    /// Create a resolved expression of the form "n"
    /// </summary>
    public static Expression CreateIntLiteral(IToken tok, int n) {
      Contract.Requires(tok != null);
      Contract.Requires(n != int.MinValue);
      if (0 <= n) {
        var nn = new LiteralExpr(tok, n);
        nn.Type = Type.Int;
        return nn;
      } else {
        return CreateDecrement(CreateIntLiteral(tok, 0), -n);
      }
    }

    /// <summary>
    /// Create a resolved expression of the form "x"
    /// </summary>
    public static Expression CreateRealLiteral(IToken tok, Basetypes.BigDec x) {
      Contract.Requires(tok != null);
      var nn = new LiteralExpr(tok, x);
      nn.Type = Type.Real;
      return nn;
    }

    /// <summary>
    /// Create a resolved expression of the form "n", for either type "int" or type "ORDINAL".
    /// </summary>
    public static Expression CreateNatLiteral(IToken tok, int n, Type ty) {
      Contract.Requires(tok != null);
      Contract.Requires(0 <= n);
      Contract.Requires(ty.IsNumericBased(Type.NumericPersuation.Int) || ty is BigOrdinalType);
      var nn = new LiteralExpr(tok, n);
      nn.Type = ty;
      return nn;
    }

    /// <summary>
    /// Create a resolved expression for a bool b
    /// </summary>
    public static Expression CreateBoolLiteral(IToken tok, bool b) {
      Contract.Requires(tok != null);
      var lit = new LiteralExpr(tok, b);
      lit.Type = Type.Bool;  // resolve here
      return lit;
    }

    /// <summary>
    /// Returns "expr", but with all outer layers of parentheses removed.
    /// This method can be called before resolution.
    /// </summary>
    public static Expression StripParens(Expression expr) {
      while (true) {
        var e = expr as ParensExpression;
        if (e == null) {
          return expr;
        }
        expr = e.E;
      }
    }

    public static ThisExpr AsThis(Expression expr) {
      Contract.Requires(expr != null);
      return StripParens(expr) as ThisExpr;
    }

    /// <summary>
    /// If "expr" denotes a boolean literal "b", then return "true" and set "value" to "b".
    /// Otherwise, return "false" (and the value of "value" should not be used by the caller).
    /// This method can be called before resolution.
    /// </summary>
    public static bool IsBoolLiteral(Expression expr, out bool value) {
      Contract.Requires(expr != null);
      var e = StripParens(expr) as LiteralExpr;
      if (e != null && e.Value is bool) {
        value = (bool)e.Value;
        return true;
      } else {
        value = false;  // to please compiler
        return false;
      }
    }

    /// <summary>
    /// Returns "true" if "expr" denotes the empty set (for "iset", "set", or "multiset").
    /// This method can be called before resolution.
    /// </summary>
    public static bool IsEmptySetOrMultiset(Expression expr) {
      Contract.Requires(expr != null);
      expr = StripParens(expr);
      return (expr is SetDisplayExpr && ((SetDisplayExpr)expr).Elements.Count == 0) ||
        (expr is MultiSetDisplayExpr && ((MultiSetDisplayExpr)expr).Elements.Count == 0);
    }

    public static Expression CreateNot(IToken tok, Expression e) {
      Contract.Requires(tok != null);
      Contract.Requires(e.Type.IsBoolType);
      var un = new UnaryOpExpr(tok, UnaryOpExpr.Opcode.Not, e);
      un.Type = Type.Bool;  // resolve here
      return un;
    }

    /// <summary>
    /// Create a resolved expression of the form "e0 LESS e1"
    /// </summary>
    public static Expression CreateLess(Expression e0, Expression e1) {
      Contract.Requires(e0 != null);
      Contract.Requires(e1 != null);
      Contract.Requires(
        (e0.Type.IsNumericBased(Type.NumericPersuation.Int) && e1.Type.IsNumericBased(Type.NumericPersuation.Int)) ||
        (e0.Type.IsBigOrdinalType && e1.Type.IsBigOrdinalType));
      Contract.Ensures(Contract.Result<Expression>() != null);
      var s = new BinaryExpr(e0.tok, BinaryExpr.Opcode.Lt, e0, e1);
      s.ResolvedOp = BinaryExpr.ResolvedOpcode.Lt;  // resolve here
      s.Type = Type.Bool;  // resolve here
      return s;
    }

    /// <summary>
    /// Create a resolved expression of the form "e0 ATMOST e1"
    /// </summary>
    public static Expression CreateAtMost(Expression e0, Expression e1) {
      Contract.Requires(e0 != null);
      Contract.Requires(e1 != null);
      Contract.Requires(
        (e0.Type.IsNumericBased(Type.NumericPersuation.Int) && e1.Type.IsNumericBased(Type.NumericPersuation.Int)) ||
        (e0.Type.IsNumericBased(Type.NumericPersuation.Real) && e1.Type.IsNumericBased(Type.NumericPersuation.Real)));
      Contract.Ensures(Contract.Result<Expression>() != null);
      var s = new BinaryExpr(e0.tok, BinaryExpr.Opcode.Le, e0, e1);
      s.ResolvedOp = BinaryExpr.ResolvedOpcode.Le;  // resolve here
      s.Type = Type.Bool;  // resolve here
      return s;
    }

    public static Expression CreateEq(Expression e0, Expression e1, Type ty) {
      Contract.Requires(e0 != null);
      Contract.Requires(e1 != null);
      Contract.Requires(ty != null);
      var eq = new BinaryExpr(e0.tok, BinaryExpr.Opcode.Eq, e0, e1);
      if (ty is SetType) {
        eq.ResolvedOp = BinaryExpr.ResolvedOpcode.SetEq;
      } else if (ty is SeqType) {
        eq.ResolvedOp = BinaryExpr.ResolvedOpcode.SeqEq;
      } else if (ty is MultiSetType) {
        eq.ResolvedOp = BinaryExpr.ResolvedOpcode.MultiSetEq;
      } else if (ty is MapType) {
        eq.ResolvedOp = BinaryExpr.ResolvedOpcode.MapEq;
      } else {
        eq.ResolvedOp = BinaryExpr.ResolvedOpcode.EqCommon;
      }
      eq.type = Type.Bool;
      return eq;
    }

    /// <summary>
    /// Create a resolved expression of the form "e0 && e1"
    /// </summary>
    public static Expression CreateAnd(Expression a, Expression b) {
      Contract.Requires(a != null);
      Contract.Requires(b != null);
      Contract.Requires(a.Type.IsBoolType && b.Type.IsBoolType);
      Contract.Ensures(Contract.Result<Expression>() != null);
      if (LiteralExpr.IsTrue(a)) {
        return b;
      } else if (LiteralExpr.IsTrue(b)) {
        return a;
      } else {
        var and = new BinaryExpr(a.tok, BinaryExpr.Opcode.And, a, b);
        and.ResolvedOp = BinaryExpr.ResolvedOpcode.And;  // resolve here
        and.Type = Type.Bool;  // resolve here
        return and;
      }
    }

    /// <summary>
    /// Create a resolved expression of the form "e0 ==> e1"
    /// </summary>
    public static Expression CreateImplies(Expression a, Expression b) {
      Contract.Requires(a != null);
      Contract.Requires(b != null);
      Contract.Requires(a.Type.IsBoolType && b.Type.IsBoolType);
      Contract.Ensures(Contract.Result<Expression>() != null);
      if (LiteralExpr.IsTrue(a) || LiteralExpr.IsTrue(b)) {
        return b;
      } else {
        var imp = new BinaryExpr(a.tok, BinaryExpr.Opcode.Imp, a, b);
        imp.ResolvedOp = BinaryExpr.ResolvedOpcode.Imp;  // resolve here
        imp.Type = Type.Bool;  // resolve here
        return imp;
      }
    }

    /// <summary>
    /// Create a resolved expression of the form "if test then e0 else e1"
    /// </summary>
    public static Expression CreateITE(Expression test, Expression e0, Expression e1) {
      Contract.Requires(test != null);
      Contract.Requires(e0 != null);
      Contract.Requires(e1 != null);
      Contract.Requires(test.Type.IsBoolType && e0.Type.Equals(e1.Type));
      Contract.Ensures(Contract.Result<Expression>() != null);
      var ite = new ITEExpr(test.tok, false, test, e0, e1);
      ite.Type = e0.type;  // resolve here
      return ite;
    }

    /// <summary>
    /// Create a resolved case expression for a match expression
    /// </summary>
    public static MatchCaseExpr CreateMatchCase(MatchCaseExpr old_case, Expression new_body) {
      Contract.Requires(old_case != null);
      Contract.Requires(new_body != null);
      Contract.Ensures(Contract.Result<MatchCaseExpr>() != null);

      ResolvedCloner cloner = new ResolvedCloner();
      var newVars = old_case.Arguments.ConvertAll(cloner.CloneBoundVar);
      new_body = VarSubstituter(old_case.Arguments.ConvertAll<NonglobalVariable>(x=>(NonglobalVariable)x), newVars, new_body);

      var new_case = new MatchCaseExpr(old_case.tok, old_case.Id, newVars, new_body);

      new_case.Ctor = old_case.Ctor; // resolve here
      return new_case;
    }

    /// <summary>
    /// Create a match expression with a resolved type
    /// </summary>
    public static Expression CreateMatch(IToken tok, Expression src, List<MatchCaseExpr> cases, Type type) {
      MatchExpr e = new MatchExpr(tok, src, cases, false);
      e.Type = type;  // resolve here

      return e;
    }

    /// <summary>
    /// Create a let expression with a resolved type and fresh variables
    /// </summary>
    public static Expression CreateLet(IToken tok, List<CasePattern<BoundVar>> LHSs, List<Expression> RHSs, Expression body, bool exact) {
      Contract.Requires(tok  != null);
      Contract.Requires(LHSs != null && RHSs != null);
      Contract.Requires(LHSs.Count == RHSs.Count);
      Contract.Requires(body != null);

      ResolvedCloner cloner = new ResolvedCloner();
      var newLHSs = LHSs.ConvertAll(cloner.CloneCasePattern);

      var oldVars = new List<BoundVar>();
      LHSs.Iter(p => oldVars.AddRange(p.Vars));
      var newVars = new List<BoundVar>();
      newLHSs.Iter(p => newVars.AddRange(p.Vars));
      body = VarSubstituter(oldVars.ConvertAll<NonglobalVariable>(x => (NonglobalVariable)x), newVars, body);

      var let = new LetExpr(tok, newLHSs, RHSs, body, exact);
      let.Type = body.Type;  // resolve here
      return let;
    }

    /// <summary>
    /// Create a quantifier expression with a resolved type and fresh variables
    /// Optionally replace the old body with the supplied argument
    /// </summary>
    public static Expression CreateQuantifier(QuantifierExpr expr, bool forall,  Expression body = null) {
      //(IToken tok, List<BoundVar> vars, Expression range, Expression body, Attributes attribs, Qu) {
      Contract.Requires(expr != null);

      ResolvedCloner cloner = new ResolvedCloner();
      var newVars = expr.BoundVars.ConvertAll(cloner.CloneBoundVar);

      if (body == null) {
        body = expr.Term;
      }

      body = VarSubstituter(expr.BoundVars.ConvertAll<NonglobalVariable>(x=>(NonglobalVariable)x), newVars, body);

      QuantifierExpr q;
      if (forall) {
        q = new ForallExpr(expr.tok, new List<TypeParameter>(), newVars, expr.Range, body, expr.Attributes);
      } else {
        q = new ExistsExpr(expr.tok, new List<TypeParameter>(), newVars, expr.Range, body, expr.Attributes);
      }
      q.Type = Type.Bool;

      return q;
    }

    /// <summary>
    /// Create a resolved IdentifierExpr (whose token is that of the variable)
    /// </summary>
    public static Expression CreateIdentExpr(IVariable v) {
      Contract.Requires(v != null);
      var e = new IdentifierExpr(v.Tok, v.Name);
      e.Var = v;  // resolve here
      e.type = v.Type;  // resolve here
      return e;
    }

    public static Expression VarSubstituter(List<NonglobalVariable> oldVars, List<BoundVar> newVars, Expression e, Dictionary<TypeParameter, Type> typeMap=null) {
      Contract.Requires(oldVars != null && newVars != null);
      Contract.Requires(oldVars.Count == newVars.Count);

      Dictionary<IVariable, Expression/*!*/> substMap = new Dictionary<IVariable, Expression>();
      if (typeMap == null) {
        typeMap = new Dictionary<TypeParameter, Type>();
      }

      for (int i = 0; i < oldVars.Count; i++) {
        var id = new IdentifierExpr(newVars[i].tok, newVars[i].Name);
        id.Var = newVars[i];    // Resolve here manually
        id.Type = newVars[i].Type;  // Resolve here manually
        substMap.Add(oldVars[i], id);
      }

      Translator.Substituter sub = new Translator.Substituter(null, substMap, typeMap);
      return sub.Substitute(e);
    }

    /// <summary>
    /// Returns the string literal underlying an actual string literal (not as a sequence display of characters)
    /// </summary>
    /// <returns></returns>
    public string AsStringLiteral() {
      var le = this as StringLiteralExpr;
      return le == null ? null : le.Value as string;
    }
  }

  /// <summary>
  /// Instances of this class are introduced during resolution to indicate that a static method or function has
  /// been invoked without specifying a receiver (that is, by just giving the name of the enclosing class).
  /// </summary>
  public class StaticReceiverExpr : LiteralExpr
  {
    public readonly Type UnresolvedType;
    private bool Implicit;

    public StaticReceiverExpr(IToken tok, Type t, bool isImplicit)
      : base(tok) {
      Contract.Requires(tok != null);
      Contract.Requires(t != null);
      UnresolvedType = t;
      Implicit = isImplicit;
    }

    /// <summary>
    /// Constructs a resolved LiteralExpr representing the 'null' literal whose type is "cl"
    /// parameterized by the type arguments of "cl" itself.
    /// </summary>
    public StaticReceiverExpr(IToken tok, ClassDecl cl, bool isImplicit)
      : base(tok)
    {
      Contract.Requires(tok != null);
      Contract.Requires(cl != null);
      var typeArgs = cl.TypeArgs.ConvertAll(tp => (Type)new UserDefinedType(tp));
      Type = new UserDefinedType(tok, cl.IsDefaultClass ? cl.Name : cl.Name + "?", cl, typeArgs);
      UnresolvedType = Type;
      Implicit = isImplicit;
    }

    /// <summary>
    /// Constructs a resolved LiteralExpr representing the 'null' literal whose type is "cl"
    /// parameterized according to the type arguments to "t".  It is assumed that "t" denotes
    /// a class or trait that (possibly reflexively or transitively) extends "cl".
    /// Examples:
    /// * If "t" denotes "C(G)" and "cl" denotes "C", then the type of the StaticReceiverExpr
    ///   will be "C(G)".
    /// * Suppose "C" is a class that extends a trait "T"; then, if "t" denotes "C" and "cl" denotes
    ///   "T", then the type of the StaticReceiverExpr will be "T".
    /// * In the future, Dafny will support type parameters for traits and for classes that implement
    ///   traits.  Then, suppose "C(X)" is a class that extends "T(f(X))", and that "T(Y)" is
    ///   a trait that in turn extends trait "W(g(Y))".  If "t" denotes type "C(G)" and "cl" denotes "W",
    ///   then type of the StaticReceiverExpr will be "T(g(f(G)))".
    /// </summary>
    public StaticReceiverExpr(IToken tok, UserDefinedType t, ClassDecl cl, bool isImplicit)
      : base(tok) {
      Contract.Requires(tok != null);
      Contract.Requires(t.ResolvedClass != null);
      Contract.Requires(cl != null);
      if (t.ResolvedClass != cl) {
        var orig = (ClassDecl)t.ResolvedClass;
        Contract.Assert(orig.TraitsObj.Contains(cl));  // Dafny currently supports only one level of inheritance from traits
        Contract.Assert(orig.TypeArgs.Count == 0);  // Dafny currently only allows type-parameter-less classes to extend traits
        Contract.Assert(cl.TypeArgs.Count == 0);  // Dafny currently does not support type parameters for traits
        t = new UserDefinedType(tok, cl.Name, cl, new List<Type>());
      }
      Type = t;
      UnresolvedType = Type;
      Implicit = isImplicit;
    }

    public override bool IsImplicit {
      get { return Implicit; }
    }
  }

  public class LiteralExpr : Expression {
    /// <summary>
    /// One of the following:
    ///   * 'null' for the 'null' literal (a special case of which is the subclass StaticReceiverExpr)
    ///   * a bool for a bool literal
    ///   * a BigInteger for int literal
    ///   * a Basetypes.BigDec for a (rational) real literal
    ///   * a string for a char literal
    ///     This case always uses the subclass CharLiteralExpr.
    ///     Note, a string is stored to keep any escape sequence, since this simplifies printing of the character
    ///     literal, both when pretty printed as a Dafny expression and when being compiled into C# code.  The
    ///     parser checks the validity of any escape sequence and the verifier deals with turning such into a
    ///     single character value.
    ///   * a string for a string literal
    ///     This case always uses the subclass StringLiteralExpr.
    ///     Note, the string is stored with all escapes as characters.  For example, the input string "hello\n" is
    ///     stored in a LiteralExpr has being 7 characters long, whereas the Dafny (and C#) length of this string is 6.
    ///     This simplifies printing of the string, both when pretty printed as a Dafny expression and when being
    ///     compiled into C# code.  The parser checks the validity of the escape sequences and the verifier deals
    ///     with turning them into single characters.
    /// </summary>
    public readonly object Value;

    [Pure]
    public static bool IsTrue(Expression e) {
      Contract.Requires(e != null);
      if (e is LiteralExpr) {
        LiteralExpr le = (LiteralExpr)e;
        return le.Value is bool && (bool)le.Value;
      } else {
        return false;
      }
    }

    public LiteralExpr(IToken tok)
      : base(tok) {  // represents the Dafny literal "null"
      Contract.Requires(tok != null);
      this.Value = null;
    }

    public LiteralExpr(IToken tok, BigInteger n)
      : base(tok) {
      Contract.Requires(tok != null);
      Contract.Requires(0 <= n.Sign);
      this.Value = n;
    }

    public LiteralExpr(IToken tok, Basetypes.BigDec n)
      : base(tok) {
      Contract.Requires(0 <= n.Mantissa.Sign);
      Contract.Requires(tok != null);
      this.Value = n;
    }

    public LiteralExpr(IToken tok, int n)
      :base(tok) {
      Contract.Requires(tok != null);
      Contract.Requires(0 <= n);
      this.Value = new BigInteger(n);
    }

    public LiteralExpr(IToken tok, bool b)
      : base(tok) {
      Contract.Requires(tok != null);
      this.Value = b;
    }

    /// <summary>
    /// This constructor is to be used only with the StringLiteralExpr and CharLiteralExpr subclasses, for
    /// two reasons:  both of these literals store a string in .Value, and string literals also carry an
    /// additional field.
    /// </summary>
    protected LiteralExpr(IToken tok, string s)
      : base(tok) {
      Contract.Requires(tok != null);
      Contract.Requires(s != null);
      this.Value = s;
    }
  }

  public class CharLiteralExpr : LiteralExpr
  {
    public CharLiteralExpr(IToken tok, string s)
      : base(tok, s) {
      Contract.Requires(s != null);
    }
  }

  public class StringLiteralExpr : LiteralExpr
  {
    public readonly bool IsVerbatim;
    public StringLiteralExpr(IToken tok, string s, bool isVerbatim)
      : base(tok, s) {
      Contract.Requires(s != null);
      IsVerbatim = isVerbatim;
    }
  }

  public class DatatypeValue : Expression {
    public readonly string DatatypeName;
    public readonly string MemberName;
    public readonly List<Expression> Arguments;
    public DatatypeCtor Ctor;  // filled in by resolution
    public List<Type> InferredTypeArgs = new List<Type>();  // filled in by resolution
    public bool IsCoCall;  // filled in by resolution
    [ContractInvariantMethod]
    void ObjectInvariant() {
      Contract.Invariant(DatatypeName != null);
      Contract.Invariant(MemberName != null);
      Contract.Invariant(cce.NonNullElements(Arguments));
      Contract.Invariant(cce.NonNullElements(InferredTypeArgs));
      Contract.Invariant(Ctor == null || InferredTypeArgs.Count == Ctor.EnclosingDatatype.TypeArgs.Count);
    }

    public DatatypeValue(IToken tok, string datatypeName, string memberName, [Captured] List<Expression> arguments)
      : base(tok) {
      Contract.Requires(cce.NonNullElements(arguments));
      Contract.Requires(tok != null);
      Contract.Requires(datatypeName != null);
      Contract.Requires(memberName != null);
      this.DatatypeName = datatypeName;
      this.MemberName = memberName;
      this.Arguments = arguments;
    }

    public override IEnumerable<Expression> SubExpressions {
      get { return Arguments; }
    }
  }

  public class ThisExpr : Expression {
    public ThisExpr(IToken tok)
      : base(tok) {
      Contract.Requires(tok != null);
    }
  }
  public class ExpressionPair {
    public Expression A, B;
    public ExpressionPair(Expression a, Expression b) {
      Contract.Requires(a != null);
      Contract.Requires(b != null);
      A = a;
      B = b;
    }
  }

  public class ImplicitThisExpr : ThisExpr {
    public ImplicitThisExpr(IToken tok)
      : base(tok) {
      Contract.Requires(tok != null);
    }

    public override bool IsImplicit {
      get { return true; }
    }
  }

  /// <summary>
  /// An ImplicitThisExpr_ConstructorCall is used in the .InitCall of a TypeRhs,
  /// which has a need for a "throw-away receiver".  Using a different type
  /// gives a way to distinguish this receiver from other receivers, which
  /// plays a role in checking the restrictions on divided block statements.
  /// </summary>
  public class ImplicitThisExpr_ConstructorCall : ImplicitThisExpr
  {
    public ImplicitThisExpr_ConstructorCall(IToken tok)
      : base(tok) {
      Contract.Requires(tok != null);
    }
  }

  public class IdentifierExpr : Expression
  {
    [ContractInvariantMethod]
    void ObjectInvariant() {
      Contract.Invariant(Name != null);
    }

    public readonly string Name;
    public IVariable Var;  // filled in by resolution

    public IdentifierExpr(IToken tok, string name)
      : base(tok) {
      Contract.Requires(tok != null);
      Contract.Requires(name != null);
      Name = name;
    }
    /// <summary>
    /// Constructs a resolved IdentifierExpr.
    /// </summary>
    public IdentifierExpr(IToken tok, IVariable v)
      : base(tok) {
      Contract.Requires(tok != null);
      Contract.Requires(v != null);
      Name = v.Name;
      Var = v;
      Type = v.Type;
    }
  }

  /// <summary>
  /// If an "AutoGhostIdentifierExpr" is used as the out-parameter of a ghost method or
  /// a method with a ghost parameter, resolution will change the .Var's .IsGhost to true
  /// automatically.  This class is intended to be used only as a communicate between the
  /// parser and parts of the resolver.
  /// </summary>
  public class AutoGhostIdentifierExpr : IdentifierExpr
  {
    public AutoGhostIdentifierExpr(IToken tok, string name)
      : base(tok, name) { }
  }

  /// <summary>
  /// This class is used only inside the resolver itself. It gets hung in the AST in uncompleted name segments.
  /// </summary>
  class Resolver_IdentifierExpr : Expression
  {
    // The Resolver_IdentifierExpr either uses Decl and TypeArgs:
    public readonly TopLevelDecl Decl;
    public readonly List<Type> TypeArgs;
    // ... or it uses TypeParamDecl:
    public readonly TypeParameter TypeParamDecl;
    [ContractInvariantMethod]
    void ObjectInvariant() {
      Contract.Invariant((Decl != null) != (TypeParamDecl != null));  // The Decl / TypeParamDecl fields are exclusive
      Contract.Invariant((Decl != null) == (TypeArgs != null));  // The Decl / TypeArgs fields are used together
      Contract.Invariant(TypeArgs == null || TypeArgs.Count == Decl.TypeArgs.Count);
      Contract.Invariant(Type == null || (Type is ResolverType_Module && TypeParamDecl == null) || Type is ResolverType_Type);
    }

    public abstract class ResolverType : Type
    {
    }
    public class ResolverType_Module : ResolverType
    {
      [Pure]
      public override string TypeName(ModuleDefinition context, bool parseAble) {
        Contract.Assert(parseAble == false);
        return "#module";
      }
      public override bool Equals(Type that) {
        return that.NormalizeExpand() is ResolverType_Module;
      }
    }
    public class ResolverType_Type : ResolverType {
      [Pure]
      public override string TypeName(ModuleDefinition context, bool parseAble) {
        Contract.Assert(parseAble == false);
        return "#type";
      }
      public override bool Equals(Type that) {
        return that.NormalizeExpand() is ResolverType_Type;
      }
    }

    public Resolver_IdentifierExpr(IToken tok, TopLevelDecl decl, List<Type> typeArgs)
      : base(tok) {
      Contract.Requires(tok != null);
      Contract.Requires(decl != null);
      Contract.Requires(typeArgs != null && typeArgs.Count == decl.TypeArgs.Count);
      Decl = decl;
      TypeArgs = typeArgs;
      Type = decl is ModuleDecl ? (Type)new ResolverType_Module() : new ResolverType_Type();
    }
    public Resolver_IdentifierExpr(IToken tok, TypeParameter tp)
      : base(tok) {
      Contract.Requires(tok != null);
      Contract.Requires(tp != null);
      TypeParamDecl = tp;
      Type = new ResolverType_Type();
    }
  }

  public abstract class DisplayExpression : Expression {
    public readonly List<Expression> Elements;
    [ContractInvariantMethod]
    void ObjectInvariant() {
      Contract.Invariant(cce.NonNullElements(Elements));
    }

    public DisplayExpression(IToken tok, List<Expression> elements)
      : base(tok) {
      Contract.Requires(cce.NonNullElements(elements));
      Elements = elements;
    }

    public override IEnumerable<Expression> SubExpressions {
      get { return Elements; }
    }
  }

  public class SetDisplayExpr : DisplayExpression {
    public bool Finite;
    public SetDisplayExpr(IToken tok, bool finite, List<Expression> elements)
      : base(tok, elements) {
      Contract.Requires(tok != null);
      Contract.Requires(cce.NonNullElements(elements));
      Finite = finite;
    }
  }

  public class MultiSetDisplayExpr : DisplayExpression {
    public MultiSetDisplayExpr(IToken tok, List<Expression> elements) : base(tok, elements) {
      Contract.Requires(tok != null);
      Contract.Requires(cce.NonNullElements(elements));
    }
  }

  public class MapDisplayExpr : Expression {
    public bool Finite;
    public List<ExpressionPair> Elements;
    public MapDisplayExpr(IToken tok, bool finite, List<ExpressionPair> elements)
      : base(tok) {
      Contract.Requires(tok != null);
      Contract.Requires(cce.NonNullElements(elements));
      Finite = finite;
      Elements = elements;
    }
    public override IEnumerable<Expression> SubExpressions {
      get {
        foreach (var ep in Elements) {
          yield return ep.A;
          yield return ep.B;
        }
      }
    }
  }
  public class SeqDisplayExpr : DisplayExpression {
    public SeqDisplayExpr(IToken tok, List<Expression> elements)
      : base(tok, elements) {
      Contract.Requires(cce.NonNullElements(elements));
      Contract.Requires(tok != null);
    }
  }

  public class MemberSelectExpr : Expression {
    public readonly Expression Obj;
    public readonly string MemberName;
    public MemberDecl Member;          // filled in by resolution, will be a Field or Function
    public List<Type> TypeApplication; // If Member is a Function or Method, then TypeApplication is the list of type arguments used with the enclosing class and the function/method itself; if it is a Field, then TypeApplication is the list of type arguments used with the enclosing class

    public Dictionary<TypeParameter, Type> TypeArgumentSubstitutions() {
      Contract.Requires(WasResolved());
      Contract.Ensures(Contract.Result<Dictionary<TypeParameter, Type>>() != null);
      Contract.Ensures(Contract.Result<Dictionary<TypeParameter, Type>>().Count == TypeApplication.Count);

      var icallable = Member as ICallable;
      Contract.Assert(Member.EnclosingClass.TypeArgs.Count + (icallable == null ? 0 : icallable.TypeArgs.Count) == TypeApplication.Count);  // a consequence of proper resolution
      var subst = new Dictionary<TypeParameter, Type>();
      var i = 0;
      foreach (var tp in Member.EnclosingClass.TypeArgs) {
        subst.Add(tp, TypeApplication[i]);
        i++;
      }
      if (icallable != null) {
        foreach (var tp in icallable.TypeArgs) {
          subst.Add(tp, TypeApplication[i]);
          i++;
        }
      }
      return subst;
    }

    [ContractInvariantMethod]
    void ObjectInvariant() {
      Contract.Invariant(Obj != null);
      Contract.Invariant(MemberName != null);
      Contract.Invariant((Member != null) == (TypeApplication != null));  // TypeApplication is set whenever Member is set
    }

    public MemberSelectExpr(IToken tok, Expression obj, string memberName)
      : base(tok) {
      Contract.Requires(tok != null);
      Contract.Requires(obj != null);
      Contract.Requires(memberName != null);
      this.Obj = obj;
      this.MemberName = memberName;
    }

    /// <summary>
    /// Returns a resolved MemberSelectExpr for a field.
    /// </summary>
    public MemberSelectExpr(IToken tok, Expression obj, Field field)
      : this(tok, obj, field.Name)
    {
      Contract.Requires(tok != null);
      Contract.Requires(obj != null);
      Contract.Requires(field != null);
      Contract.Requires(obj.Type != null);  // "obj" is required to be resolved
      this.Member = field;  // resolve here
      if (field.EnclosingClass is TraitDecl) {
        // It could be that the type of "obj" is a class that implements the trait.  If so,
        // it would be necessary to map the class type instantiation to a type instantiation
        // of the trait.  However, at present in Dafny, traits take no type arguments, so
        // our job is easy.
        Contract.Assert(field.EnclosingClass.TypeArgs.Count == 0);
        this.TypeApplication = new List<Type>();
      } else {
        var receiverType = obj.Type.NormalizeExpand();
        this.TypeApplication = receiverType.TypeArgs;  // resolve here
      }
      Contract.Assert(field.EnclosingClass == null || this.TypeApplication.Count == field.EnclosingClass.TypeArgs.Count);
      var subst = new Dictionary<TypeParameter, Type>();
      for (int i = 0; i < this.TypeApplication.Count; i++) {
        subst.Add(field.EnclosingClass.TypeArgs[i], this.TypeApplication[i]);
      }
      this.Type = Resolver.SubstType(field.Type, subst);  // resolve here
    }

    public void MemberSelectCase(Action<Field> fieldK, Action<Function> functionK) {
      MemberSelectCase<bool>(
        f => {
          fieldK(f);
          return true;
        },
        f => {
          functionK(f);
          return true;
        });
    }

    public A MemberSelectCase<A>(Func<Field,A> fieldK, Func<Function,A> functionK) {
      var field = Member as Field;
      var function = Member as Function;
      if (field != null) {
        return fieldK(field);
      } else {
        Contract.Assert(function != null);
        return functionK(function);
      }
    }

    public override IEnumerable<Expression> SubExpressions {
      get { yield return Obj; }
    }
  }

  public class SeqSelectExpr : Expression {
    public readonly bool SelectOne;  // false means select a range
    public readonly Expression Seq;
    public readonly Expression E0;
    public readonly Expression E1;
    [ContractInvariantMethod]
    void ObjectInvariant() {
      Contract.Invariant(Seq != null);
      Contract.Invariant(!SelectOne || E1 == null);
    }

    public SeqSelectExpr(IToken tok, bool selectOne, Expression seq, Expression e0, Expression e1)
      : base(tok) {
      Contract.Requires(tok != null);
      Contract.Requires(seq != null);
      Contract.Requires(!selectOne || e1 == null);

      SelectOne = selectOne;
      Seq = seq;
      E0 = e0;
      E1 = e1;
    }

    public override IEnumerable<Expression> SubExpressions {
      get {
        yield return Seq;
        if (E0 != null) yield return E0;
        if (E1 != null) yield return E1;
      }
    }
  }

  public class MultiSelectExpr : Expression {
    public readonly Expression Array;
    public readonly List<Expression> Indices;
    [ContractInvariantMethod]
    void ObjectInvariant() {
      Contract.Invariant(Array != null);
      Contract.Invariant(cce.NonNullElements(Indices));
      Contract.Invariant(1 <= Indices.Count);
    }

    public MultiSelectExpr(IToken tok, Expression array, List<Expression> indices)
      : base(tok) {
      Contract.Requires(tok != null);
      Contract.Requires(array != null);
      Contract.Requires(cce.NonNullElements(indices) && 1 <= indices.Count);

      Array = array;
      Indices = indices;
    }

    public override IEnumerable<Expression> SubExpressions {
      get {
        yield return Array;
        foreach (var e in Indices) {
          yield return e;
        }
      }
    }
  }

  /// <summary>
  /// Represents an expression of the form A[B := C], where, syntactically, A, B, and C are expressions.
  /// Successfully resolved, the expression stands for one of the following:
  /// * if A is a sequence, then B is an integer-based index into the sequence and C's type is the sequence element type
  /// * if A is a map(T,U), then B is a key of type T and C is a value of type U
  /// * if A is a multiset, then B's type is the multiset element type and C is an integer-based numeric
  /// * if A is a datatype, then B is the name of a destructor of A's type and C's type is the type of that destructor -- in
  ///   this case, the resolver will set the ResolvedUpdateExpr to an expression that constructs an appropriate datatype value
  /// </summary>
  public class SeqUpdateExpr : Expression {
    public readonly Expression Seq;
    public readonly Expression Index;
    public readonly Expression Value;
    public Expression ResolvedUpdateExpr;       // filled in during resolution, if the SeqUpdateExpr corresponds to a datatype update
    [ContractInvariantMethod]
    void ObjectInvariant() {
      Contract.Invariant(Seq != null);
      Contract.Invariant(Index != null);
      Contract.Invariant(Value != null);
    }

    public SeqUpdateExpr(IToken tok, Expression seq, Expression index, Expression val)
      : base(tok) {
      Contract.Requires(tok != null);
      Contract.Requires(seq != null);
      Contract.Requires(index != null);
      Contract.Requires(val != null);
      Seq = seq;
      Index = index;
      Value = val;
    }

    public override IEnumerable<Expression> SubExpressions {
      get {
        if (ResolvedUpdateExpr == null)
        {
          yield return Seq;
          yield return Index;
          yield return Value;
        }
        else
        {
          foreach (var e in ResolvedUpdateExpr.SubExpressions)
          {
            yield return e;
          }
        }
      }
    }
  }

  public class ApplyExpr : Expression {
    // The idea is that this apply expression does not need a type argument substitution,
    // since lambda functions and anonymous functions are never polymorphic.
    // Make a FunctionCallExpr otherwise, to call a resolvable anonymous function.
    public readonly Expression Function;
    public readonly List<Expression> Args;

    public override IEnumerable<Expression> SubExpressions {
      get {
        yield return Function;
        foreach (var e in Args) {
          yield return e;
        }
      }
    }

    public ApplyExpr(IToken tok, Expression fn, List<Expression> args)
      : base(tok)
    {
      Function = fn;
      Args = args;
    }
  }

  public class RevealExpr : Expression
  {
    public readonly Expression Expr;
    public Expression ResolvedExpression;

    public override IEnumerable<Expression> SubExpressions {
      get {
        if (ResolvedExpression != null) {
          yield return ResolvedExpression;
        }
      }
    }

    public RevealExpr(IToken tok, Expression expr)
      : base(tok)
    {
      this.Expr = expr;
    }
  }

  public class FunctionCallExpr : Expression {
    public readonly string Name;
    public readonly Expression Receiver;
    public readonly IToken OpenParen;  // can be null if Args.Count == 0
    public readonly List<Expression> Args;
    public Dictionary<TypeParameter, Type> TypeArgumentSubstitutions;  // created, initialized, and used by resolution (and also used by translation)
    public enum CoCallResolution {
      No,
      Yes,
      NoBecauseFunctionHasSideEffects,
      NoBecauseFunctionHasPostcondition,
      NoBecauseRecursiveCallsAreNotAllowedInThisContext,
      NoBecauseIsNotGuarded,
      NoBecauseRecursiveCallsInDestructiveContext
    }
    public CoCallResolution CoCall = CoCallResolution.No;  // indicates whether or not the call is a co-recursive call; filled in by resolution
    public string CoCallHint = null;  // possible additional hint that can be used in verifier error message, filled in by resolver

    [ContractInvariantMethod]
    void ObjectInvariant() {
      Contract.Invariant(Name != null);
      Contract.Invariant(Receiver != null);
      Contract.Invariant(cce.NonNullElements(Args));
      Contract.Invariant(
        Function == null || TypeArgumentSubstitutions == null ||
        Contract.ForAll(
          Function.TypeArgs,
            a => TypeArgumentSubstitutions.ContainsKey(a)) &&
        Contract.ForAll(
          TypeArgumentSubstitutions.Keys,
            a => Function.TypeArgs.Contains(a) || Function.EnclosingClass.TypeArgs.Contains(a)));
    }

    public Function Function;  // filled in by resolution

    [Captured]
    public FunctionCallExpr(IToken tok, string fn, Expression receiver, IToken openParen, [Captured] List<Expression> args)
      : base(tok) {
      Contract.Requires(tok != null);
      Contract.Requires(fn != null);
      Contract.Requires(receiver != null);
      Contract.Requires(cce.NonNullElements(args));
      Contract.Requires(openParen != null || args.Count == 0);
      Contract.Ensures(type == null);
      Contract.Ensures(cce.Owner.Same(this, receiver));

      this.Name = fn;
      cce.Owner.AssignSame(this, receiver);
      this.Receiver = receiver;
      this.OpenParen = openParen;
      this.Args = args;
    }

    public override IEnumerable<Expression> SubExpressions {
      get {
        yield return Receiver;
        foreach (var e in Args) {
          yield return e;
        }
      }
    }
  }

  public class MultiSetFormingExpr : Expression
  {
    [Peer]
    public readonly Expression E;
    [ContractInvariantMethod]
    void ObjectInvariant() {
      Contract.Invariant(E != null);
    }

    [Captured]
    public MultiSetFormingExpr(IToken tok, Expression expr)
      : base(tok) {
      Contract.Requires(tok != null);
      Contract.Requires(expr != null);
      cce.Owner.AssignSame(this, expr);
      E = expr;
    }

    public override IEnumerable<Expression> SubExpressions {
      get { yield return E; }
    }
  }

  public class OldExpr : Expression
  {
    [Peer]
    public readonly Expression E;
    public readonly string/*?*/ At;
    public Label AtLabel;  // filled in during resolution; after that, At==null iff AtLabel==null
    [ContractInvariantMethod]
    void ObjectInvariant() {
      Contract.Invariant(E != null);
    }

    [Captured]
    public OldExpr(IToken tok, Expression expr, string at = null)
      : base(tok) {
      Contract.Requires(tok != null);
      Contract.Requires(expr != null);
      cce.Owner.AssignSame(this, expr);
      E = expr;
      At = at;
    }

    public override IEnumerable<Expression> SubExpressions {
      get { yield return E; }
    }
  }

  public class UnchangedExpr : Expression
  {
    public readonly List<FrameExpression> Frame;
    public readonly string/*?*/ At;
    public Label AtLabel;  // filled in during resolution; after that, At==null iff AtLabel==null
    [ContractInvariantMethod]
    void ObjectInvariant() {
      Contract.Invariant(Frame != null);
    }

    public UnchangedExpr(IToken tok, List<FrameExpression> frame, string/*?*/ at)
      : base(tok) {
      Contract.Requires(tok != null);
      Contract.Requires(frame != null);
      this.Frame = frame;
      this.At = at;
    }

    public override IEnumerable<Expression> SubExpressions {
      get {
        foreach (var fe in Frame) {
          yield return fe.E;
        }
      }
    }
  }

  public abstract class UnaryExpr : Expression
  {
    public readonly Expression E;
    [ContractInvariantMethod]
    void ObjectInvariant() {
      Contract.Invariant(E != null);
    }

    public UnaryExpr(IToken tok, Expression e)
      : base(tok) {
      Contract.Requires(tok != null);
      Contract.Requires(e != null);
      this.E = e;
    }

    public override IEnumerable<Expression> SubExpressions {
      get { yield return E; }
    }
  }

  public class UnaryOpExpr : UnaryExpr
  {
    public enum Opcode {
      Not,  // boolean negation or bitwise negation
      Cardinality,
      Fresh,
      Allocated,
      Lit,  // there is no syntax for this operator, but it is sometimes introduced during translation
    }
    public readonly Opcode Op;

    public UnaryOpExpr(IToken tok, Opcode op, Expression e)
      : base(tok, e) {
      Contract.Requires(tok != null);
      Contract.Requires(e != null);
      this.Op = op;
    }
  }

  public class ConversionExpr : UnaryExpr
  {
    public readonly Type ToType;
    public ConversionExpr(IToken tok, Expression expr, Type toType)
      : base(tok, expr) {
      Contract.Requires(tok != null);
      Contract.Requires(expr != null);
      Contract.Requires(toType != null);
      ToType = toType;
    }
  }

  public class BinaryExpr : Expression
  {
    public enum Opcode {
      Iff,
      Imp,
      Exp, // turned into Imp during resolution
      And,
      Or,
      Eq,
      Neq,
      Lt,
      Le,
      Ge,
      Gt,
      Disjoint,
      In,
      NotIn,
      LeftShift,
      RightShift,
      Add,
      Sub,
      Mul,
      Div,
      Mod,
      BitwiseAnd,
      BitwiseOr,
      BitwiseXor
    }
    public readonly Opcode Op;
    public enum ResolvedOpcode {
      YetUndetermined,  // the value before resolution has determined the value; .ResolvedOp should never be read in this state

      // logical operators
      Iff,
      Imp,
      And,
      Or,
      // non-collection types
      EqCommon,
      NeqCommon,
      // integers, reals, bitvectors
      Lt,
      LessThanLimit,  // a synonym for Lt for ORDINAL, used only during translation
      Le,
      Ge,
      Gt,
      Add,
      Sub,
      Mul,
      Div,
      Mod,
      // bitvectors
      LeftShift,
      RightShift,
      BitwiseAnd,
      BitwiseOr,
      BitwiseXor,
      // char
      LtChar,
      LeChar,
      GeChar,
      GtChar,
      // sets
      SetEq,
      SetNeq,
      ProperSubset,
      Subset,
      Superset,
      ProperSuperset,
      Disjoint,
      InSet,
      NotInSet,
      Union,
      Intersection,
      SetDifference,
      // multi-sets
      MultiSetEq,
      MultiSetNeq,
      MultiSubset,
      MultiSuperset,
      ProperMultiSubset,
      ProperMultiSuperset,
      MultiSetDisjoint,
      InMultiSet,
      NotInMultiSet,
      MultiSetUnion,
      MultiSetIntersection,
      MultiSetDifference,
      // Sequences
      SeqEq,
      SeqNeq,
      ProperPrefix,
      Prefix,
      Concat,
      InSeq,
      NotInSeq,
      // Maps
      MapEq,
      MapNeq,
      InMap,
      NotInMap,
      MapDisjoint,
      MapUnion,
      // datatypes
      RankLt,
      RankGt
    }
    private ResolvedOpcode _theResolvedOp = ResolvedOpcode.YetUndetermined;
    public ResolvedOpcode ResolvedOp {
      set {
        Contract.Assume(_theResolvedOp == ResolvedOpcode.YetUndetermined || _theResolvedOp == value);  // there's never a reason for resolution to change its mind, is there?
        _theResolvedOp = value;
      }
      get {
        Contract.Assume(_theResolvedOp != ResolvedOpcode.YetUndetermined);  // shouldn't read it until it has been properly initialized
        return _theResolvedOp;
      }
    }
    public ResolvedOpcode ResolvedOp_PossiblyStillUndetermined {  // offer a way to return _theResolveOp -- for experts only!
      get { return _theResolvedOp; }
    }
    public static bool IsEqualityOp(ResolvedOpcode op) {
      switch (op) {
        case ResolvedOpcode.EqCommon:
        case ResolvedOpcode.SetEq:
        case ResolvedOpcode.SeqEq:
        case ResolvedOpcode.MultiSetEq:
        case ResolvedOpcode.MapEq:
          return true;
        default:
          return false;
      }
    }

    public static Opcode ResolvedOp2SyntacticOp(ResolvedOpcode rop) {
      switch (rop) {
        case ResolvedOpcode.Iff: return Opcode.Iff;
        case ResolvedOpcode.Imp: return Opcode.Imp;
        case ResolvedOpcode.And: return Opcode.And;
        case ResolvedOpcode.Or: return Opcode.Or;

        case ResolvedOpcode.EqCommon:
        case ResolvedOpcode.SetEq:
        case ResolvedOpcode.MultiSetEq:
        case ResolvedOpcode.SeqEq:
        case ResolvedOpcode.MapEq:
          return Opcode.Eq;

        case ResolvedOpcode.NeqCommon:
        case ResolvedOpcode.SetNeq:
        case ResolvedOpcode.MultiSetNeq:
        case ResolvedOpcode.SeqNeq:
        case ResolvedOpcode.MapNeq:
          return Opcode.Neq;

        case ResolvedOpcode.Lt:
        case ResolvedOpcode.LtChar:
        case ResolvedOpcode.ProperSubset:
        case ResolvedOpcode.ProperMultiSuperset:
        case ResolvedOpcode.ProperPrefix:
        case ResolvedOpcode.RankLt:
          return Opcode.Lt;

        case ResolvedOpcode.Le:
        case ResolvedOpcode.LeChar:
        case ResolvedOpcode.Subset:
        case ResolvedOpcode.MultiSubset:
        case ResolvedOpcode.Prefix:
          return Opcode.Le;

        case ResolvedOpcode.Ge:
        case ResolvedOpcode.GeChar:
        case ResolvedOpcode.Superset:
        case ResolvedOpcode.MultiSuperset:
          return Opcode.Ge;

        case ResolvedOpcode.Gt:
        case ResolvedOpcode.GtChar:
        case ResolvedOpcode.ProperSuperset:
        case ResolvedOpcode.ProperMultiSubset:
        case ResolvedOpcode.RankGt:
          return Opcode.Gt;

        case ResolvedOpcode.LeftShift:
          return Opcode.LeftShift;

        case ResolvedOpcode.RightShift:
          return Opcode.RightShift;

        case ResolvedOpcode.Add:
        case ResolvedOpcode.Union:
        case ResolvedOpcode.MultiSetUnion:
        case ResolvedOpcode.MapUnion:
        case ResolvedOpcode.Concat:
          return Opcode.Add;

        case ResolvedOpcode.Sub:
        case ResolvedOpcode.SetDifference:
        case ResolvedOpcode.MultiSetDifference:
          return Opcode.Sub;

        case ResolvedOpcode.Mul:
        case ResolvedOpcode.Intersection:
        case ResolvedOpcode.MultiSetIntersection:
          return Opcode.Mul;

        case ResolvedOpcode.Div: return Opcode.Div;
        case ResolvedOpcode.Mod: return Opcode.Mod;

        case ResolvedOpcode.BitwiseAnd: return Opcode.BitwiseAnd;
        case ResolvedOpcode.BitwiseOr: return Opcode.BitwiseOr;
        case ResolvedOpcode.BitwiseXor: return Opcode.BitwiseXor;

        case ResolvedOpcode.Disjoint:
        case ResolvedOpcode.MultiSetDisjoint:
        case ResolvedOpcode.MapDisjoint:
          return Opcode.Disjoint;

        case ResolvedOpcode.InSet:
        case ResolvedOpcode.InMultiSet:
        case ResolvedOpcode.InSeq:
        case ResolvedOpcode.InMap:
          return Opcode.In;

        case ResolvedOpcode.NotInSet:
        case ResolvedOpcode.NotInMultiSet:
        case ResolvedOpcode.NotInSeq:
        case ResolvedOpcode.NotInMap:
          return Opcode.NotIn;

        case ResolvedOpcode.LessThanLimit:  // not expected here (but if it were, the same case as Lt could perhaps be used)
        default:
          Contract.Assert(false);  // unexpected ResolvedOpcode
          return Opcode.Add;  // please compiler
      }
    }

    public static string OpcodeString(Opcode op) {
      Contract.Ensures(Contract.Result<string>() != null);

      switch (op) {
        case Opcode.Iff:
          return "<==>";
        case Opcode.Imp:
          return "==>";
        case Opcode.Exp:
          return "<==";
        case Opcode.And:
          return "&&";
        case Opcode.Or:
          return "||";
        case Opcode.Eq:
          return "==";
        case Opcode.Lt:
          return "<";
        case Opcode.Gt:
          return ">";
        case Opcode.Le:
          return "<=";
        case Opcode.Ge:
          return ">=";
        case Opcode.Neq:
          return "!=";
        case Opcode.Disjoint:
          return "!!";
        case Opcode.In:
          return "in";
        case Opcode.NotIn:
          return "!in";
        case Opcode.LeftShift:
          return "<<";
        case Opcode.RightShift:
          return ">>";
        case Opcode.Add:
          return "+";
        case Opcode.Sub:
          return "-";
        case Opcode.Mul:
          return "*";
        case Opcode.Div:
          return "/";
        case Opcode.Mod:
          return "%";
        case Opcode.BitwiseAnd:
          return "&";
        case Opcode.BitwiseOr:
          return "|";
        case Opcode.BitwiseXor:
          return "^";
        default:
          Contract.Assert(false);
          throw new cce.UnreachableException();  // unexpected operator
      }
    }
    public readonly Expression E0;
    public readonly Expression E1;
    [ContractInvariantMethod]
    void ObjectInvariant() {
      Contract.Invariant(E0 != null);
      Contract.Invariant(E1 != null);
    }


    public BinaryExpr(IToken tok, Opcode op, Expression e0, Expression e1)
      : base(tok) {
      Contract.Requires(tok != null);
      Contract.Requires(e0 != null);
      Contract.Requires(e1 != null);
      this.Op = op;
      this.E0 = e0;
      this.E1 = e1;
    }

    /// <summary>
    /// Returns a resolved binary expression
    /// </summary>
    public BinaryExpr(Boogie.IToken tok, BinaryExpr.ResolvedOpcode rop, Expression e0, Expression e1)
    : this(tok, BinaryExpr.ResolvedOp2SyntacticOp(rop), e0, e1) {
      ResolvedOp = rop;
      Type = Type.Bool;
    }

    public override IEnumerable<Expression> SubExpressions {
      get {
        yield return E0;
        yield return E1;
      }
    }
  }

  public class TernaryExpr : Expression
  {
    public readonly Opcode Op;
    public readonly Expression E0;
    public readonly Expression E1;
    public readonly Expression E2;
    public enum Opcode { /*SOON: IfOp,*/ PrefixEqOp, PrefixNeqOp }
    public static readonly bool PrefixEqUsesNat = false;  // "k" is either a "nat" or an "ORDINAL"
    public TernaryExpr(IToken tok, Opcode op, Expression e0, Expression e1, Expression e2)
      : base(tok) {
      Contract.Requires(tok != null);
      Contract.Requires(e0 != null);
      Contract.Requires(e1 != null);
      Contract.Requires(e2 != null);
      Op = op;
      E0 = e0;
      E1 = e1;
      E2 = e2;
    }

    public override IEnumerable<Expression> SubExpressions {
      get {
        yield return E0;
        yield return E1;
        yield return E2;
      }
    }
  }

  public class LetExpr : Expression, IAttributeBearingDeclaration
  {
    public readonly List<CasePattern<BoundVar>> LHSs;
    public readonly List<Expression> RHSs;
    public readonly Expression Body;
    public readonly bool Exact;  // Exact==true means a regular let expression; Exact==false means an assign-such-that expression
    public readonly Attributes Attributes;
    public List<ComprehensionExpr.BoundedPool> Constraint_Bounds;  // initialized and filled in by resolver; null for Exact=true and for when expression is in a ghost context
    // invariant Constraint_Bounds == null || Constraint_Bounds.Count == BoundVars.Count;
    private Expression translationDesugaring;  // filled in during translation, lazily; to be accessed only via Translation.LetDesugaring; always null when Exact==true
    private Translator lastTranslatorUsed; // avoid clashing desugaring between translators

    public void setTranslationDesugaring(Translator trans, Expression expr){
      lastTranslatorUsed = trans;
      translationDesugaring = expr;
    }

    public Expression getTranslationDesugaring(Translator trans) {
      if (lastTranslatorUsed == trans) {
        return translationDesugaring;
      } else {
        return null;
      }
    }

    public LetExpr(IToken tok, List<CasePattern<BoundVar>> lhss, List<Expression> rhss, Expression body, bool exact, Attributes attrs = null)
      : base(tok) {
      LHSs = lhss;
      RHSs = rhss;
      Body = body;
      Exact = exact;
      Attributes = attrs;
    }
    public override IEnumerable<Expression> SubExpressions {
      get {
        foreach (var e in Attributes.SubExpressions(Attributes)) {
          yield return e;
        }
        foreach (var rhs in RHSs) {
          yield return rhs;
        }
        yield return Body;
      }
    }
    public IEnumerable<BoundVar> BoundVars {
      get {
        foreach (var lhs in LHSs) {
          foreach (var bv in lhs.Vars) {
            yield return bv;
          }
        }
      }
    }
  }
  // Represents expr Name: Body
  //         or expr Name: (assert Body == Contract; Body)
  public class NamedExpr : Expression
  {
    public readonly string Name;
    public readonly Expression Body;
    public readonly Expression Contract;
    public readonly IToken ReplacerToken;

    public NamedExpr(IToken tok, string p, Expression body)
      : base(tok) {
      Name = p;
      Body = body;
    }
    public NamedExpr(IToken tok, string p, Expression body, Expression contract, IToken token)
      : base(tok) {
      Name = p;
      Body = body;
      Contract = contract;
      ReplacerToken = token;
    }
    public override IEnumerable<Expression> SubExpressions {
      get {
        yield return Body;
        if (Contract != null) yield return Contract;
      }
    }
  }

  /// <summary>
  /// A ComprehensionExpr has the form:
  ///   BINDER x Attributes | Range(x) :: Term(x)
  /// When BINDER is "forall" or "exists", the range may be "null" (which stands for the logical value "true").
  /// For other BINDERs (currently, "set"), the range is non-null.
  /// where "Attributes" is optional, and "| Range(x)" is optional and defaults to "true".
  /// Currently, BINDER is one of the logical quantifiers "exists" or "forall".
  /// </summary>
  public abstract class ComprehensionExpr : Expression, IAttributeBearingDeclaration
  {
    public readonly List<BoundVar> BoundVars;
    public readonly Expression Range;
    private Expression term;
    public Expression Term { get { return term; } }

    public void UpdateTerm(Expression newTerm) {
        term = newTerm;
    }

    [ContractInvariantMethod]
    void ObjectInvariant() {
      Contract.Invariant(BoundVars != null);
      Contract.Invariant(Term != null);
    }

    public Attributes Attributes;

    public abstract class BoundedPool {
      [Flags]
      public enum PoolVirtues { None = 0, Finite = 1, Enumerable = 2, IndependentOfAlloc = 4, IndependentOfAlloc_or_ExplicitAlloc = 8 }
      public abstract PoolVirtues Virtues { get; }
      /// <summary>
      /// A higher preference is better.
      /// A preference below 2 is a last-resort bounded pool. Bounds discovery will not consider
      /// such a pool to be final until there are no other choices.
      ///
      /// For easy reference, here is the BoundedPool hierarchy and their preference levels:
      ///
      /// 0: AllocFreeBoundedPool
      /// 0: ExplicitAllocatedBoundedPool
      /// 0: SpecialAllocIndependenceAllocatedBoundedPool
      ///
      /// 1: WiggleWaggleBound
      ///
      /// 2: SuperSetBoundedPool
      /// 2: DatatypeInclusionBoundedPool
      ///
      /// 3: SubSetBoundedPool
      ///
      /// 4: IntBoundedPool with one bound
      /// 5: IntBoundedPool with both bounds
      /// 5: CharBoundedPool
      ///
      /// 8: DatatypeBoundedPool
      ///
      /// 10: CollectionBoundedPool
      ///     - SetBoundedPool
      ///     - MapBoundedPool
      ///     - SeqBoundedPool
      ///
      /// 14: BoolBoundedPool
      ///
      /// 15: ExactBoundedPool
      /// </summary>
      public abstract int Preference(); // higher is better

      public static BoundedPool GetBest(List<BoundedPool> bounds, PoolVirtues requiredVirtues) {
        Contract.Requires(bounds != null);
        bounds = CombineIntegerBounds(bounds);
        BoundedPool best = null;
        foreach (var bound in bounds) {
          if ((bound.Virtues & requiredVirtues) == requiredVirtues) {
            if (best == null || bound.Preference() > best.Preference()) {
              best = bound;
            }
          }
        }
        return best;
      }
      public static List<VT> MissingBounds<VT>(List<VT> vars, List<BoundedPool> bounds, PoolVirtues requiredVirtues = PoolVirtues.None) where VT : IVariable {
        Contract.Requires(vars != null);
        Contract.Requires(bounds != null);
        Contract.Requires(vars.Count == bounds.Count);
        Contract.Ensures(Contract.Result<List<VT>>() != null);
        var missing = new List<VT>();
        for (var i = 0; i < vars.Count; i++) {
          if (bounds[i] == null || (bounds[i].Virtues & requiredVirtues) != requiredVirtues) {
            missing.Add(vars[i]);
          }
        }
        return missing;
      }
      public static List<bool> HasBounds(List<BoundedPool> bounds, PoolVirtues requiredVirtues = PoolVirtues.None) {
        Contract.Requires(bounds != null);
        Contract.Ensures(Contract.Result<List<bool>>() != null);
        Contract.Ensures(Contract.Result<List<bool>>().Count == bounds.Count);
        return bounds.ConvertAll(bound => bound != null && (bound.Virtues & requiredVirtues) == requiredVirtues);
      }
      static List<BoundedPool> CombineIntegerBounds(List<BoundedPool> bounds) {
        var lowerBounds = new List<IntBoundedPool>();
        var upperBounds = new List<IntBoundedPool>();
        var others = new List<BoundedPool>();
        foreach (var b in bounds) {
          var ib = b as IntBoundedPool;
          if (ib != null && ib.UpperBound == null) {
            lowerBounds.Add(ib);
          } else if (ib != null && ib.LowerBound == null) {
            upperBounds.Add(ib);
          } else {
            others.Add(b);
          }
        }
        // pair up the bounds
        var n = Math.Min(lowerBounds.Count, upperBounds.Count);
        for (var i = 0; i < n; i++) {
          others.Add(new IntBoundedPool(lowerBounds[i].LowerBound, upperBounds[i].UpperBound));
        }
        for (var i = n; i < lowerBounds.Count; i++) {
          others.Add(lowerBounds[i]);
        }
        for (var i = n; i < upperBounds.Count; i++) {
          others.Add(upperBounds[i]);
        }
        return others;
      }
    }
    public class ExactBoundedPool : BoundedPool
    {
      public readonly Expression E;
      public ExactBoundedPool(Expression e) {
        Contract.Requires(e != null);
        E = e;
      }
      public override PoolVirtues Virtues => PoolVirtues.Finite | PoolVirtues.Enumerable | PoolVirtues.IndependentOfAlloc | PoolVirtues.IndependentOfAlloc_or_ExplicitAlloc;
      public override int Preference() => 15;  // the best of all bounds
    }
    public class BoolBoundedPool : BoundedPool
    {
      public override PoolVirtues Virtues => PoolVirtues.Finite | PoolVirtues.Enumerable | PoolVirtues.IndependentOfAlloc | PoolVirtues.IndependentOfAlloc_or_ExplicitAlloc;
      public override int Preference() => 14;
    }
    public class CharBoundedPool : BoundedPool
    {
      public override PoolVirtues Virtues => PoolVirtues.Finite | PoolVirtues.Enumerable | PoolVirtues.IndependentOfAlloc | PoolVirtues.IndependentOfAlloc_or_ExplicitAlloc;
      public override int Preference() => 5;
    }
    public class AllocFreeBoundedPool : BoundedPool
    {
      public Type Type;
      public AllocFreeBoundedPool(Type t) {
        Type = t;
      }
      public override PoolVirtues Virtues {
        get {
          if (Type.IsRefType) {
            return PoolVirtues.Finite | PoolVirtues.IndependentOfAlloc | PoolVirtues.IndependentOfAlloc_or_ExplicitAlloc;
          } else {
            return PoolVirtues.IndependentOfAlloc | PoolVirtues.IndependentOfAlloc_or_ExplicitAlloc;
          }
        }
      }
      public override int Preference() => 0;
    }
    public class ExplicitAllocatedBoundedPool : BoundedPool
    {
      public ExplicitAllocatedBoundedPool() {
      }
      public override PoolVirtues Virtues => PoolVirtues.Finite | PoolVirtues.IndependentOfAlloc_or_ExplicitAlloc;
      public override int Preference() => 0;
    }
    public class SpecialAllocIndependenceAllocatedBoundedPool : BoundedPool
    {
      public SpecialAllocIndependenceAllocatedBoundedPool() {
      }
      public override PoolVirtues Virtues => PoolVirtues.IndependentOfAlloc_or_ExplicitAlloc;
      public override int Preference() => 0;
    }
    public class IntBoundedPool : BoundedPool
    {
      public readonly Expression LowerBound;
      public readonly Expression UpperBound;
      public IntBoundedPool(Expression lowerBound, Expression upperBound) {
        Contract.Requires(lowerBound != null || upperBound != null);
        LowerBound = lowerBound;
        UpperBound = upperBound;
      }
      public override PoolVirtues Virtues {
        get {
          if (LowerBound != null && UpperBound != null) {
            return PoolVirtues.Finite | PoolVirtues.Enumerable | PoolVirtues.IndependentOfAlloc | PoolVirtues.IndependentOfAlloc_or_ExplicitAlloc;
          } else {
            return PoolVirtues.Enumerable | PoolVirtues.IndependentOfAlloc | PoolVirtues.IndependentOfAlloc_or_ExplicitAlloc;
          }
        }
      }
      public override int Preference() => LowerBound != null && UpperBound != null ? 5 : 4;
    }
    public abstract class CollectionBoundedPool : BoundedPool
    {
      public readonly bool ExactTypes;
      public readonly bool IsFiniteCollection;
      public CollectionBoundedPool(bool exactTypes, bool isFiniteCollection) {
        ExactTypes = exactTypes;
        IsFiniteCollection = isFiniteCollection;
      }
      public override PoolVirtues Virtues {
        get {
          var v = PoolVirtues.IndependentOfAlloc;
          if (IsFiniteCollection) {
            v |= PoolVirtues.Finite;
            if (ExactTypes) {
              v |= PoolVirtues.Enumerable | PoolVirtues.IndependentOfAlloc_or_ExplicitAlloc;
            }
          }
          return v;
        }
      }
      public override int Preference() => 10;
    }
    public class SetBoundedPool : CollectionBoundedPool
    {
      public readonly Expression Set;
      public SetBoundedPool(Expression set, bool exactTypes, bool isFiniteCollection) : base(exactTypes, isFiniteCollection) { Set = set; }
    }
    public class SubSetBoundedPool : BoundedPool
    {
      public readonly Expression UpperBound;
      public readonly bool IsFiniteCollection;
      public SubSetBoundedPool(Expression set, bool isFiniteCollection) {
        UpperBound = set;
        IsFiniteCollection = isFiniteCollection;
      }
      public override PoolVirtues Virtues {
        get {
          if (IsFiniteCollection) {
            return PoolVirtues.Finite | PoolVirtues.Enumerable | PoolVirtues.IndependentOfAlloc | PoolVirtues.IndependentOfAlloc_or_ExplicitAlloc;
          } else {
            // it's still enumerable, because at run time, all sets are finite after all
            return PoolVirtues.Enumerable | PoolVirtues.IndependentOfAlloc | PoolVirtues.IndependentOfAlloc_or_ExplicitAlloc;
          }
        }
      }
      public override int Preference() => 3;
    }
    public class SuperSetBoundedPool : BoundedPool
    {
      public readonly Expression LowerBound;
      public SuperSetBoundedPool(Expression set) { LowerBound = set; }
      public override int Preference() => 2;
      public override PoolVirtues Virtues {
        get {
          if (LowerBound.Type.IsAllocFree) {
            return PoolVirtues.IndependentOfAlloc | PoolVirtues.IndependentOfAlloc_or_ExplicitAlloc;
          } else {
            return PoolVirtues.None;
          }
        }
      }
    }
    public class MultiSetBoundedPool : CollectionBoundedPool
    {
      public readonly Expression MultiSet;
      public MultiSetBoundedPool(Expression multiset, bool exactTypes) : base(exactTypes, true) { MultiSet = multiset; }
    }
    public class MapBoundedPool : CollectionBoundedPool
    {
      public readonly Expression Map;
      public MapBoundedPool(Expression map, bool exactTypes, bool isFiniteCollection) : base(exactTypes, isFiniteCollection) { Map = map; }
    }
    public class SeqBoundedPool : CollectionBoundedPool
    {
      public readonly Expression Seq;
      public SeqBoundedPool(Expression seq, bool exactTypes) : base(exactTypes, true) { Seq = seq; }
    }
    public class DatatypeBoundedPool : BoundedPool
    {
      public readonly DatatypeDecl Decl;
      public DatatypeBoundedPool(DatatypeDecl d) { Decl = d; }
      public override PoolVirtues Virtues => PoolVirtues.Finite | PoolVirtues.Enumerable | PoolVirtues.IndependentOfAlloc | PoolVirtues.IndependentOfAlloc_or_ExplicitAlloc;
      public override int Preference() => 8;
    }
    public class DatatypeInclusionBoundedPool : BoundedPool
    {
      public readonly bool IsIndDatatype;
      public DatatypeInclusionBoundedPool(bool isIndDatatype) : base() { IsIndDatatype = isIndDatatype; }
      public override PoolVirtues Virtues => (IsIndDatatype ? PoolVirtues.Finite : PoolVirtues.None) | PoolVirtues.IndependentOfAlloc | PoolVirtues.IndependentOfAlloc_or_ExplicitAlloc;
      public override int Preference() => 2;
    }

    public List<BoundedPool> Bounds;  // initialized and filled in by resolver
    // invariant Bounds == null || Bounds.Count == BoundVars.Count;

    public List<BoundVar> UncompilableBoundVars() {
      Contract.Ensures(Contract.Result<List<BoundVar>>() != null);
      var v = BoundedPool.PoolVirtues.Finite | BoundedPool.PoolVirtues.Enumerable;
      return ComprehensionExpr.BoundedPool.MissingBounds(BoundVars, Bounds, v);
    }

    public ComprehensionExpr(IToken tok, List<BoundVar> bvars, Expression range, Expression term, Attributes attrs)
      : base(tok) {
      Contract.Requires(tok != null);
      Contract.Requires(cce.NonNullElements(bvars));
      Contract.Requires(term != null);

      this.BoundVars = bvars;
      this.Range = range;
      this.UpdateTerm(term);
      this.Attributes = attrs;
    }

    public override IEnumerable<Expression> SubExpressions {
      get {
        foreach (var e in Attributes.SubExpressions(Attributes)) {
          yield return e;
        }
        if (Range != null) { yield return Range; }
        yield return Term;
      }
    }
  }

  public abstract class QuantifierExpr : ComprehensionExpr, TypeParameter.ParentType {
    private readonly int UniqueId;
    public List<TypeParameter> TypeArgs;
    private static int currentQuantId = -1;

    protected virtual BinaryExpr.ResolvedOpcode SplitResolvedOp { get { return BinaryExpr.ResolvedOpcode.Or; } }

    private Expression SplitQuantifierToExpression() {
      Contract.Requires(SplitQuantifier != null && SplitQuantifier.Any());
      Expression accumulator = SplitQuantifier[0];
      for (int tid = 1; tid < SplitQuantifier.Count; tid++) {
        accumulator = new BinaryExpr(Term.tok, SplitResolvedOp, accumulator, SplitQuantifier[tid]);
      }
      return accumulator;
    }

    private List<Expression> _SplitQuantifier;
    public List<Expression> SplitQuantifier {
      get {
        return _SplitQuantifier;
      }
      set {
        Contract.Assert(!value.Contains(this)); // don't let it put into its own split quantifiers.
        _SplitQuantifier = value;
        SplitQuantifierExpression = SplitQuantifierToExpression();
      }
    }

    internal Expression SplitQuantifierExpression { get; private set; }

    static int FreshQuantId() {
      return System.Threading.Interlocked.Increment(ref currentQuantId);
    }

    public string FullName {
      get {
        return "q$" + UniqueId;
      }
    }

    public String Refresh(string prefix, FreshIdGenerator idGen) {
      return idGen.FreshId(prefix);
    }

    public TypeParameter Refresh(TypeParameter p, FreshIdGenerator idGen) {
      var cp = new TypeParameter(p.tok, idGen.FreshId(p.Name + "#"), p.VarianceSyntax, p.Characteristics);
      cp.Parent = this;
      return cp;
    }
    [ContractInvariantMethod]
    void ObjectInvariant() {
      var _scratch = true;
      Contract.Invariant(Attributes.ContainsBool(Attributes, "typeQuantifier", ref _scratch) || TypeArgs.Count == 0);
    }
    public QuantifierExpr(IToken tok, List<TypeParameter> tvars, List<BoundVar> bvars, Expression range, Expression term, Attributes attrs)
      : base(tok, bvars, range, term, attrs) {
      Contract.Requires(tok != null);
      Contract.Requires(cce.NonNullElements(bvars));
      Contract.Requires(term != null);
      this.TypeArgs = tvars;
      this.UniqueId = FreshQuantId();
    }

    public virtual Expression LogicalBody(bool bypassSplitQuantifier = false) {
      // Don't call this on a quantifier with a Split clause: it's not a real quantifier. The only exception is the Compiler.
      Contract.Requires(bypassSplitQuantifier || SplitQuantifier == null);
      throw new cce.UnreachableException(); // This body is just here for the "Requires" clause
    }

    public override IEnumerable<Expression> SubExpressions {
      get {
        if (SplitQuantifier == null) {
          foreach (var e in base.SubExpressions) {
            yield return e;
          }
        } else {
          foreach (var e in Attributes.SubExpressions(Attributes)) {
            yield return e;
          }
          foreach (var e in SplitQuantifier) {
            yield return e;
          }
        }
      }
    }
  }

  public class ForallExpr : QuantifierExpr {
    protected override BinaryExpr.ResolvedOpcode SplitResolvedOp { get { return BinaryExpr.ResolvedOpcode.And; } }

    public ForallExpr(IToken tok, List<BoundVar> bvars, Expression range, Expression term, Attributes attrs)
      : this(tok, new List<TypeParameter>(), bvars, range, term, attrs) {
      Contract.Requires(cce.NonNullElements(bvars));
      Contract.Requires(tok != null);
      Contract.Requires(term != null);
    }
    public ForallExpr(IToken tok, List<TypeParameter> tvars, List<BoundVar> bvars, Expression range, Expression term, Attributes attrs)
      : base(tok, tvars, bvars, range, term, attrs) {
      Contract.Requires(cce.NonNullElements(bvars));
      Contract.Requires(tok != null);
      Contract.Requires(term != null);
    }
    public override Expression LogicalBody(bool bypassSplitQuantifier = false) {
      if (Range == null) {
        return Term;
      }
      var body = new BinaryExpr(Term.tok, BinaryExpr.Opcode.Imp, Range, Term);
      body.ResolvedOp = BinaryExpr.ResolvedOpcode.Imp;
      body.Type = Term.Type;
      return body;
    }
  }

  public class ExistsExpr : QuantifierExpr {
    protected override BinaryExpr.ResolvedOpcode SplitResolvedOp { get { return BinaryExpr.ResolvedOpcode.Or; } }

    public ExistsExpr(IToken tok, List<BoundVar> bvars, Expression range, Expression term, Attributes attrs)
      : this(tok, new List<TypeParameter>(), bvars, range, term, attrs) {
      Contract.Requires(cce.NonNullElements(bvars));
      Contract.Requires(tok != null);
      Contract.Requires(term != null);
    }
    public ExistsExpr(IToken tok, List<TypeParameter> tvars, List<BoundVar> bvars, Expression range, Expression term, Attributes attrs)
      : base(tok, tvars, bvars, range, term, attrs) {
      Contract.Requires(cce.NonNullElements(bvars));
      Contract.Requires(tok != null);
      Contract.Requires(term != null);
    }
    public override Expression LogicalBody(bool bypassSplitQuantifier = false) {
      if (Range == null) {
        return Term;
      }
      var body = new BinaryExpr(Term.tok, BinaryExpr.Opcode.And, Range, Term);
      body.ResolvedOp = BinaryExpr.ResolvedOpcode.And;
      body.Type = Term.Type;
      return body;
    }
  }

  public class SetComprehension : ComprehensionExpr
  {
    public readonly bool Finite;
    public readonly bool TermIsImplicit;  // records the given syntactic form
    public bool TermIsSimple {
      get {
        var term = Term as IdentifierExpr;
        var r = term != null && BoundVars.Count == 1 && BoundVars[0].Name == term.Name;
        Contract.Assert(!TermIsImplicit || r);  // TermIsImplicit ==> r
        Contract.Assert(!r || term.Var == null || term.Var == BoundVars[0]);  // if the term is simple and it has been resolved, then it should have resolved to BoundVars[0]
        return r;
      }
    }

    public SetComprehension(IToken tok, bool finite, List<BoundVar> bvars, Expression range, Expression term, Attributes attrs)
      : base(tok, bvars, range, term ?? new IdentifierExpr(tok, bvars[0].Name), attrs) {
      Contract.Requires(tok != null);
      Contract.Requires(cce.NonNullElements(bvars));
      Contract.Requires(1 <= bvars.Count);
      Contract.Requires(range != null);
      Contract.Requires(term != null || bvars.Count == 1);

      TermIsImplicit = term == null;
      Finite = finite;
    }
  }
  public class MapComprehension : ComprehensionExpr
  {
    public readonly bool Finite;
    public readonly Expression TermLeft;

    public List<Boogie.Function> ProjectionFunctions;  // filled in during translation (and only for general map comprehensions where "TermLeft != null")

    public MapComprehension(IToken tok, bool finite, List<BoundVar> bvars, Expression range, Expression/*?*/ termLeft, Expression termRight, Attributes attrs)
      : base(tok, bvars, range, termRight, attrs) {
      Contract.Requires(tok != null);
      Contract.Requires(cce.NonNullElements(bvars));
      Contract.Requires(1 <= bvars.Count);
      Contract.Requires(range != null);
      Contract.Requires(termRight != null);
      Contract.Requires(termLeft != null || bvars.Count == 1);

      Finite = finite;
      TermLeft = termLeft;
    }

    public override IEnumerable<Expression> SubExpressions {
      get {
        foreach (var e in Attributes.SubExpressions(Attributes)) {
          yield return e;
        }
        if (Range != null) { yield return Range; }
        if (TermLeft != null) { yield return TermLeft; }
        yield return Term;
      }
    }
  }

  public class LambdaExpr : ComprehensionExpr
  {
    public readonly List<FrameExpression> Reads;

    public LambdaExpr(IToken tok, List<BoundVar> bvars, Expression requires, List<FrameExpression> reads, Expression body)
      : base(tok, bvars, requires, body, null)
    {
      Contract.Requires(reads != null);
      Reads = reads;
    }

    // Synonym
    public Expression Body {
      get {
        return Term;
      }
    }

    public override IEnumerable<Expression> SubExpressions {
      get {
        yield return Term;
        if (Range != null) {
          yield return Range;
        }
        foreach (var read in Reads) {
          yield return read.E;
        }
      }
    }

  }


  public class WildcardExpr : Expression
  {  // a WildcardExpr can occur only in reads clauses and a loop's decreases clauses (with different meanings)
    public WildcardExpr(IToken tok)
      : base(tok) {
      Contract.Requires(tok != null);
    }
  }

  /// <summary>
  /// A StmtExpr has the form S;E where S is a statement (from a restricted set) and E is an expression.
  /// The expression S;E evaluates to whatever E evaluates to, but its well-formedness comes down to
  /// executing S (which itself must be well-formed) and then checking the well-formedness of E.
  /// </summary>
  public class StmtExpr : Expression
  {
    public readonly Statement S;
    public readonly Expression E;
    [ContractInvariantMethod]
    void ObjectInvariant() {
      Contract.Invariant(S != null);
      Contract.Invariant(E != null);
    }

    public StmtExpr(IToken tok, Statement stmt, Expression expr)
      : base(tok)
    {
      Contract.Requires(tok != null);
      Contract.Requires(stmt != null);
      Contract.Requires(expr != null);
      S = stmt;
      E = expr;
    }
    public override IEnumerable<Expression> SubExpressions {
      get {
        // Note:  A StmtExpr is unusual in that it contains a statement.  For now, callers
        // of SubExpressions need to be aware of this and handle it specially.
        yield return E;
      }
    }

    /// <summary>
    /// Returns a conclusion that S gives rise to, that is, something that is known after
    /// S is executed.
    /// This method should be called only after successful resolution of the expression.
    /// </summary>
    public Expression GetSConclusion() {
      // this is one place where we actually investigate what kind of statement .S is
      if (S is PredicateStmt) {
        var s = (PredicateStmt)S;
        return s.Expr;
      } else if (S is CalcStmt) {
        var s = (CalcStmt)S;
        return s.Result;
      } else if (S is UpdateStmt) {
        return new LiteralExpr(tok, true);  // one could use the postcondition of the method, suitably instantiated, but "true" is conservative and much simpler :)
      } else {
        Contract.Assert(false); throw new cce.UnreachableException();  // unexpected statement
      }
    }
  }

  public class ITEExpr : Expression
  {
    public readonly bool IsBindingGuard;
    public readonly Expression Test;
    public readonly Expression Thn;
    public readonly Expression Els;
    [ContractInvariantMethod]
    void ObjectInvariant() {
      Contract.Invariant(Test != null);
      Contract.Invariant(Thn != null);
      Contract.Invariant(Els != null);
    }

    public ITEExpr(IToken tok, bool isBindingGuard, Expression test, Expression thn, Expression els)
      : base(tok) {
      Contract.Requires(tok != null);
      Contract.Requires(test != null);
      Contract.Requires(thn != null);
      Contract.Requires(els != null);
      this.IsBindingGuard = isBindingGuard;
      this.Test = test;
      this.Thn = thn;
      this.Els = els;
    }

    public override IEnumerable<Expression> SubExpressions {
      get {
        yield return Test;
        yield return Thn;
        yield return Els;
      }
    }
  }

  public class MatchExpr : Expression {  // a MatchExpr is an "extended expression" and is only allowed in certain places
    private Expression source;
    private List<MatchCaseExpr> cases;
    public readonly List<DatatypeCtor> MissingCases = new List<DatatypeCtor>();  // filled in during resolution
    public readonly bool UsesOptionalBraces;
    public MatchExpr OrigUnresolved;  // the resolver makes this clone of the MatchExpr before it starts desugaring it

    [ContractInvariantMethod]
    void ObjectInvariant() {
      Contract.Invariant(Source != null);
      Contract.Invariant(cce.NonNullElements(Cases));
      Contract.Invariant(cce.NonNullElements(MissingCases));
    }

    public MatchExpr(IToken tok, Expression source, [Captured] List<MatchCaseExpr> cases, bool usesOptionalBraces)
      : base(tok) {
      Contract.Requires(tok != null);
      Contract.Requires(source != null);
      Contract.Requires(cce.NonNullElements(cases));
      this.source = source;
      this.cases = cases;
      this.UsesOptionalBraces = usesOptionalBraces;
    }

    public Expression Source {
      get { return source; }
    }

    public List<MatchCaseExpr> Cases {
      get { return cases; }
    }

    // should only be used in desugar in resolve to change the source and cases of the matchexpr
    public void UpdateSource(Expression source) {
      this.source = source;
    }

    public void UpdateCases(List<MatchCaseExpr> cases) {
      this.cases = cases;
    }

    public override IEnumerable<Expression> SubExpressions {
      get {
        yield return Source;
        foreach (var mc in cases) {
          yield return mc.Body;
        }
      }
    }
  }

  /// <summary>
  /// A CasePattern is either a BoundVar or a datatype constructor with optional arguments.
  /// Lexically, the CasePattern starts with an identifier.  If it continues with an open paren (as
  /// indicated by Arguments being non-null), then the CasePattern is a datatype constructor.  If
  /// it continues with a colon (which is indicated by Var.Type not being a proxy type), then it is
  /// a BoundVar.  But if it ends with just the identifier, then resolution is required to figure out
  /// which it is; in this case, Var is non-null, because this is the only place where Var.IsGhost
  /// is recorded by the parser.
  /// </summary>
  public class CasePattern<VT> where VT : IVariable
  {
    public readonly IToken tok;
    public readonly string Id;
    // After successful resolution, exactly one of the following two fields is non-null.
    public DatatypeCtor Ctor;  // finalized by resolution (null if the pattern is a bound variable)
    public VT Var;  // finalized by resolution (null if the pattern is a constructor)  Invariant:  Var != null ==> Arguments == null
    public readonly List<CasePattern<VT>> Arguments;

    public Expression Expr;  // an r-value version of the CasePattern; filled in by resolution

    public CasePattern(IToken tok, string id, [Captured] List<CasePattern<VT>> arguments) {
      Contract.Requires(tok != null);
      Contract.Requires(id != null);
      this.tok = tok;
      Id = id;
      Arguments = arguments;
    }

    public CasePattern(IToken tok, VT bv) {
      Contract.Requires(tok != null);
      Contract.Requires(bv != null);
      this.tok = tok;
      Id = bv.Name;
      Var = bv;
    }

    /// <summary>
    /// Sets the Expr field.  Assumes the CasePattern and its arguments to have been successfully resolved, except for assigning
    /// to Expr.
    /// </summary>
    public void AssembleExpr(List<Type> dtvTypeArgs) {
      Contract.Requires(Var != null || dtvTypeArgs != null);
      if (Var != null) {
        Contract.Assert(this.Id == this.Var.Name);
        this.Expr = new IdentifierExpr(this.tok, this.Var);
      } else {
        var dtValue = new DatatypeValue(this.tok, this.Ctor.EnclosingDatatype.Name, this.Id, this.Arguments == null ? new List<Expression>() : this.Arguments.ConvertAll(arg => arg.Expr));
        dtValue.Ctor = this.Ctor;  // resolve here
        dtValue.InferredTypeArgs.AddRange(dtvTypeArgs);  // resolve here
        dtValue.Type = new UserDefinedType(this.tok, this.Ctor.EnclosingDatatype.Name, this.Ctor.EnclosingDatatype, dtvTypeArgs);
        this.Expr = dtValue;
      }
    }

    public IEnumerable<VT> Vars {
      get {
        if (Var != null) {
          yield return Var;
        } else {
          if (Arguments != null) {
            foreach (var arg in Arguments) {
              foreach (var bv in arg.Vars) {
                yield return bv;
              }
            }
          }
        }
      }
    }
  }

  public abstract class MatchCase
  {
    public readonly IToken tok;
    public readonly string Id;
    public DatatypeCtor Ctor;  // filled in by resolution
    public List<BoundVar> Arguments; // created by the resolver.
    public List<CasePattern<BoundVar>> CasePatterns; // generated from parsers. It should be converted to List<BoundVar> during resolver. Invariant:  CasePatterns != null ==> Arguments == null
    [ContractInvariantMethod]
    void ObjectInvariant() {
      Contract.Invariant(tok != null);
      Contract.Invariant(Id != null);
      Contract.Invariant(cce.NonNullElements(Arguments) || cce.NonNullElements(CasePatterns));
    }

    public MatchCase(IToken tok, string id, [Captured] List<BoundVar> arguments) {
      Contract.Requires(tok != null);
      Contract.Requires(id != null);
      Contract.Requires(cce.NonNullElements(arguments));
      this.tok = tok;
      this.Id = id;
      this.Arguments = arguments;
    }

    public MatchCase(IToken tok, string id, [Captured] List<CasePattern<BoundVar>> cps) {
      Contract.Requires(tok != null);
      Contract.Requires(id != null);
      Contract.Requires(cce.NonNullElements(cps));
      this.tok = tok;
      this.Id = id;
      this.CasePatterns = cps;
    }
  }

  public class MatchCaseExpr : MatchCase
  {
    private Expression body;
    [ContractInvariantMethod]
    void ObjectInvariant() {
      Contract.Invariant(body != null);
    }

    public MatchCaseExpr(IToken tok, string id, [Captured] List<BoundVar> arguments, Expression body)
      : base(tok, id, arguments) {
      Contract.Requires(tok != null);
      Contract.Requires(id != null);
      Contract.Requires(cce.NonNullElements(arguments));
      Contract.Requires(body != null);
      this.body = body;
    }

    public MatchCaseExpr(IToken tok, string id, [Captured] List<CasePattern<BoundVar>> cps, Expression body)
      : base(tok, id, cps)
    {
      Contract.Requires(tok != null);
      Contract.Requires(id != null);
      Contract.Requires(cce.NonNullElements(cps));
      Contract.Requires(body != null);
      this.body = body;
    }

    public Expression Body {
      get { return body; }
    }

    // should only be called by resolve to reset the body of the MatchCaseExpr
    public void UpdateBody(Expression body) {
      this.body = body;
    }
  }

  public class BoxingCastExpr : Expression {  // a BoxingCastExpr is used only as a temporary placeholding during translation
    public readonly Expression E;
    public readonly Type FromType;
    public readonly Type ToType;
    [ContractInvariantMethod]
    void ObjectInvariant() {
      Contract.Invariant(E != null);
      Contract.Invariant(FromType != null);
      Contract.Invariant(ToType != null);
    }

    public BoxingCastExpr(Expression e, Type fromType, Type toType)
      : base(e.tok) {
      Contract.Requires(e != null);
      Contract.Requires(fromType != null);
      Contract.Requires(toType != null);

      E = e;
      FromType = fromType;
      ToType = toType;
    }

    public override IEnumerable<Expression> SubExpressions {
      get { yield return E; }
    }
  }

  public class UnboxingCastExpr : Expression {  // an UnboxingCastExpr is used only as a temporary placeholding during translation
    public readonly Expression E;
    public readonly Type FromType;
    public readonly Type ToType;
    [ContractInvariantMethod]
    void ObjectInvariant() {
      Contract.Invariant(E != null);
      Contract.Invariant(FromType != null);
      Contract.Invariant(ToType != null);
    }

    public UnboxingCastExpr(Expression e, Type fromType, Type toType)
      : base(e.tok) {
      Contract.Requires(e != null);
      Contract.Requires(fromType != null);
      Contract.Requires(toType != null);

      E = e;
      FromType = fromType;
      ToType = toType;
    }

    public override IEnumerable<Expression> SubExpressions {
      get { yield return E; }
    }
  }


  public class MaybeFreeExpression {
    public readonly Expression E;
    public readonly bool IsFree;
    public readonly AssertLabel/*?*/ Label;

    [ContractInvariantMethod]
    void ObjectInvariant() {
      Contract.Invariant(E != null);
    }

    private Attributes attributes;
    public Attributes Attributes {
      get {
        return attributes;
      }
      set {
        attributes = value;
      }
    }

    public bool HasAttributes() {
      return Attributes != null;
    }

    public MaybeFreeExpression(Expression e)
      : this(e, false, null)
    {
      Contract.Requires(e != null);
    }

    public MaybeFreeExpression(Expression e, bool isFree)
      : this(e, isFree, null)
    {
      Contract.Requires(e != null);
    }

    public MaybeFreeExpression(Expression e, bool isFree, Attributes attrs) {
      Contract.Requires(e != null);
      E = e;
      IsFree = isFree;
      Attributes = attrs;
    }

    public MaybeFreeExpression(Expression e, bool isFree, AssertLabel/*?*/ label, Attributes attrs) {
      Contract.Requires(e != null);
      E = e;
      IsFree = isFree;
      Label = label;
      Attributes = attrs;
    }

    public void AddCustomizedErrorMessage(IToken tok, string s) {
      var args = new List<Expression>() { new StringLiteralExpr(tok, s, true) };
      IToken openBrace = tok;
      IToken colon = new Token(tok.line, tok.col + 1);
      IToken closeBrace = new Token(tok.line, tok.col + 7 + s.Length + 1); // where 7 = length(":error ")
      this.Attributes = new UserSuppliedAttributes(tok, openBrace, colon, closeBrace, args, this.Attributes);
    }
  }


  public class FrameExpression {
    public readonly IToken tok;
    public readonly Expression E;  // may be a WildcardExpr
    [ContractInvariantMethod]
    void ObjectInvariant() {
      Contract.Invariant(E != null);
      Contract.Invariant(!(E is WildcardExpr) || FieldName == null && Field == null);
    }

    public readonly string FieldName;
    public Field Field;  // filled in during resolution (but is null if FieldName is)

    /// <summary>
    /// If a "fieldName" is given, then "tok" denotes its source location.  Otherwise, "tok"
    /// denotes the source location of "e".
    /// </summary>
    public FrameExpression(IToken tok, Expression e, string fieldName) {
      Contract.Requires(tok != null);
      Contract.Requires(e != null);
      Contract.Requires(!(e is WildcardExpr) || fieldName == null);
      this.tok = tok;
      E = e;
      FieldName = fieldName;
    }
  }

  /// <summary>
  /// This class represents a piece of concrete syntax in the parse tree.  During resolution,
  /// it gets "replaced" by the expression in "ResolvedExpression".
  /// </summary>
  public abstract class ConcreteSyntaxExpression : Expression
  {
    public Expression ResolvedExpression;  // filled in during resolution; after resolution, manipulation of "this" should proceed as with manipulating "this.ResolvedExpression"
    public ConcreteSyntaxExpression(IToken tok)
      : base(tok) {
    }
    public override IEnumerable<Expression> SubExpressions {
      get {
        if (ResolvedExpression != null) {
          yield return ResolvedExpression;
        }
      }
    }
  }

  public class ParensExpression : ConcreteSyntaxExpression
  {
    public readonly Expression E;
    public ParensExpression(IToken tok, Expression e)
      : base(tok) {
      E = e;
    }
  }

  public class TypeExpr : ParensExpression
  {
    public readonly Type T;
    public TypeExpr(IToken tok, Expression e, Type t)
      : base(tok, e)
    {
      Contract.Requires(t != null);
      T = t;
    }

    public static Expression MaybeTypeExpr(Expression e, Type t) {
      if (t == null) {
        return e;
      } else {
        return new TypeExpr(e.tok, e, t);
      }
    }
  }

  public class DatatypeUpdateExpr : ConcreteSyntaxExpression
  {
    public readonly Expression Root;
    public readonly List<Tuple<IToken, string, Expression>> Updates;
    public List<DatatypeCtor> LegalSourceConstructors;  // filled in by resolution
    public DatatypeUpdateExpr(IToken tok, Expression root, List<Tuple<IToken, string, Expression>> updates)
      : base(tok) {
      Contract.Requires(tok != null);
      Contract.Requires(root != null);
      Contract.Requires(updates != null);
      Contract.Requires(updates.Count != 0);
      Root = root;
      Updates = updates;
    }

    public override IEnumerable<Expression> SubExpressions {
      get {
        if (ResolvedExpression == null) {
          yield return Root;
          foreach (var update in Updates) {
            yield return update.Item3;
          }
        } else {
          foreach (var e in ResolvedExpression.SubExpressions) {
            yield return e;
          }
        }
      }
    }
  }


  /// <summary>
  /// An AutoGeneratedExpression is simply a wrapper around an expression.  This expression tells the generation of hover text (in the Dafny IDE)
  /// that the expression was no supplied directly in the program text and should therefore be ignored.  In other places, an AutoGeneratedExpression
  /// is just a parenthesized expression, which means that it works just the like expression .E that it contains.
  /// (Ironically, AutoGeneratedExpression, which is like the antithesis of concrete syntax, inherits from ConcreteSyntaxExpression, which perhaps
  /// should rather have been called SemanticsNeutralExpressionWrapper.)
  /// </summary>
  public class AutoGeneratedExpression : ParensExpression
  {
    public AutoGeneratedExpression(IToken tok, Expression e)
      : base(tok, e) {
      Contract.Requires(tok != null);
      Contract.Requires(e != null);
    }

    /// <summary>
    /// This maker method takes a resolved expression "e" and wraps a resolved AutoGeneratedExpression
    /// around it.
    /// </summary>
    public static AutoGeneratedExpression Create(Expression e) {
      Contract.Requires(e != null);
      var a = new AutoGeneratedExpression(e.tok, e);
      a.type = e.Type;
      a.ResolvedExpression = e;
      return a;
    }
  }

  /// <summary>
  /// A NegationExpression e represents the value -e and is syntactic shorthand
  /// for 0-e (for integers) or 0.0-e (for reals).
  /// </summary>
  public class NegationExpression : ConcreteSyntaxExpression
  {
    public readonly Expression E;
    public NegationExpression(IToken tok, Expression e)
      : base(tok) {
      Contract.Requires(tok != null);
      Contract.Requires(e != null);
      E = e;
    }
    public override IEnumerable<Expression> SubExpressions {
      get {
        if (ResolvedExpression == null) {
          // the expression hasn't yet been turned into a resolved expression, so use .E as the subexpression
          yield return E;
        } else {
          foreach (var ee in base.SubExpressions) {
            yield return ee;
          }
        }
      }
    }
  }

  public class ChainingExpression : ConcreteSyntaxExpression
  {
    public readonly List<Expression> Operands;
    public readonly List<BinaryExpr.Opcode> Operators;
    public readonly List<IToken> OperatorLocs;
    public readonly List<Expression/*?*/> PrefixLimits;
    public readonly Expression E;
    public ChainingExpression(IToken tok, List<Expression> operands, List<BinaryExpr.Opcode> operators, List<IToken> operatorLocs, List<Expression/*?*/> prefixLimits)
      : base(tok) {
      Contract.Requires(tok != null);
      Contract.Requires(operands != null);
      Contract.Requires(operators != null);
      Contract.Requires(operatorLocs != null);
      Contract.Requires(prefixLimits != null);
      Contract.Requires(1 <= operators.Count);
      Contract.Requires(operands.Count == operators.Count + 1);
      Contract.Requires(operatorLocs.Count == operators.Count);
      Contract.Requires(prefixLimits.Count == operators.Count);
      // Additional preconditions apply, see Contract.Assume's below

      Operands = operands;
      Operators = operators;
      OperatorLocs = operatorLocs;
      PrefixLimits = prefixLimits;
      Expression desugaring;
      // Compute the desugaring
      if (operators[0] == BinaryExpr.Opcode.Disjoint) {
        Expression acc = operands[0];  // invariant:  "acc" is the union of all operands[j] where j <= i
        desugaring = new BinaryExpr(operatorLocs[0], operators[0], operands[0], operands[1]);
        for (int i = 0; i < operators.Count; i++) {
          Contract.Assume(operators[i] == BinaryExpr.Opcode.Disjoint);
          var opTok = operatorLocs[i];
          var e = new BinaryExpr(opTok, BinaryExpr.Opcode.Disjoint, acc, operands[i + 1]);
          desugaring = new BinaryExpr(opTok, BinaryExpr.Opcode.And, desugaring, e);
          acc = new BinaryExpr(opTok, BinaryExpr.Opcode.Add, acc, operands[i + 1]);
        }
      } else {
        desugaring = null;
        for (int i = 0; i < operators.Count; i++) {
          var opTok = operatorLocs[i];
          var op = operators[i];
          Contract.Assume(op != BinaryExpr.Opcode.Disjoint);
          var k = prefixLimits[i];
          Contract.Assume(k == null || op == BinaryExpr.Opcode.Eq || op == BinaryExpr.Opcode.Neq);
          var e0 = operands[i];
          var e1 = operands[i + 1];
          Expression e;
          if (k == null) {
            e = new BinaryExpr(opTok, op, e0, e1);
          } else {
            e = new TernaryExpr(opTok, op == BinaryExpr.Opcode.Eq ? TernaryExpr.Opcode.PrefixEqOp : TernaryExpr.Opcode.PrefixNeqOp, k, e0, e1);
          }
          desugaring = desugaring == null ? e : new BinaryExpr(opTok, BinaryExpr.Opcode.And, desugaring, e);
        }
      }
      E = desugaring;
    }
  }

  /// <summary>
  /// The parsing and resolution/type checking of expressions of the forms
  ///   0. ident &lt; Types &gt;
  ///   1. Expr . ident &lt; Types &gt;
  ///   2. Expr ( Exprs )
  ///   3. Expr [ Exprs ]
  ///   4. Expr [ Expr .. Expr ]
  /// is done as follows.  These forms are parsed into the following AST classes:
  ///   0. NameSegment
  ///   1. ExprDotName
  ///   2. ApplySuffix
  ///   3. SeqSelectExpr or MultiSelectExpr
  ///   4. SeqSelectExpr
  ///
  /// The first three of these inherit from ConcreteSyntaxExpression.  The resolver will resolve
  /// these into:
  ///   0. IdentifierExpr or MemberSelectExpr (with .Lhs set to ImplicitThisExpr or StaticReceiverExpr)
  ///   1. IdentifierExpr or MemberSelectExpr
  ///   2. FuncionCallExpr or ApplyExpr
  ///
  /// The IdentifierExpr's that forms 0 and 1 can turn into sometimes denote the name of a module or
  /// type.  The .Type field of the corresponding resolved expressions are then the special Type subclasses
  /// ResolutionType_Module and ResolutionType_Type, respectively.  These will not be seen by the
  /// verifier or compiler, since, in a well-formed program, the verifier and compiler will use the
  /// .ResolvedExpr field of whatever form-1 expression contains these.
  ///
  /// Notes:
  ///   * IdentifierExpr and FunctionCallExpr are resolved-only expressions (that is, they don't contain
  ///     all the syntactic components that were used to parse them).
  ///   * Rather than the current SeqSelectExpr/MultiSelectExpr split of forms 3 and 4, it would
  ///     seem more natural to refactor these into 3: IndexSuffixExpr and 4: RangeSuffixExpr.
  /// </summary>
  abstract public class SuffixExpr : ConcreteSyntaxExpression {
    public readonly Expression Lhs;
    public SuffixExpr(IToken tok, Expression lhs)
      : base(tok) {
      Contract.Requires(tok != null);
      Contract.Requires(lhs != null);
      Lhs = lhs;
    }
  }

  public class NameSegment : ConcreteSyntaxExpression
  {
    public readonly string Name;
    public readonly List<Type> OptTypeArguments;
    public NameSegment(IToken tok, string name, List<Type> optTypeArguments)
      : base(tok) {
      Contract.Requires(tok != null);
      Contract.Requires(name != null);
      Contract.Requires(optTypeArguments == null || optTypeArguments.Count > 0);
      Name = name;
      OptTypeArguments = optTypeArguments;
    }
  }

  /// <summary>
  /// An ExprDotName desugars into either an IdentifierExpr (if the Lhs is a static name) or a MemberSelectExpr (if the Lhs is a computed expression).
  /// </summary>
  public class ExprDotName : SuffixExpr
  {
    public readonly string SuffixName;
    public readonly List<Type> OptTypeArguments;

    [ContractInvariantMethod]
    void ObjectInvariant() {
      Contract.Invariant(SuffixName != null);
    }

    public ExprDotName(IToken tok, Expression obj, string suffixName, List<Type> optTypeArguments)
      : base(tok, obj) {
      Contract.Requires(tok != null);
      Contract.Requires(obj != null);
      Contract.Requires(suffixName != null);
      this.SuffixName = suffixName;
      OptTypeArguments = optTypeArguments;
    }
  }

  /// <summary>
  /// An ApplySuffix desugars into either an ApplyExpr or a FunctionCallExpr
  /// </summary>
  public class ApplySuffix : SuffixExpr
  {
    public readonly List<Expression> Args;

    [ContractInvariantMethod]
    void ObjectInvariant() {
      Contract.Invariant(Args != null);
    }

    public ApplySuffix(IToken tok, Expression lhs, List<Expression> args)
      : base(tok, lhs) {
      Contract.Requires(tok != null);
      Contract.Requires(lhs != null);
      Contract.Requires(cce.NonNullElements(args));
      Args = args;
    }
  }

  public class Specification<T> where T : class
  {
    public readonly List<T> Expressions;

    [ContractInvariantMethod]
    private void ObjectInvariant()
    {
      Contract.Invariant(Expressions == null || cce.NonNullElements<T>(Expressions));
    }


    public Specification(List<T> exprs, Attributes attrs)
    {
      Contract.Requires(exprs == null || cce.NonNullElements<T>(exprs));
      Expressions = exprs;
      Attributes = attrs;
    }

    private Attributes attributes;
    public Attributes Attributes
    {
      get
      {
        return attributes;
      }
      set
      {
        attributes = value;
      }
    }

    public bool HasAttributes()
    {
      return Attributes != null;
    }
  }

  public class BottomUpVisitor
  {
    public void Visit(IEnumerable<Expression> exprs) {
      exprs.Iter(Visit);
    }
    public void Visit(IEnumerable<Statement> stmts) {
      stmts.Iter(Visit);
    }
    public void Visit(MaybeFreeExpression expr) {
      Visit(expr.E);
    }
    public void Visit(FrameExpression expr) {
      Visit(expr.E);
    }
    public void Visit(IEnumerable<MaybeFreeExpression> exprs) {
      exprs.Iter(Visit);
    }
    public void Visit(IEnumerable<FrameExpression> exprs) {
      exprs.Iter(Visit);
    }
    public void Visit(ICallable decl) {
      if (decl is Function) {
        Visit((Function)decl);
      } else if (decl is Method) {
        Visit((Method)decl);
      }
      //TODO More?
    }
    public void Visit(Method method) {
      Visit(method.Ens);
      Visit(method.Req);
      Visit(method.Mod.Expressions);
      Visit(method.Decreases.Expressions);
      if (method.Body != null) { Visit(method.Body); }
      //TODO More?
    }
    public void Visit(Function function) {
      Visit(function.Ens);
      Visit(function.Req);
      Visit(function.Reads);
      Visit(function.Decreases.Expressions);
      if (function.Body != null) { Visit(function.Body); }
      //TODO More?
    }
    public void Visit(Expression expr) {
      Contract.Requires(expr != null);
      // recursively visit all subexpressions and all substatements
      expr.SubExpressions.Iter(Visit);
      if (expr is StmtExpr) {
        // a StmtExpr also has a sub-statement
        var e = (StmtExpr)expr;
        Visit(e.S);
      }
      VisitOneExpr(expr);
    }
    public void Visit(Statement stmt) {
      Contract.Requires(stmt != null);
      // recursively visit all subexpressions and all substatements
      stmt.SubExpressions.Iter(Visit);
      stmt.SubStatements.Iter(Visit);
      VisitOneStmt(stmt);
    }
    protected virtual void VisitOneExpr(Expression expr) {
      Contract.Requires(expr != null);
      // by default, do nothing
    }
    protected virtual void VisitOneStmt(Statement stmt) {
      Contract.Requires(stmt != null);
      // by default, do nothing
    }
  }
  public class TopDownVisitor<State>
  {
    public void Visit(Expression expr, State st) {
      Contract.Requires(expr != null);
      if (VisitOneExpr(expr, ref st)) {
        // recursively visit all subexpressions and all substatements
        expr.SubExpressions.Iter(e => Visit(e, st));
        if (expr is StmtExpr) {
          // a StmtExpr also has a sub-statement
          var e = (StmtExpr)expr;
          Visit(e.S, st);
        }
      }
    }
    public void Visit(Statement stmt, State st) {
      Contract.Requires(stmt != null);
      if (VisitOneStmt(stmt, ref st)) {
        // recursively visit all subexpressions and all substatements
        stmt.SubExpressions.Iter(e => Visit(e, st));
        stmt.SubStatements.Iter(s => Visit(s, st));
      }
    }
    public void Visit(IEnumerable<Expression> exprs, State st) {
      exprs.Iter(e => Visit(e, st));
    }
    public void Visit(IEnumerable<Statement> stmts, State st) {
      stmts.Iter(e => Visit(e, st));
    }
    public void Visit(MaybeFreeExpression expr, State st) {
      Visit(expr.E, st);
    }
    public void Visit(FrameExpression expr, State st) {
      Visit(expr.E, st);
    }
    public void Visit(IEnumerable<MaybeFreeExpression> exprs, State st) {
      exprs.Iter(e => Visit(e, st));
    }
    public void Visit(IEnumerable<FrameExpression> exprs, State st) {
      exprs.Iter(e => Visit(e, st));
    }
    public void Visit(ICallable decl, State st) {
      if (decl is Function) {
        Visit((Function)decl, st);
      } else if (decl is Method) {
        Visit((Method)decl, st);
      }
      //TODO More?
    }
    public void Visit(Method method, State st) {
      Visit(method.Ens, st);
      Visit(method.Req, st);
      Visit(method.Mod.Expressions, st);
      Visit(method.Decreases.Expressions, st);
      if (method.Body != null) { Visit(method.Body, st); }
      //TODO More?
    }
    public void Visit(Function function, State st) {
      Visit(function.Ens, st);
      Visit(function.Req, st);
      Visit(function.Reads, st);
      Visit(function.Decreases.Expressions, st);
      if (function.Body != null) { Visit(function.Body, st); }
      //TODO More?
    }
    /// <summary>
    /// Visit one expression proper.  This method is invoked before it is invoked on the
    /// sub-parts (sub-expressions and sub-statements).  A return value of "true" says to
    /// continue invoking the method on sub-parts, whereas "false" says not to do so.
    /// The on-return value of "st" is the value that is passed to sub-parts.
    /// </summary>
    protected virtual bool VisitOneExpr(Expression expr, ref State st) {
      Contract.Requires(expr != null);
      return true;  // by default, visit the sub-parts with the same "st"
    }
    /// <summary>
    /// Visit one statement proper.  For the rest of the description of what this method
    /// does, see VisitOneExpr.
    /// </summary>
    protected virtual bool VisitOneStmt(Statement stmt, ref State st) {
      Contract.Requires(stmt != null);
      return true;  // by default, visit the sub-parts with the same "st"
    }
  }
}<|MERGE_RESOLUTION|>--- conflicted
+++ resolved
@@ -3414,14 +3414,6 @@
         return false;
       }
     }
-<<<<<<< HEAD
-
-    // Final projection is for module export
-    public bool FindExport(string name, out ModuleExportDecl pp) {
-      return ExportSets.TryGetValue(name, out pp);
-    }
-=======
->>>>>>> 2591c241
   }
 
   public class ModuleDefinition : INamedRegion, IAttributeBearingDeclaration
