#define TI_DEBUG_PRINT
//-----------------------------------------------------------------------------
//
// Copyright (C) Microsoft Corporation.  All Rights Reserved.
//
//-----------------------------------------------------------------------------
using System;
using System.Text;
using System.Collections.Generic;
using System.Diagnostics.Contracts;
using System.Numerics;
using System.Linq;
using Microsoft.Boogie;
using System.Diagnostics;

namespace Microsoft.Dafny {
  public class Program {
    [ContractInvariantMethod]
    void ObjectInvariant() {
      Contract.Invariant(FullName != null);
      Contract.Invariant(DefaultModule != null);
    }

    public readonly string FullName;
    public Dictionary<ModuleDefinition,ModuleSignature> ModuleSigs; // filled in during resolution.
                                                     // Resolution essentially flattens the module hierarchy, for
                                                     // purposes of translation and compilation.
    public List<ModuleDefinition> CompileModules; // filled in during resolution.
                                                  // Contains the definitions to be used for compilation.

    public readonly ModuleDecl DefaultModule;
    public readonly ModuleDefinition DefaultModuleDef;
    public readonly BuiltIns BuiltIns;
    public readonly ErrorReporter reporter;

    public Program(string name, [Captured] ModuleDecl module, [Captured] BuiltIns builtIns, ErrorReporter reporter) {
      Contract.Requires(name != null);
      Contract.Requires(module != null);
      Contract.Requires(module is LiteralModuleDecl);
      Contract.Requires(reporter != null);
      FullName = name;
      DefaultModule = module;
      DefaultModuleDef = (DefaultModuleDecl)((LiteralModuleDecl)module).ModuleDef;
      BuiltIns = builtIns;
      this.reporter = reporter;
      ModuleSigs = new Dictionary<ModuleDefinition,ModuleSignature>();
      CompileModules = new List<ModuleDefinition>();
    }

    //Set appropriate visibilty before presenting module
    public IEnumerable<ModuleDefinition> Modules() {

      foreach (var msig in ModuleSigs) {
        Type.PushScope(msig.Value.VisibilityScope);
        yield return msig.Key;
        Type.PopScope(msig.Value.VisibilityScope);
      }

    }

    public IEnumerable<ModuleDefinition> RawModules() {
      return ModuleSigs.Keys;
    }

    public string Name
    {
      get
      {
        try
        {
          return System.IO.Path.GetFileName(FullName);
        }
        catch (ArgumentException)
        {
          return FullName;
        }
      }
    }
  }

  public class Include : IComparable
  {
    public readonly IToken tok;
    public readonly string includerFilename;
    public readonly string includedFilename;
    public readonly string canonicalPath;
    public bool ErrorReported;

    public Include(IToken tok, string includer, string theFilename) {
      this.tok = tok;
      this.includerFilename = includer;
      this.includedFilename = theFilename;
      this.canonicalPath = DafnyFile.Canonicalize(theFilename);
      this.ErrorReported = false;
    }

    public int CompareTo(object obj) {
      var i = obj as Include;
      if (i != null) {
        return this.canonicalPath.CompareTo(i.canonicalPath);
      } else {
        throw new NotImplementedException();
      }
    }
  }

  public class BuiltIns
  {
    public readonly ModuleDefinition SystemModule = new ModuleDefinition(Token.NoToken, "_System", new List<IToken>(), false, false, false, null, null, null, true, true, true);
    readonly Dictionary<int, ClassDecl> arrayTypeDecls = new Dictionary<int, ClassDecl>();
    public readonly Dictionary<int, ArrowTypeDecl> ArrowTypeDecls = new Dictionary<int, ArrowTypeDecl>();
    public readonly Dictionary<int, SubsetTypeDecl> PartialArrowTypeDecls = new Dictionary<int, SubsetTypeDecl>();  // same keys as arrowTypeDecl
    public readonly Dictionary<int, SubsetTypeDecl> TotalArrowTypeDecls = new Dictionary<int, SubsetTypeDecl>();  // same keys as arrowTypeDecl
    readonly Dictionary<int, TupleTypeDecl> tupleTypeDecls = new Dictionary<int, TupleTypeDecl>();
    public readonly ISet<int> Bitwidths = new HashSet<int>();
    public SpecialField ORDINAL_Offset;  // filled in by the resolver, used by the translator

    public readonly SubsetTypeDecl NatDecl;
    public UserDefinedType Nat() { return new UserDefinedType(Token.NoToken, "nat", NatDecl, new List<Type>()); }
    public readonly TraitDecl ObjectDecl;
    public UserDefinedType ObjectQ() {
      Contract.Assume(ObjectDecl != null);
      return new UserDefinedType(Token.NoToken, "object?", null) { ResolvedClass = ObjectDecl };
    }

    public BuiltIns() {
      SystemModule.Height = -1;  // the system module doesn't get a height assigned later, so we set it here to something below everything else
      // create type synonym 'string'
      var str = new TypeSynonymDecl(Token.NoToken, "string", new TypeParameter.TypeParameterCharacteristics(TypeParameter.EqualitySupportValue.InferredRequired, false, false), new List<TypeParameter>(), SystemModule, new SeqType(new CharType()), null);
      SystemModule.TopLevelDecls.Add(str);
      // create subset type 'nat'
      var bvNat = new BoundVar(Token.NoToken, "x", Type.Int);
      var natConstraint = Expression.CreateAtMost(Expression.CreateIntLiteral(Token.NoToken, 0), Expression.CreateIdentExpr(bvNat));
      var ax = AxiomAttribute();
      NatDecl = new SubsetTypeDecl(Token.NoToken, "nat", new TypeParameter.TypeParameterCharacteristics(TypeParameter.EqualitySupportValue.InferredRequired, false, false), new List<TypeParameter>(), SystemModule, bvNat, natConstraint, SubsetTypeDecl.WKind.None, null, ax);
      SystemModule.TopLevelDecls.Add(NatDecl);
      // create trait 'object'
      ObjectDecl = new TraitDecl(Token.NoToken, "object", SystemModule, new List<TypeParameter>(), new List<MemberDecl>(), DontCompile(), null);
      SystemModule.TopLevelDecls.Add(ObjectDecl);
      // add one-dimensional arrays, since they may arise during type checking
      // Arrays of other dimensions may be added during parsing as the parser detects the need for these
      UserDefinedType tmp = ArrayType(1, Type.Int, true);
      // Arrow types of other dimensions may be added during parsing as the parser detects the need for these.  For the 0-arity
      // arrow type, the resolver adds a Valid() predicate for iterators, whose corresponding arrow type is conveniently created here.
      CreateArrowTypeDecl(0);
      // Note, in addition to these types, the _System module contains tuple types.  These tuple types are added to SystemModule
      // by the parser as the parser detects the need for these.
    }

    private Attributes DontCompile() {
      var flse = Expression.CreateBoolLiteral(Token.NoToken, false);
      return new Attributes("compile", new List<Expression>() { flse }, null);
    }

    public static Attributes AxiomAttribute() {
      return new Attributes("axiom", new List<Expression>(), null);
    }

    public UserDefinedType ArrayType(int dims, Type arg, bool allowCreationOfNewClass) {
      Contract.Requires(1 <= dims);
      Contract.Requires(arg != null);
      return ArrayType(Token.NoToken, dims, new List<Type>() { arg }, allowCreationOfNewClass);
    }
    public UserDefinedType ArrayType(IToken tok, int dims, List<Type> optTypeArgs, bool allowCreationOfNewClass, bool useClassNameType = false) {
      Contract.Requires(tok != null);
      Contract.Requires(1 <= dims);
      Contract.Requires(optTypeArgs == null || optTypeArgs.Count > 0);  // ideally, it is 1, but more will generate an error later, and null means it will be filled in automatically
      Contract.Ensures(Contract.Result<UserDefinedType>() != null);

      var arrayName = ArrayClassName(dims);
      if (useClassNameType) {
        arrayName = arrayName + "?";
      }
      if (allowCreationOfNewClass && !arrayTypeDecls.ContainsKey(dims)) {
        ArrayClassDecl arrayClass = new ArrayClassDecl(dims, SystemModule, DontCompile());
        for (int d = 0; d < dims; d++) {
          string name = dims == 1 ? "Length" : "Length" + d;
          Field len = new SpecialField(Token.NoToken, name, SpecialField.ID.ArrayLength, dims == 1 ? null : (object)d, false, false, false, Type.Int, null);
          len.EnclosingClass = arrayClass;  // resolve here
          arrayClass.Members.Add(len);
        }
        arrayTypeDecls.Add(dims, arrayClass);
        SystemModule.TopLevelDecls.Add(arrayClass);
        CreateArrowTypeDecl(dims);  // also create an arrow type with this arity, since it may be used in an initializing expression for the array
      }
      UserDefinedType udt = new UserDefinedType(tok, arrayName, optTypeArgs);
      return udt;
    }

    public static string ArrayClassName(int dims) {
      Contract.Requires(1 <= dims);
      if (dims == 1) {
        return "array";
      } else {
        return "array" + dims;
      }
    }

    /// <summary>
    /// Idempotently add an arrow type with arity 'arity' to the system module, and along
    /// with this arrow type, the two built-in subset types based on the arrow type.
    /// </summary>
    public void CreateArrowTypeDecl(int arity) {
      Contract.Requires(0 <= arity);
      if (!ArrowTypeDecls.ContainsKey(arity)) {
        IToken tok = Token.NoToken;
        var tps = Util.Map(Enumerable.Range(0, arity + 1), x => x < arity ?
          new TypeParameter(tok, "T" + x, TypeParameter.TPVarianceSyntax.Contravariance) :
          new TypeParameter(tok, "R", TypeParameter.TPVarianceSyntax.Covariant_Strict));
        var tys = tps.ConvertAll(tp => (Type)(new UserDefinedType(tp)));
        var args = Util.Map(Enumerable.Range(0, arity), i => new Formal(tok, "x" + i, tys[i], true, false));
        var argExprs = args.ConvertAll(a =>
              (Expression)new IdentifierExpr(tok, a.Name) { Var = a, Type = a.Type });
        var readsIS = new FunctionCallExpr(tok, "reads", new ImplicitThisExpr(tok), tok, argExprs) {
          Type = new SetType(true, ObjectQ()),
        };
        var readsFrame = new List<FrameExpression> { new FrameExpression(tok, readsIS, null) };
        var req = new Function(tok, "requires", false, false, true,
          new List<TypeParameter>(), args, null, Type.Bool,
          new List<AttributedExpression>(), readsFrame, new List<AttributedExpression>(),
          new Specification<Expression>(new List<Expression>(), null),
          null, null, null);
        var reads = new Function(tok, "reads", false, false, true,
          new List<TypeParameter>(), args, null, new SetType(true, ObjectQ()),
          new List<AttributedExpression>(), readsFrame, new List<AttributedExpression>(),
          new Specification<Expression>(new List<Expression>(), null),
          null, null, null);
        readsIS.Function = reads;  // just so we can really claim the member declarations are resolved
        readsIS.TypeApplication_AtEnclosingClass = tys;  // ditto
        readsIS.TypeApplication_JustFunction = new List<Type>();  // ditto
        var arrowDecl = new ArrowTypeDecl(tps, req, reads, SystemModule, DontCompile());
        ArrowTypeDecls.Add(arity, arrowDecl);
        SystemModule.TopLevelDecls.Add(arrowDecl);

        // declaration of read-effect-free arrow-type, aka heap-independent arrow-type, aka partial-function arrow-type
        tps = Util.Map(Enumerable.Range(0, arity + 1), x => x < arity ?
          new TypeParameter(tok, "T" + x, TypeParameter.TPVarianceSyntax.Contravariance) :
          new TypeParameter(tok, "R", TypeParameter.TPVarianceSyntax.Covariant_Strict));
        tys = tps.ConvertAll(tp => (Type)(new UserDefinedType(tp)));
        var id = new BoundVar(tok, "f", new ArrowType(tok, arrowDecl, tys));
        var partialArrow = new SubsetTypeDecl(tok, ArrowType.PartialArrowTypeName(arity),
          new TypeParameter.TypeParameterCharacteristics(false), tps, SystemModule,
          id, ArrowSubtypeConstraint(tok, id, reads, tps, false), SubsetTypeDecl.WKind.Special, null, DontCompile());
        PartialArrowTypeDecls.Add(arity, partialArrow);
        SystemModule.TopLevelDecls.Add(partialArrow);

        // declaration of total arrow-type

        tps = Util.Map(Enumerable.Range(0, arity + 1), x => x < arity ?
          new TypeParameter(tok, "T" + x, TypeParameter.TPVarianceSyntax.Contravariance) :
          new TypeParameter(tok, "R", TypeParameter.TPVarianceSyntax.Covariant_Strict));
        tys = tps.ConvertAll(tp => (Type)(new UserDefinedType(tp)));
        id = new BoundVar(tok, "f", new UserDefinedType(tok, partialArrow.Name, partialArrow, tys));
        var totalArrow = new SubsetTypeDecl(tok, ArrowType.TotalArrowTypeName(arity),
          new TypeParameter.TypeParameterCharacteristics(false), tps, SystemModule,
          id, ArrowSubtypeConstraint(tok, id, req, tps, true), SubsetTypeDecl.WKind.Special, null, DontCompile());
        TotalArrowTypeDecls.Add(arity, totalArrow);
        SystemModule.TopLevelDecls.Add(totalArrow);
      }
    }

    /// <summary>
    /// Returns an expression that is the constraint of:
    /// the built-in partial-arrow type (if "!total", in which case "member" is expected to denote the "reads" member), or
    /// the built-in total-arrow type (if "total", in which case "member" is expected to denote the "requires" member).
    /// The given "id" is expected to be already resolved.
    /// </summary>
    private Expression ArrowSubtypeConstraint(IToken tok, BoundVar id, Function member, List<TypeParameter> tps, bool total) {
      Contract.Requires(tok != null);
      Contract.Requires(id != null);
      Contract.Requires(member != null);
      Contract.Requires(tps != null && 1 <= tps.Count);
      var f = new IdentifierExpr(tok, id);
      // forall x0,x1,x2 :: f.reads(x0,x1,x2) == {}
      // OR
      // forall x0,x1,x2 :: f.requires(x0,x1,x2)
      var bvs = new List<BoundVar>();
      var args = new List<Expression>();
      var bounds = new List<ComprehensionExpr.BoundedPool>();
      for (int i = 0; i < tps.Count - 1; i++) {
        var bv = new BoundVar(tok, "x" + i, new UserDefinedType(tps[i]));
        bvs.Add(bv);
        args.Add(new IdentifierExpr(tok, bv));
        bounds.Add(new ComprehensionExpr.SpecialAllocIndependenceAllocatedBoundedPool());
      }
      var fn = new MemberSelectExpr(tok, f, member.Name) {
        Member = member,
        TypeApplication_AtEnclosingClass = f.Type.TypeArgs,
        TypeApplication_JustMember = new List<Type>(),
        Type = GetTypeOfFunction(member, tps.ConvertAll(tp => (Type)new UserDefinedType(tp)), new List<Type>())
      };
      Expression body = new ApplyExpr(tok, fn, args);
      body.Type = member.ResultType;  // resolve here
      if (!total) {
        Expression emptySet = new SetDisplayExpr(tok, true, new List<Expression>());
        emptySet.Type = member.ResultType;  // resolve here
        body = Expression.CreateEq(body, emptySet, member.ResultType);
      }
      if (tps.Count > 1) {
        body = new ForallExpr(tok, bvs, null, body, null) { Type = Type.Bool, Bounds = bounds };
      }
      return body;
    }

    Type GetTypeOfFunction(Function f, List<Type> typeArgumentsClass, List<Type> typeArgumentsMember) {
      Contract.Requires(f != null);
      Contract.Requires(f.EnclosingClass != null);
      Contract.Requires(typeArgumentsClass != null);
      Contract.Requires(typeArgumentsMember != null);
      Contract.Requires(typeArgumentsClass.Count == f.EnclosingClass.TypeArgs.Count);
      Contract.Requires(typeArgumentsMember.Count == f.TypeArgs.Count);

      var atd = ArrowTypeDecls[f.Formals.Count];

      var formals = Util.Concat(f.EnclosingClass.TypeArgs, f.TypeArgs);
      var actuals = Util.Concat(typeArgumentsClass, typeArgumentsMember);
      var typeMap = Resolver.TypeSubstitutionMap(formals, actuals);
      return new ArrowType(f.tok, atd, f.Formals.ConvertAll(arg => Resolver.SubstType(arg.Type, typeMap)), Resolver.SubstType(f.ResultType, typeMap));
    }

    public TupleTypeDecl TupleType(IToken tok, int dims, bool allowCreationOfNewType) {
      Contract.Requires(tok != null);
      Contract.Requires(0 <= dims);
      Contract.Ensures(Contract.Result<TupleTypeDecl>() != null);

      TupleTypeDecl tt;
      if (!tupleTypeDecls.TryGetValue(dims, out tt)) {
        Contract.Assume(allowCreationOfNewType);  // the parser should ensure that all needed tuple types exist by the time of resolution
        if (dims == 2) {
          // tuple#2 is already defined in DafnyRuntime.cs
          tt = new TupleTypeDecl(dims, SystemModule, DontCompile());
        } else {
          tt = new TupleTypeDecl(dims, SystemModule, null);
        }
        tupleTypeDecls.Add(dims, tt);
        SystemModule.TopLevelDecls.Add(tt);
      }
      return tt;
    }

    public static string TupleTypeName(int dims) {
      Contract.Requires(0 <= dims);
      return "_tuple#" + dims;
    }
    public static bool IsTupleTypeName(string s) {
      Contract.Requires(s != null);
      return s.StartsWith("_tuple#");
    }
    public const string TupleTypeCtorNamePrefix = "_#Make";  // the printer wants this name prefix to be uniquely recognizable
  }

  /// <summary>
  /// A class implementing this interface is one that can carry attributes.
  /// </summary>
  public interface IAttributeBearingDeclaration
  {
  }

  public class Attributes {
    [ContractInvariantMethod]
    void ObjectInvariant() {
      Contract.Invariant(Name != null);
      Contract.Invariant(cce.NonNullElements(Args));
    }

    public string Name;
    /*Frozen*/
    public readonly List<Expression> Args;
    public readonly Attributes Prev;

    public Attributes(string name, [Captured] List<Expression> args, Attributes prev) {
      Contract.Requires(name != null);
      Contract.Requires(cce.NonNullElements(args));
      Name = name;
      Args = args;
      Prev = prev;
    }

    public static IEnumerable<Expression> SubExpressions(Attributes attrs) {
      return attrs.AsEnumerable().SelectMany(aa => aa.Args);
    }

    public static bool Contains(Attributes attrs, string nm) {
      Contract.Requires(nm != null);
      return attrs.AsEnumerable().Any(aa => aa.Name == nm);
    }

    /// <summary>
    /// Returns true if "nm" is a specified attribute.  If it is, then:
    /// - if the attribute is {:nm true}, then value==true
    /// - if the attribute is {:nm false}, then value==false
    /// - if the attribute is anything else, then value returns as whatever it was passed in as.
    /// </summary>
    [Pure]
    public static bool ContainsBool(Attributes attrs, string nm, ref bool value) {
      Contract.Requires(nm != null);
      foreach (var attr in attrs.AsEnumerable()) {
        if (attr.Name == nm) {
          if (attr.Args.Count == 1) {
            var arg = attr.Args[0] as LiteralExpr;
            if (arg != null && arg.Value is bool) {
              value = (bool)arg.Value;
            }
          }
          return true;
        }
      }
      return false;
    }

    /// <summary>
    /// Checks whether a Boolean attribute has been set on the declaration itself,
    /// the enclosing class, or any enclosing module.  Settings closer to the declaration
    /// override those further away.
    /// </summary>
    public static bool ContainsBoolAtAnyLevel(MemberDecl decl, string attribName) {
      bool setting = true;
      if (Attributes.ContainsBool(decl.Attributes, attribName, ref setting)) {
        return setting;
      }

      if (Attributes.ContainsBool(decl.EnclosingClass.Attributes, attribName, ref setting)) {
        return setting;
      }

      // Check the entire stack of modules
      var mod = decl.EnclosingClass.Module;
      while (mod != null) {
        if (Attributes.ContainsBool(mod.Attributes, attribName, ref setting)) {
          return setting;
        }
        mod = mod.Module;
      }

      return false;
    }

    /// <summary>
    /// Returns list of expressions if "nm" is a specified attribute:
    /// - if the attribute is {:nm e1,...,en}, then returns (e1,...,en)
    /// Otherwise, returns null.
    /// </summary>
    public static List<Expression> FindExpressions(Attributes attrs, string nm) {
      Contract.Requires(nm != null);
      foreach (var attr in attrs.AsEnumerable()) {
        if (attr.Name == nm) {
          return attr.Args;
        }
      }
      return null;
    }

    /// <summary>
    /// Same as FindExpressions, but returns all matches
    /// </summary>
    public static List<List<Expression>> FindAllExpressions(Attributes attrs, string nm) {
      Contract.Requires(nm != null);
      List<List<Expression>> ret = null;
      for (; attrs != null; attrs = attrs.Prev) {
        if (attrs.Name == nm) {
          ret = ret ?? new List<List<Expression>>();   // Avoid allocating the list in the common case where we don't find nm
          ret.Add(attrs.Args);
        }
      }
      return ret;
    }

    /// <summary>
    /// Returns true if "nm" is a specified attribute whose arguments match the "allowed" parameter.
    /// - if "nm" is not found in attrs, return false and leave value unmodified.  Otherwise,
    /// - if "allowed" contains Empty and the Args contains zero elements, return true and leave value unmodified.  Otherwise,
    /// - if "allowed" contains Bool and Args contains one bool literal, return true and set value to the bool literal.  Otherwise,
    /// - if "allowed" contains Int and Args contains one BigInteger literal, return true and set value to the BigInteger literal.  Otherwise,
    /// - if "allowed" contains String and Args contains one string literal, return true and set value to the string literal.  Otherwise,
    /// - if "allowed" contains Expression and Args contains one element, return true and set value to the one element (of type Expression).  Otherwise,
    /// - return false, leave value unmodified, and call reporter with an error string.
    /// </summary>
    public enum MatchingValueOption { Empty, Bool, Int, String, Expression }
    public static bool ContainsMatchingValue(Attributes attrs, string nm, ref object value, IEnumerable<MatchingValueOption> allowed, Action<string> reporter) {
      Contract.Requires(nm != null);
      Contract.Requires(allowed != null);
      Contract.Requires(reporter != null);
      List<Expression> args = FindExpressions(attrs, nm);
      if (args == null) {
        return false;
      } else if (args.Count == 0) {
        if (allowed.Contains(MatchingValueOption.Empty)) {
          return true;
        } else {
          reporter("Attribute " + nm + " requires one argument");
          return false;
        }
      } else if (args.Count == 1) {
        Expression arg = args[0];
        StringLiteralExpr stringLiteral = arg as StringLiteralExpr;
        LiteralExpr literal = arg as LiteralExpr;
        if (literal != null && literal.Value is bool && allowed.Contains(MatchingValueOption.Bool)) {
          value = literal.Value;
          return true;
        } else if (literal != null && literal.Value is BigInteger && allowed.Contains(MatchingValueOption.Int)) {
          value = literal.Value;
          return true;
        } else if (stringLiteral != null && stringLiteral.Value is string && allowed.Contains(MatchingValueOption.String)) {
          value = stringLiteral.Value;
          return true;
        } else if (allowed.Contains(MatchingValueOption.Expression)) {
          value = arg;
          return true;
        } else {
          reporter("Attribute " + nm + " expects an argument in one of the following categories: " + String.Join(", ", allowed));
          return false;
        }
      } else {
        reporter("Attribute " + nm + " cannot have more than one argument");
        return false;
      }
    }
  }

  public static class AttributesExtensions {
    /// <summary>
    /// By making this an extension method, it can also be invoked for a null receiver.
    /// </summary>
    public static IEnumerable<Attributes> AsEnumerable(this Attributes attr) {
      while (attr != null) {
        yield return attr;
        attr = attr.Prev;
      }
    }
  }

  public class UserSuppliedAttributes : Attributes
  {
    public readonly IToken tok;  // may be null, if the attribute was constructed internally
    public readonly IToken OpenBrace;
    public readonly IToken CloseBrace;
    public bool Recognized;  // set to true to indicate an attribute that is processed by some part of Dafny; this allows it to be colored in the IDE
    public UserSuppliedAttributes(IToken tok, IToken openBrace, IToken closeBrace, List<Expression> args, Attributes prev)
      : base(tok.val, args, prev) {
      Contract.Requires(tok != null);
      Contract.Requires(openBrace != null);
      Contract.Requires(closeBrace != null);
      Contract.Requires(args != null);
      this.tok = tok;
      OpenBrace = openBrace;
      CloseBrace = closeBrace;
    }
  }

  public class VisibilityScope {
    private static uint maxScopeID = 0;

    private SortedSet<uint> scopeTokens = new SortedSet<uint>();

    // Only for debugging
    private SortedSet<string> scopeIds = new SortedSet<string>();

    private bool overlaps(SortedSet<uint> set1, SortedSet<uint> set2) {
      if (set1.Count < set2.Count) {
        return set2.Overlaps(set1);
      } else {
        return set1.Overlaps(set2);
      }
    }

    private Dictionary<VisibilityScope, Tuple<int, bool>> cached = new Dictionary<VisibilityScope, Tuple<int, bool>>();

    //By convention, the "null" scope sees all
    public bool VisibleInScope(VisibilityScope other) {
      if (other != null) {
        Tuple<int, bool> result;
        if (cached.TryGetValue(other, out result)) {
          if (result.Item1 == other.scopeTokens.Count) {
            return result.Item2;
          } else {
            if (result.Item2) {
              return true;
            }
          }
        }
        var isoverlap = overlaps(other.scopeTokens, this.scopeTokens);
        cached[other] = new Tuple<int, bool>(other.scopeTokens.Count, isoverlap);
        return isoverlap;

      }
      return true;
    }

    [Pure]
    public bool IsEmpty() {
      return scopeTokens.Count == 0;
    }

    //However augmenting with a null scope does nothing
    public void Augment(VisibilityScope other) {
      if (other != null) {
        scopeTokens.UnionWith(other.scopeTokens);
        scopeIds.UnionWith(other.scopeIds);
        cached.Clear();
      }
    }

    public VisibilityScope(string name) {
      scopeTokens.Add(maxScopeID);
      scopeIds.Add(name);
      if (maxScopeID == uint.MaxValue) {
        Contract.Assert(false);
      }
      maxScopeID++;
    }

    public VisibilityScope() {
    }

  }

  // ------------------------------------------------------------------------------------------------------

  public abstract class Type {
    public static readonly BoolType Bool = new BoolType();
    public static readonly CharType Char = new CharType();
    public static readonly IntType Int = new IntType();
    public static readonly RealType Real = new RealType();
    public static Type Nat() { return new UserDefinedType(Token.NoToken, "nat", null); }  // note, this returns an unresolved type
    public static Type String() { return new UserDefinedType(Token.NoToken, "string", null); }  // note, this returns an unresolved type
    public static readonly BigOrdinalType BigOrdinal = new BigOrdinalType();

    [ThreadStatic]
    private static List<VisibilityScope> scopes = new List<VisibilityScope>();

    [ThreadStatic]
    private static bool scopesEnabled = false;

    public static void PushScope(VisibilityScope scope) {
      scopes.Add(scope);
    }

    public static void ResetScopes() {
      scopes = new List<VisibilityScope>();
      scopesEnabled = false;
    }

    public static void PopScope() {
      Contract.Assert(scopes.Count > 0);
      scopes.RemoveAt(scopes.Count - 1);
    }

    public static void PopScope(VisibilityScope expected) {
      Contract.Assert(scopes.Count > 0);
      Contract.Assert(scopes[scopes.Count - 1] == expected);
      PopScope();
    }

    public static VisibilityScope GetScope() {
      if (scopes.Count > 0 && scopesEnabled) {
        return scopes[scopes.Count - 1];
      }
      return null;
    }

    public static void EnableScopes() {
      Contract.Assert(!scopesEnabled);
      scopesEnabled = true;
    }

    public static void DisableScopes() {
      Contract.Assert(scopesEnabled);
      scopesEnabled = false;
    }

    public static string TypeArgsToString(ModuleDefinition/*?*/ context, List<Type> typeArgs, bool parseAble = false) {
      Contract.Requires(typeArgs == null ||
        (typeArgs.All(ty => ty != null && ty.TypeName(context, parseAble) != null) &&
         (typeArgs.All(ty => ty.TypeName(context, parseAble).StartsWith("_")) ||
          typeArgs.All(ty => !ty.TypeName(context, parseAble).StartsWith("_")))));

      if (typeArgs != null && typeArgs.Count > 0 &&
          (!parseAble || !typeArgs[0].TypeName(context, parseAble).StartsWith("_"))) {
        return string.Format("<{0}>",Util.Comma(typeArgs, ty => ty.TypeName(context, parseAble)));
      }
      return "";
    }

    public static string TypeArgsToString(List<Type> typeArgs, bool parseAble = false) {
      return TypeArgsToString(null, typeArgs, parseAble);
    }

    public string TypeArgsToString(ModuleDefinition/*?*/ context, bool parseAble = false) {
      return Type.TypeArgsToString(context, this.TypeArgs, parseAble);
    }

    // Type arguments to the type
    public List<Type> TypeArgs = new List<Type>();

    /// <summary>
    /// Add to "tps" the free type parameters in "this".
    /// Requires the type to be resolved.
    /// </summary>
    public void AddFreeTypeParameters(List<TypeParameter> tps) {
      Contract.Requires(tps != null);
      var ty = this.NormalizeExpandKeepConstraints();
      var tp = ty.AsTypeParameter;
      if (tp != null) {
        tps.Add(tp);
      }
      foreach (var ta in ty.TypeArgs) {
        ta.AddFreeTypeParameters(tps);
      }
    }

    [Pure]
    public abstract string TypeName(ModuleDefinition/*?*/ context, bool parseAble = false);
    [Pure]
    public override string ToString() {
      return TypeName(null, false);
    }

    /// <summary>
    /// Return the most constrained version of "this", getting to the bottom of proxies.
    /// </summary>
    public Type Normalize() {
      Contract.Ensures(Contract.Result<Type>() != null);
      Type type = this;
      while (true) {
        var pt = type as TypeProxy;
        if (pt != null && pt.T != null) {
          type = pt.T;
        } else {
          return type;
        }
      }
    }

    /// <summary>
    /// Return the type that "this" stands for, getting to the bottom of proxies and following type synonyms.
    /// </summary>
    [Pure]
    public Type NormalizeExpand(bool keepConstraints = false) {
      Contract.Ensures(Contract.Result<Type>() != null);
      Contract.Ensures(!(Contract.Result<Type>() is TypeProxy) || ((TypeProxy)Contract.Result<Type>()).T == null);  // return a proxy only if .T == null
      Type type = this;
      while (true) {

        var pt = type as TypeProxy;
        if (pt != null && pt.T != null) {
          type = pt.T;
          continue;
        }

        var scope = Type.GetScope();
        var rtd = type.AsRevealableType;
        if (rtd != null) {
          var udt = (UserDefinedType)type;

          if (!rtd.AsTopLevelDecl.IsVisibleInScope(scope)) {
            // This can only mean "rtd" is a class/trait that is only provided, not revealed. For a provided class/trait,
            // it is the non-null type declaration that is visible, not the class/trait declaration itself.
<<<<<<< HEAD
            // rtd can also be an OpaqueTypeDecl
            var cl = rtd as ClassDecl;
            if (cl != null) {
              Contract.Assert(cl.NonNullTypeDecl != null);
              Contract.Assert(cl.NonNullTypeDecl.IsVisibleInScope(scope));
=======
            if (rtd is ClassDecl cl) {
              Contract.Assert(cl.NonNullTypeDecl != null);
              Contract.Assert(cl.NonNullTypeDecl.IsVisibleInScope(scope));
            } else {
              Contract.Assert(rtd is OpaqueTypeDecl);
>>>>>>> 7411b58a
            }
          }

          if (rtd.IsRevealedInScope(scope)) {
            if (rtd is TypeSynonymDecl && (!(rtd is SubsetTypeDecl) || !keepConstraints)) {
              type = ((TypeSynonymDecl)rtd).RhsWithArgumentIgnoringScope(udt.TypeArgs);
              continue;
            } else {
              return type;
            }
          } else { // type is hidden, no more normalization is possible
            return rtd.SelfSynonym(type.TypeArgs);
          }
        }

        //A hidden type may become visible in another scope
        var isyn = type.AsInternalTypeSynonym;
        if (isyn != null) {
          var udt = (UserDefinedType)type;

          if (!isyn.IsVisibleInScope(scope)) {
            // This can only mean "isyn" refers to a class/trait that is only provided, not revealed. For a provided class/trait,
            // it is the non-null type declaration that is visible, not the class/trait declaration itself.
            var rhs = isyn.RhsWithArgumentIgnoringScope(udt.TypeArgs);
            Contract.Assert(rhs is UserDefinedType);
            var rc = ((UserDefinedType) rhs).ResolvedClass;
            if (rc is ClassDecl cl) {
              Contract.Assert(cl.NonNullTypeDecl != null);
              Contract.Assert(cl.NonNullTypeDecl.IsVisibleInScope(scope));
            }
          }

          if (isyn.IsRevealedInScope(scope)) {
            type = isyn.RhsWithArgument(udt.TypeArgs);
            continue;
          } else {
            return type;
          }
        }

        return type;
      }
    }

    /// <summary>
    /// Return the type that "this" stands for, getting to the bottom of proxies and following type synonyms, but does
    /// not follow subset types.
    /// </summary>
    [Pure]
    public Type NormalizeExpandKeepConstraints() {
      return NormalizeExpand(true);
    }

    /// <summary>
    /// Return "the type that "this" stands for, getting to the bottom of proxies and following type synonyms.
    /// </summary>
    public Type UseInternalSynonym() {
      Contract.Ensures(Contract.Result<Type>() != null);
      Contract.Ensures(!(Contract.Result<Type>() is TypeProxy) || ((TypeProxy)Contract.Result<Type>()).T == null);  // return a proxy only if .T == null

      Type type = Normalize();
      var scope = Type.GetScope();
      var rtd = type.AsRevealableType;
      if (rtd != null) {
        var udt = (UserDefinedType)type;
        if (!rtd.AsTopLevelDecl.IsVisibleInScope(scope)) {
          // This can only mean "rtd" is a class/trait that is only provided, not revealed. For a provided class/trait,
          // it is the non-null type declaration that is visible, not the class/trait declaration itself.
          var cl = rtd as ClassDecl;
          Contract.Assert(cl != null && cl.NonNullTypeDecl != null);
          Contract.Assert(cl.NonNullTypeDecl.IsVisibleInScope(scope));
        }
        if (!rtd.IsRevealedInScope(scope)) {
          return rtd.SelfSynonym(type.TypeArgs, udt.NamePath);
        }
      }

      return type;
    }

    /// <summary>
    /// Returns whether or not "this" and "that" denote the same type, module proxies and type synonyms and subset types.
    /// </summary>
    [Pure]
    public abstract bool Equals(Type that);

    public bool IsBoolType { get { return NormalizeExpand() is BoolType; } }
    public bool IsCharType { get { return NormalizeExpand() is CharType; } }
    public bool IsIntegerType { get { return NormalizeExpand() is IntType; } }
    public bool IsRealType { get { return NormalizeExpand() is RealType; } }
    public bool IsBigOrdinalType { get { return NormalizeExpand() is BigOrdinalType; } }
    public bool IsBitVectorType { get { return AsBitVectorType != null; } }
    public BitvectorType AsBitVectorType { get { return NormalizeExpand() as BitvectorType; } }
    public bool IsNumericBased() {
      var t = NormalizeExpand();
      return t.IsIntegerType || t.IsRealType || t.AsNewtype != null;
    }
    public enum NumericPersuasion { Int, Real }
    [Pure]
    public bool IsNumericBased(NumericPersuasion p) {
      Type t = this;
      while (true) {
        t = t.NormalizeExpand();
        if (t.IsIntegerType) {
          return p == NumericPersuasion.Int;
        } else if (t.IsRealType) {
          return p == NumericPersuasion.Real;
        }
        var d = t.AsNewtype;
        if (d == null) {
          return false;
        }
        t = d.BaseType;
      }
    }

    public bool HasFinitePossibleValues {
      get {
        if (IsBoolType || IsCharType || IsRefType) {
          return true;
        }
        var st = AsSetType;
        if (st != null && st.Arg.HasFinitePossibleValues) {
          return true;
        }
        var mt = AsMapType;
        if (mt != null && mt.Domain.HasFinitePossibleValues) {
          return true;
        }
        var dt = AsDatatype;
        if (dt != null && dt.HasFinitePossibleValues) {
          return true;
        }
        return false;
      }
    }

    public bool IsAllocFree {
      get {
        if (IsRefType) {
          return false;
        } else if (IsTypeParameter) {
          return AsTypeParameter.Characteristics.DisallowReferenceTypes;
        } else {
          return TypeArgs.All(ta => ta.IsAllocFree);
        }
      }
    }

    public CollectionType AsCollectionType { get { return NormalizeExpand() as CollectionType; } }
    public SetType AsSetType { get { return NormalizeExpand() as SetType; } }
    public MultiSetType AsMultiSetType { get { return NormalizeExpand() as MultiSetType; } }
    public SeqType AsSeqType { get { return NormalizeExpand() as SeqType; } }
    public MapType AsMapType { get { return NormalizeExpand() as MapType; } }

    public bool IsRefType {
      get {
        var udt = NormalizeExpand() as UserDefinedType;
        return udt != null && udt.ResolvedParam == null && udt.ResolvedClass is ClassDecl
          && !(udt.ResolvedClass is ArrowTypeDecl);
      }
    }

    public bool IsTopLevelTypeWithMembers {
      get {
        return AsTopLevelTypeWithMembers != null;
      }
    }
    public TopLevelDeclWithMembers/*?*/ AsTopLevelTypeWithMembers {
      get {
        var udt = NormalizeExpand() as UserDefinedType;
        return udt != null && udt.ResolvedParam == null ? udt.ResolvedClass as TopLevelDeclWithMembers : null;
      }
    }
    public TopLevelDeclWithMembers/*?*/ AsTopLevelTypeWithMembersBypassInternalSynonym {
      get {
        var udt = NormalizeExpand() as UserDefinedType;
        if (udt != null && udt.ResolvedClass is InternalTypeSynonymDecl isyn) {
          udt = isyn.RhsWithArgumentIgnoringScope(udt.TypeArgs) as UserDefinedType;
          if (udt?.ResolvedClass is NonNullTypeDecl nntd) {
            return nntd.Class;
          }
        }
        return udt?.ResolvedClass as TopLevelDeclWithMembers;
      }
    }
    /// <summary>
    /// Returns "true" if the type represents the type "object?".
    /// </summary>
    public bool IsObjectQ {
      get {
        var udt = NormalizeExpandKeepConstraints() as UserDefinedType;
        return udt != null && udt.ResolvedClass is ClassDecl && ((ClassDecl)udt.ResolvedClass).IsObjectTrait;
      }
    }
    /// <summary>
    /// Returns "true" if the type represents the type "object".
    /// </summary>
    public bool IsObject {
      get {
        var nn = AsNonNullRefType;
        if (nn != null) {
          var nonNullRefDecl = (NonNullTypeDecl)nn.ResolvedClass;
          return nonNullRefDecl.Class.IsObjectTrait;
        }
        return false;
      }
    }
    /// <summary>
    /// Returns "true" if the type is a non-null type or any subset type thereof.
    /// </summary>
    public bool IsNonNullRefType {
      get {
        return AsNonNullRefType != null;
      }
    }
    /// <summary>
    /// If the type is a non-null type or any subset type thereof, return the UserDefinedType whose
    /// .ResolvedClass value is a NonNullTypeDecl.
    /// Otherwise, return "null".
    /// </summary>
    public UserDefinedType AsNonNullRefType {
      get {
        var t = this;
        while (true) {
          var udt = t.NormalizeExpandKeepConstraints() as UserDefinedType;
          if (udt == null) {
            return null;
          }
          if (udt.ResolvedClass is NonNullTypeDecl) {
            return udt;
          }
          var sst = udt.ResolvedClass as SubsetTypeDecl;
          if (sst != null) {
            t = sst.RhsWithArgument(udt.TypeArgs);  // continue the search up the chain of subset types
          } else {
            return null;
          }
        }
      }
    }
    /// <summary>
    /// Returns the type "parent<X>", where "X" is a list of type parameters that makes "parent<X>" a supertype of "this".
    /// Requires "this" to be some type "C<Y>" and "parent" to be among the reflexive, transitive parent traits of "C".
    /// </summary>
    public UserDefinedType AsParentType(TopLevelDecl parent) {
      Contract.Requires(parent != null);

      var udt = (UserDefinedType)NormalizeExpand();
      if (udt.ResolvedClass is InternalTypeSynonymDecl isyn) {
        udt = isyn.RhsWithArgumentIgnoringScope(udt.TypeArgs) as UserDefinedType;
      }
      TopLevelDeclWithMembers cl;
      if (udt.ResolvedClass is NonNullTypeDecl nntd) {
        cl = (TopLevelDeclWithMembers)nntd.ViewAsClass;
      } else {
        cl = (TopLevelDeclWithMembers)udt.ResolvedClass;
      }
      if (cl == parent) {
        return udt;
      }
      var typeMapParents = cl.ParentFormalTypeParametersToActuals;
      var typeMapUdt = Resolver.TypeSubstitutionMap(cl.TypeArgs, udt.TypeArgs);
      var typeArgs = parent.TypeArgs.ConvertAll(tp => Resolver.SubstType(typeMapParents[tp], typeMapUdt));
      return new UserDefinedType(udt.tok, parent.Name, parent, typeArgs);
    }
    public bool IsTraitType {
      get {
        return AsTraitType != null;
      }
    }
    public TraitDecl/*?*/ AsTraitType {
      get {
        var udt = NormalizeExpand() as UserDefinedType;
        return udt?.ResolvedClass as TraitDecl;
      }
    }
    public bool IsArrayType {
      get {
        return AsArrayType != null;
      }
    }
    public ArrayClassDecl/*?*/ AsArrayType {
      get {
        var t = NormalizeExpand();
        var udt = UserDefinedType.DenotesClass(t);
        return udt?.ResolvedClass as ArrayClassDecl;
      }
    }
    /// <summary>
    /// Returns "true" if the type is one of the 3 built-in arrow types.
    /// </summary>
    public bool IsBuiltinArrowType {
      get {
        var t = Normalize();  // but don't expand synonyms or strip off constraints
        if (t is ArrowType) {
          return true;
        }
        var udt = t as UserDefinedType;
        return udt != null && (ArrowType.IsPartialArrowTypeName(udt.Name) || ArrowType.IsTotalArrowTypeName(udt.Name));
      }
    }
    /// <summary>
    /// Returns "true" if the type is a partial arrow or any subset type thereof.
    /// </summary>
    public bool IsArrowTypeWithoutReadEffects {
      get {
        var t = this;
        while (true) {
          var udt = t.NormalizeExpandKeepConstraints() as UserDefinedType;
          if (udt == null) {
            return false;
          } else if (ArrowType.IsPartialArrowTypeName(udt.Name)) {
            return true;
          }
          var sst = udt.ResolvedClass as SubsetTypeDecl;
          if (sst != null) {
            t = sst.RhsWithArgument(udt.TypeArgs);  // continue the search up the chain of subset types
          } else {
            return false;
          }
        }
      }
    }
    /// <summary>
    /// Returns "true" if the type is a total arrow or any subset type thereof.
    /// </summary>
    public bool IsArrowTypeWithoutPreconditions {
      get {
        var t = this;
        while (true) {
          var udt = t.NormalizeExpandKeepConstraints() as UserDefinedType;
          if (udt == null) {
            return false;
          } else if (ArrowType.IsTotalArrowTypeName(udt.Name)) {
            return true;
          }
          var sst = udt.ResolvedClass as SubsetTypeDecl;
          if (sst != null) {
            t = sst.RhsWithArgument(udt.TypeArgs);  // continue the search up the chain of subset types
          } else {
            return false;
          }
        }
      }
    }
    public bool IsArrowType {
      get { return AsArrowType != null; }
    }
    public ArrowType AsArrowType {
      get {
        var t = NormalizeExpand();
        return t as ArrowType;
      }
    }
    public bool IsMapType {
      get {
        var t = NormalizeExpand() as MapType;
        return t != null && t.Finite;
      }
    }

    public bool IsIMapType {
      get {
        var t = NormalizeExpand() as MapType;
        return t != null && !t.Finite;
      }
    }
    public bool IsISetType {
      get {
        var t = NormalizeExpand() as SetType;
        return t != null && !t.Finite;
      }
    }
    public NewtypeDecl AsNewtype {
      get {
        var udt = NormalizeExpand() as UserDefinedType;
        return udt == null ? null : udt.ResolvedClass as NewtypeDecl;
      }
    }
    public TypeSynonymDecl AsTypeSynonym {
      get {
        var udt = this as UserDefinedType;  // note, it is important to use 'this' here, not 'this.NormalizeExpand()'
        if (udt == null) {
          return null;
        } else {
          return udt.ResolvedClass as TypeSynonymDecl;
        }
      }
    }
    public InternalTypeSynonymDecl AsInternalTypeSynonym {
      get {
        var udt = this as UserDefinedType;  // note, it is important to use 'this' here, not 'this.NormalizeExpand()'
        if (udt == null) {
          return null;
        } else {
          return udt.ResolvedClass as InternalTypeSynonymDecl;
        }
      }
    }
    public RedirectingTypeDecl AsRedirectingType {
      get {
        var udt = this as UserDefinedType;  // Note, it is important to use 'this' here, not 'this.NormalizeExpand()'.  This property getter is intended to be used during resolution, or with care thereafter.
        if (udt == null) {
          return null;
        } else {
          return (RedirectingTypeDecl)(udt.ResolvedClass as TypeSynonymDecl) ?? udt.ResolvedClass as NewtypeDecl;
        }
      }
    }
    public RevealableTypeDecl AsRevealableType {
      get {
        var udt = this as UserDefinedType;
        if (udt == null) {
          return null;
        } else {
          return (udt.ResolvedClass as RevealableTypeDecl);
        }
      }
    }
    public bool IsRevealableType {
      get { return AsRevealableType != null; }
    }
    public bool IsDatatype {
      get {
        return AsDatatype != null;
      }
    }
    public DatatypeDecl AsDatatype {
      get {
        var udt = NormalizeExpand() as UserDefinedType;
        if (udt == null) {
          return null;
        } else {
          return udt.ResolvedClass as DatatypeDecl;
        }
      }
    }
    public bool IsIndDatatype {
      get {
        return AsIndDatatype != null;
      }
    }
    public IndDatatypeDecl AsIndDatatype {
      get {
        var udt = NormalizeExpand() as UserDefinedType;
        if (udt == null) {
          return null;
        } else {
          return udt.ResolvedClass as IndDatatypeDecl;
        }
      }
    }
    public bool IsCoDatatype {
      get {
        return AsCoDatatype != null;
      }
    }
    public CoDatatypeDecl AsCoDatatype {
      get {
        var udt = NormalizeExpand() as UserDefinedType;
        if (udt == null) {
          return null;
        } else {
          return udt.ResolvedClass as CoDatatypeDecl;
        }
      }
    }
    public bool InvolvesCoDatatype {
      get {
        return IsCoDatatype;  // TODO: should really check structure of the type recursively
      }
    }
    public bool IsTypeParameter {
      get {
        return AsTypeParameter != null;
      }
    }
    public bool IsInternalTypeSynonym {
      get { return AsInternalTypeSynonym != null; }
    }
    public TypeParameter AsTypeParameter {
      get {
        var ct = NormalizeExpandKeepConstraints() as UserDefinedType;
        return ct == null ? null : ct.ResolvedParam;
      }
    }
    public bool IsOpaqueType {
      get {
        var udt = this.Normalize() as UserDefinedType;  // note, it is important to use 'this.Normalize()' here, not 'this.NormalizeExpand()'
        return udt != null && udt.ResolvedClass is OpaqueTypeDecl;
      }
    }
    public virtual bool SupportsEquality {
      get {
        return true;
      }
    }
    public virtual bool MayInvolveReferences {
      get {
        return false;
      }
    }

    /// <summary>
    /// Returns true if it is known how to meaningfully compare the type's inhabitants.
    /// </summary>
    public bool IsOrdered {
      get {
        var ct = NormalizeExpand();
        return !ct.IsTypeParameter && !ct.IsOpaqueType && !ct.IsInternalTypeSynonym && !ct.IsCoDatatype && !ct.IsArrowType && !ct.IsIMapType && !ct.IsISetType;
      }
    }

    /// <summary>
    /// Returns "true" if:  Given a value of type "this", can we determine at run time if the
    /// value is a member of type "target"?
    /// </summary>
    public bool IsTestableToBe(Type target) {
      Contract.Requires(target != null);

      // First up, we know how to check for null, so let's expand "target" and "source"
      // past any type synonyms and also past any (built-in) non-null constraint.
      var source = this.NormalizeExpandKeepConstraints();
      if (source is UserDefinedType && ((UserDefinedType)source).ResolvedClass is NonNullTypeDecl) {
        source = source.NormalizeExpand(); // also lop off non-null constraint
      }
      target = target.NormalizeExpandKeepConstraints();
      if (target is UserDefinedType && ((UserDefinedType)target).ResolvedClass is NonNullTypeDecl) {
        target = target.NormalizeExpand(); // also lop off non-null constraint
      }

      if (source.IsSubtypeOf(target, false)) {
        // Every value of "source" is also a member of type "target", so no run-time test is needed.
        return true;
#if SOON  // include in a coming PR that sorts this one in the compilers
      } else if (target is UserDefinedType udt && (udt.ResolvedClass is SubsetTypeDecl || udt.ResolvedClass is NewtypeDecl)) {
        // The type of the bound variable has a constraint. Such a constraint is a ghost expression, so it cannot
        // (in general) by checked at run time. (A possible enhancement here would be to look at the type constraint
        // to if it is compilable after all.)
        var constraints = target.GetTypeConstraints();
        return false;
#endif
      } else if (target.TypeArgs.Count == 0) {
        // No type parameters. So, we just need to check the run-time class/interface type.
        return true;
      } else {
        // We give up.
        return false;
      }
    }

    /// <summary>
    /// Returns "true" iff "sub" is a subtype of "super".
    /// Expects that neither "super" nor "sub" is an unresolved proxy.
    /// </summary>
    public static bool IsSupertype(Type super, Type sub, bool ignoreTypeParameters = false) {
      Contract.Requires(super != null);
      Contract.Requires(sub != null);
      return sub.IsSubtypeOf(super, ignoreTypeParameters);
    }

    /// <summary>
    /// Expects that "type" has already been normalized.
    /// </summary>
    public static List<TypeParameter.TPVariance> GetPolarities(Type type) {
      Contract.Requires(type != null);
      if (type is BasicType || type is ArtificialType) {
        // there are no type parameters
        return new List<TypeParameter.TPVariance>();
      } else if (type is MapType) {
        return new List<TypeParameter.TPVariance> { TypeParameter.TPVariance.Co, TypeParameter.TPVariance.Co };
      } else if (type is CollectionType) {
        return new List<TypeParameter.TPVariance> { TypeParameter.TPVariance.Co };
      } else {
        var udf = (UserDefinedType)type;
        if (udf.TypeArgs.Count == 0) {
          return new List<TypeParameter.TPVariance>();
        }
        // look up the declaration of the formal type parameters
        var cl = udf.ResolvedClass;
        return cl.TypeArgs.ConvertAll(tp => tp.Variance);
      }
    }

    public static bool FromSameHead_Subtype(Type t, Type u, BuiltIns builtIns, out Type a, out Type b) {
      Contract.Requires(t != null);
      Contract.Requires(u != null);
      Contract.Requires(builtIns != null);
      if (FromSameHead(t, u, out a, out b)) {
        return true;
      }
      t = t.NormalizeExpand();
      u = u.NormalizeExpand();
      if (t.IsRefType && u.IsRefType) {
        if (t.IsObjectQ) {
          a = b = t;
          return true;
        } else if (u.IsObjectQ) {
          a = b = u;
          return true;
        }
        var tt = ((UserDefinedType)t).ResolvedClass as ClassDecl;
        var uu = ((UserDefinedType)u).ResolvedClass as ClassDecl;
        if (uu.HeadDerivesFrom(tt)) {
          a = b = t;
          return true;
        } else if (tt.HeadDerivesFrom(uu)) {
          a = b = u;
          return true;
        }
      }
      return false;
    }

    public static bool FromSameHead(Type t, Type u, out Type a, out Type b) {
      a = t;
      b = u;
      var towerA = GetTowerOfSubsetTypes(a);
      var towerB = GetTowerOfSubsetTypes(b);
      for (var n = Math.Min(towerA.Count, towerB.Count); 0 <= --n;) {
        a = towerA[n];
        b = towerB[n];
        if (SameHead(a, b)) {
          return true;
        }
      }
      return false;
    }

    /// <summary>
    /// Returns true if t and u have the same head type.
    /// It is assumed that t and u have been normalized and expanded by the caller, according
    /// to its purposes.
    /// </summary>
    public static bool SameHead(Type t, Type u) {
      Contract.Requires(t != null);
      Contract.Requires(u != null);
      if (t is TypeProxy) {
        return t == u;
      } else if (t.TypeArgs.Count == 0) {
        return Equal_Improved(t, u);
      } else if (t is SetType) {
        return u is SetType && t.IsISetType == u.IsISetType;
      } else if (t is SeqType) {
        return u is SeqType;
      } else if (t is MultiSetType) {
        return u is MultiSetType;
      } else if (t is MapType) {
        return u is MapType && t.IsIMapType == u.IsIMapType;
      } else {
        var udtT = (UserDefinedType)t;
        var udtU = u as UserDefinedType;
        return udtU != null && udtT.ResolvedClass == udtU.ResolvedClass;
      }
    }

    /// <summary>
    /// Returns "true" iff the head symbols of "sub" can be a subtype of the head symbol of "super".
    /// Expects that neither "super" nor "sub" is an unresolved proxy type (but their type arguments are
    /// allowed to be, since this method does not inspect the type arguments).
    /// </summary>
    public static bool IsHeadSupertypeOf(Type super, Type sub) {
      Contract.Requires(super != null);
      Contract.Requires(sub != null);
      super = super.NormalizeExpandKeepConstraints();  // expand type synonyms
      var origSub = sub;
      sub = sub.NormalizeExpand();  // expand type synonyms AND constraints
      if (super is TypeProxy) {
        return super == sub;
      } else if (super is BoolType) {
        return sub is BoolType;
      } else if (super is CharType) {
        return sub is CharType;
      } else if (super is IntType) {
        return sub is IntType;
      } else if (super is RealType) {
        return sub is RealType;
      } else if (super is BitvectorType) {
        var bitvectorSuper = (BitvectorType)super;
        var bitvectorSub = sub as BitvectorType;
        return bitvectorSub != null && bitvectorSuper.Width == bitvectorSub.Width;
      } else if (super is IntVarietiesSupertype) {
        while (sub.AsNewtype != null) {
          sub = sub.AsNewtype.BaseType.NormalizeExpand();
        }
        return sub.IsIntegerType || sub is BitvectorType || sub is BigOrdinalType;
      } else if (super is RealVarietiesSupertype) {
        while (sub.AsNewtype != null) {
          sub = sub.AsNewtype.BaseType.NormalizeExpand();
        }
        return sub is RealType;
      } else if (super is BigOrdinalType) {
        return sub is BigOrdinalType;
      } else if (super is SetType) {
        return sub is SetType && (super.IsISetType || !sub.IsISetType);
      } else if (super is SeqType) {
        return sub is SeqType;
      } else if (super is MultiSetType) {
        return sub is MultiSetType;
      } else if (super is MapType) {
        return sub is MapType && (super.IsIMapType || !sub.IsIMapType);
      } else if (super is ArrowType) {
        var asuper = (ArrowType)super;
        var asub = sub as ArrowType;
        return asub != null && asuper.Arity == asub.Arity;
      } else if (super.IsObjectQ) {
        var clSub = sub as UserDefinedType;
        return sub.IsObjectQ || (clSub != null && clSub.ResolvedClass is ClassDecl);
      } else if (super is UserDefinedType) {
        var udtSuper = (UserDefinedType)super;
        if (udtSuper.ResolvedParam != null) {
          return udtSuper.ResolvedParam == sub.AsTypeParameter;
        } else {
          Contract.Assert(udtSuper.ResolvedClass != null);
          sub = origSub;  // get back to the starting point
          while (true) {
            sub = sub.NormalizeExpandKeepConstraints();  // skip past proxies and type synonyms
            var udtSub = sub as UserDefinedType;
            if (udtSub == null) {
              return false;
            } else if (udtSuper.ResolvedClass == udtSub.ResolvedClass) {
              return true;
            } else if (udtSub.ResolvedClass is SubsetTypeDecl) {
              sub = ((SubsetTypeDecl)udtSub.ResolvedClass).RhsWithArgument(udtSub.TypeArgs);
              if (udtSub.ResolvedClass is NonNullTypeDecl && udtSuper.ResolvedClass is NonNullTypeDecl) {
                // move "super" up the base-type chain, as was done with "sub", because non-nullness is essentially a co-variant type constructor
                var possiblyNullSuper = ((SubsetTypeDecl)udtSuper.ResolvedClass).RhsWithArgument(udtSuper.TypeArgs);
                udtSuper = (UserDefinedType)possiblyNullSuper;  // applying .RhsWithArgument to a NonNullTypeDecl should always yield a UserDefinedType
                if (udtSuper.IsObjectQ) {
                  return true;
                }
              }
            } else if (udtSub.ResolvedClass is ClassDecl) {
              var cl = (ClassDecl)udtSub.ResolvedClass;
              return cl.HeadDerivesFrom(udtSuper.ResolvedClass);
            } else {
              return false;
            }
          }
        }
      } else {
        Contract.Assert(false);  // unexpected kind of type
        return true;  // to please the compiler
      }
    }

    /// <summary>
    /// Returns "true" iff "a" and "b" denote the same type, expanding type synonyms (but treating types with
    /// constraints as being separate types).
    /// Expects that neither "a" nor "b" is or contains an unresolved proxy type.
    /// </summary>
    public static bool Equal_Improved(Type a, Type b) {
      Contract.Requires(a != null);
      Contract.Requires(b != null);
      a = a.NormalizeExpandKeepConstraints();  // expand type synonyms
      b = b.NormalizeExpandKeepConstraints();  // expand type synonyms
      if (a is BoolType) {
        return b is BoolType;
      } else if (a is CharType) {
        return b is CharType;
      } else if (a is IntType) {
        return b is IntType;
      } else if (a is RealType) {
        return b is RealType;
      } else if (a is BitvectorType) {
        var bitvectorSuper = (BitvectorType)a;
        var bitvectorSub = b as BitvectorType;
        return bitvectorSub != null && bitvectorSuper.Width == bitvectorSub.Width;
      } else if (a is BigOrdinalType) {
        return b is BigOrdinalType;
      } else if (a is SetType) {
        return b is SetType && Equal_Improved(a.TypeArgs[0], b.TypeArgs[0]) && (a.IsISetType == b.IsISetType);
      } else if (a is SeqType) {
        return b is SeqType && Equal_Improved(a.TypeArgs[0], b.TypeArgs[0]);
      } else if (a is MultiSetType) {
        return b is MultiSetType && Equal_Improved(a.TypeArgs[0], b.TypeArgs[0]);
      } else if (a is MapType) {
        return b is MapType && Equal_Improved(a.TypeArgs[0], b.TypeArgs[0]) && Equal_Improved(a.TypeArgs[1], b.TypeArgs[1]) && (a.IsIMapType == b.IsIMapType);
      } else if (a is ArrowType) {
        var asuper = (ArrowType)a;
        var asub = b as ArrowType;
        return asub != null && asuper.Arity == asub.Arity;
      } else if (a is UserDefinedType) {
        var udtA = (UserDefinedType)a;
        if (udtA.ResolvedClass != null) {
          while (true) {
            var udtB = b as UserDefinedType;
            if (udtB == null) {
              return false;
            } else if (udtA.ResolvedClass != udtB.ResolvedClass) {
              return false;
            } else {
              Contract.Assert(udtA.TypeArgs.Count == udtB.TypeArgs.Count);
              for (int i = 0; i < udtA.TypeArgs.Count; i++) {
                if (!Equal_Improved(udtA.TypeArgs[i], udtB.TypeArgs[i])) {
                  return false;
                }
              }
              return true;
            }
          }
        } else {
          Contract.Assert(udtA.ResolvedParam != null);
          Contract.Assert(udtA.TypeArgs.Count == 0);
          return udtA.ResolvedParam == b.AsTypeParameter;
        }
      } else if (a is Resolver_IdentifierExpr.ResolverType_Module) {
        return b is Resolver_IdentifierExpr.ResolverType_Module;
      } else if (a is Resolver_IdentifierExpr.ResolverType_Type) {
        return b is Resolver_IdentifierExpr.ResolverType_Type;
      } else {
        // this is an unexpected type; however, it may be that we get here during the resolution of an erroneous
        // program, so we'll just return false
        return false;
      }
    }

    public static Type HeadWithProxyArgs(Type t) {
      Contract.Requires(t != null);
      Contract.Requires(!(t is TypeProxy));
      if (t.TypeArgs.Count == 0) {
        return t;
      } else if (t is SetType) {
        var s = (SetType)t;
        return new SetType(s.Finite, new InferredTypeProxy());
      } else if (t is MultiSetType) {
        return new MultiSetType(new InferredTypeProxy());
      } else if (t is SeqType) {
        return new SeqType(new InferredTypeProxy());
      } else if (t is MapType) {
        var s = (MapType)t;
        return new MapType(s.Finite, new InferredTypeProxy(), new InferredTypeProxy());
      } else if (t is ArrowType) {
        var s = (ArrowType)t;
        var args = s.TypeArgs.ConvertAll(_ => (Type)new InferredTypeProxy());
        return new ArrowType(s.tok, (ArrowTypeDecl)s.ResolvedClass, args);
      } else {
        var s = (UserDefinedType)t;
        var args = s.TypeArgs.ConvertAll(_ => (Type)new InferredTypeProxy());
        return new UserDefinedType(s.tok, s.Name, s.ResolvedClass, args);
      }
    }

    /// <summary>
    /// Returns a stack of base types leading to "type".  More precisely, of the tower returned,
    ///     tower[0] == type.NormalizeExpand()
    ///     tower.Last == type.NormalizeExpandKeepConstraints()
    /// In between, for consecutive indices i and i+1:
    ///     tower[i] is the base type (that is, .Rhs) of the subset type tower[i+1]
    /// The tower thus has the property that:
    ///     tower[0] is not a UserDefinedType with .ResolvedClass being a SubsetTypeDecl,
    ///     but all other tower[i] (for i > 0) are.
    /// </summary>
    public static List<Type> GetTowerOfSubsetTypes(Type type) {
      Contract.Requires(type != null);
      type = type.NormalizeExpandKeepConstraints();
      List<Type> tower;
      var udt = type as UserDefinedType;
      if (udt != null && udt.ResolvedClass is SubsetTypeDecl) {
        var sst = (SubsetTypeDecl)udt.ResolvedClass;
        var parent = sst.RhsWithArgument(udt.TypeArgs);
        tower = GetTowerOfSubsetTypes(parent);
      } else {
        tower = new List<Type>();
      }
      tower.Add(type);
      return tower;
    }

    /// <summary>
    /// For each i, computes some combination of a[i] and b[i], according to direction[i].
    /// For a negative direction (Contra), computes Meet(a[i], b[i]), provided this meet exists.
    /// For a zero direction (Inv), uses a[i], provided a[i] and b[i] are equal.
    /// For a positive direction (Co), computes Join(a[i], b[i]), provided this join exists.
    /// Returns null if any operation fails.
    /// </summary>
    public static List<Type> ComputeExtrema(List<TypeParameter.TPVariance> directions, List<Type> a, List<Type> b, BuiltIns builtIns) {
      Contract.Requires(directions != null);
      Contract.Requires(a != null);
      Contract.Requires(b != null);
      Contract.Requires(directions.Count == a.Count);
      Contract.Requires(directions.Count == b.Count);
      Contract.Requires(builtIns != null);
      var n = directions.Count;
      var r = new List<Type>(n);
      for (int i = 0; i < n; i++) {
        if (a[i].Normalize() is TypeProxy) {
          r.Add(b[i]);
        } else if (b[i].Normalize() is TypeProxy) {
          r.Add(a[i]);
        } else if (directions[i] == TypeParameter.TPVariance.Non) {
          if (a[i].Equals(b[i])) {
            r.Add(a[i]);
          } else {
            return null;
          }
        } else {
          var t = directions[i] == TypeParameter.TPVariance.Contra ? Meet(a[i], b[i], builtIns) : Join(a[i], b[i], builtIns);
          if (t == null) {
            return null;
          }
          r.Add(t);
        }
      }
      return r;
    }

    /// <summary>
    /// Does a best-effort to compute the meet of "a" and "b", returning "null" if not successful.
    ///
    /// Since some type parameters may still be proxies, it could be that the returned type is not
    /// really a meet, so the caller should set up additional constraints that the result is
    /// assignable to both a and b.
    /// </summary>
    public static Type Meet(Type a, Type b, BuiltIns builtIns) {
      Contract.Requires(a != null);
      Contract.Requires(b != null);
      Contract.Requires(builtIns != null);
      var j = MeetX(a, b, builtIns);
      if (DafnyOptions.O.TypeInferenceDebug) {
        Console.WriteLine("DEBUG: Meet( {0}, {1} ) = {2}", a, b, j);
      }
      return j;
    }
    public static Type MeetX(Type a, Type b, BuiltIns builtIns) {
      Contract.Requires(a != null);
      Contract.Requires(b != null);
      Contract.Requires(builtIns != null);

      // Before we do anything else, make a note of whether or not both "a" and "b" are non-null types.
      var abNonNullTypes = a.IsNonNullRefType && b.IsNonNullRefType;

      var towerA = GetTowerOfSubsetTypes(a);
      var towerB = GetTowerOfSubsetTypes(b);
      for (var n = Math.Min(towerA.Count, towerB.Count); 1 <= --n; ) {
        a = towerA[n];
        b = towerB[n];
        var udtA = (UserDefinedType)a;
        var udtB = (UserDefinedType)b;
        if (udtA.ResolvedClass == udtB.ResolvedClass) {
          // We have two subset types with equal heads
          if (a.Equals(b)) {  // optimization for a special case, which applies for example when there are no arguments or when the types happen to be the same
            return a;
          }
          Contract.Assert(a.TypeArgs.Count == b.TypeArgs.Count);
          var directions = udtA.ResolvedClass.TypeArgs.ConvertAll(tp => TypeParameter.Negate(tp.Variance));
          var typeArgs = ComputeExtrema(directions, a.TypeArgs, b.TypeArgs, builtIns);
          if (typeArgs == null) {
            return null;
          }
          return new UserDefinedType(udtA.tok, udtA.Name, udtA.ResolvedClass, typeArgs);
        }
      }
      // We exhausted all possibilities of subset types being equal, so use the base-most types.
      a = towerA[0];
      b = towerB[0];

      if (a is IntVarietiesSupertype) {
        return b is IntVarietiesSupertype || b.IsNumericBased(NumericPersuasion.Int) || b.IsBigOrdinalType || b.IsBitVectorType ? b : null;
      } else if (b is IntVarietiesSupertype) {
        return a.IsNumericBased(NumericPersuasion.Int) || a.IsBigOrdinalType || a.IsBitVectorType ? a : null;
      } else if (a.IsBoolType || a.IsCharType || a.IsBitVectorType || a.IsBigOrdinalType || a.IsTypeParameter || a.IsInternalTypeSynonym || a is TypeProxy) {
        return a.Equals(b) ? a : null;
      } else if (a is RealVarietiesSupertype) {
        return b is RealVarietiesSupertype || b.IsNumericBased(NumericPersuasion.Real) ? b : null;
      } else if (b is RealVarietiesSupertype) {
        return a.IsNumericBased(NumericPersuasion.Real) ? a : null;
      } else if (a.IsNumericBased()) {
        // Note, for meet, we choose not to step down to IntVarietiesSupertype or RealVarietiesSupertype
        return a.Equals(b) ? a : null;
      } else if (a is SetType) {
        var aa = (SetType)a;
        var bb = b as SetType;
        if (bb == null || aa.Finite != bb.Finite) {
          return null;
        }
        // sets are co-variant in their argument type
        var typeArg = Meet(a.TypeArgs[0], b.TypeArgs[0], builtIns);
        return typeArg == null ? null : new SetType(aa.Finite, typeArg);
      } else if (a is MultiSetType) {
        var aa = (MultiSetType)a;
        var bb = b as MultiSetType;
        if (bb == null) {
          return null;
        }
        // multisets are co-variant in their argument type
        var typeArg = Meet(a.TypeArgs[0], b.TypeArgs[0], builtIns);
        return typeArg == null ? null : new MultiSetType(typeArg);
      } else if (a is SeqType) {
        var aa = (SeqType)a;
        var bb = b as SeqType;
        if (bb == null) {
          return null;
        }
        // sequences are co-variant in their argument type
        var typeArg = Meet(a.TypeArgs[0], b.TypeArgs[0], builtIns);
        return typeArg == null ? null : new SeqType(typeArg);
      } else if (a is MapType) {
        var aa = (MapType)a;
        var bb = b as MapType;
        if (bb == null || aa.Finite != bb.Finite) {
          return null;
        }
        // maps are co-variant in both argument types
        var typeArgDomain = Meet(a.TypeArgs[0], b.TypeArgs[0], builtIns);
        var typeArgRange = Meet(a.TypeArgs[1], b.TypeArgs[1], builtIns);
        return typeArgDomain == null || typeArgRange == null ? null : new MapType(aa.Finite, typeArgDomain, typeArgRange);
      } else if (a.IsDatatype) {
        var aa = a.AsDatatype;
        if (aa != b.AsDatatype) {
          return null;
        }
        if (a.Equals(b)) {  // optimization for a special case, which applies for example when there are no arguments or when the types happen to be the same
          return a;
        }
        Contract.Assert(a.TypeArgs.Count == b.TypeArgs.Count);
        var directions = aa.TypeArgs.ConvertAll(tp => TypeParameter.Negate(tp.Variance));
        var typeArgs = ComputeExtrema(directions, a.TypeArgs, b.TypeArgs, builtIns);
        if (typeArgs == null) {
          return null;
        }
        var udt = (UserDefinedType)a;
        return new UserDefinedType(udt.tok, udt.Name, aa, typeArgs);
      } else if (a.AsArrowType != null) {
        var aa = a.AsArrowType;
        var bb = b.AsArrowType;
        if (bb == null || aa.Arity != bb.Arity) {
          return null;
        }
        int arity = aa.Arity;
        Contract.Assert(a.TypeArgs.Count == arity + 1);
        Contract.Assert(b.TypeArgs.Count == arity + 1);
        Contract.Assert(((ArrowType)a).ResolvedClass == ((ArrowType)b).ResolvedClass);
        var directions = new List<TypeParameter.TPVariance>();
        for (int i = 0; i < arity; i++) {
          directions.Add(TypeParameter.Negate(TypeParameter.TPVariance.Contra));  // arrow types are contra-variant in the argument types, so compute joins of these
        }
        directions.Add(TypeParameter.Negate(TypeParameter.TPVariance.Co));  // arrow types are co-variant in the result type, so compute the meet of these
        var typeArgs = ComputeExtrema(directions, a.TypeArgs, b.TypeArgs, builtIns);
        if (typeArgs == null) {
          return null;
        }
        var arr = (ArrowType)aa;
        return new ArrowType(arr.tok, (ArrowTypeDecl)arr.ResolvedClass, typeArgs);
      } else if (b.IsObjectQ) {
        var udtB = (UserDefinedType)b;
        return !a.IsRefType ? null : abNonNullTypes ? UserDefinedType.CreateNonNullType(udtB) : udtB;
      } else if (a.IsObjectQ) {
        var udtA = (UserDefinedType)a;
        return !b.IsRefType ? null : abNonNullTypes ? UserDefinedType.CreateNonNullType(udtA) : udtA;
      } else {
        // "a" is a class, trait, or opaque type
        var aa = ((UserDefinedType)a).ResolvedClass;
        Contract.Assert(aa != null);
        if (!(b is UserDefinedType)) {
          return null;
        }
        var bb = ((UserDefinedType)b).ResolvedClass;
        if (a.Equals(b)) {  // optimization for a special case, which applies for example when there are no arguments or when the types happen to be the same
          return a;
        } else if (aa == bb) {
          Contract.Assert(a.TypeArgs.Count == b.TypeArgs.Count);
          var directions = aa.TypeArgs.ConvertAll(tp => TypeParameter.Negate(tp.Variance));
          var typeArgs = ComputeExtrema(directions, a.TypeArgs, b.TypeArgs, builtIns);
          if (typeArgs == null) {
            return null;
          }
          var udt = (UserDefinedType)a;
          var xx = new UserDefinedType(udt.tok, udt.Name, aa, typeArgs);
          return abNonNullTypes ? UserDefinedType.CreateNonNullType(xx) : xx;
        } else if (aa is ClassDecl && bb is ClassDecl) {
          var A = (ClassDecl)aa;
          var B = (ClassDecl)bb;
          if (A.HeadDerivesFrom(B)) {
            var udtB = (UserDefinedType)b;
            return abNonNullTypes ? UserDefinedType.CreateNonNullType(udtB) : udtB;
          } else if (B.HeadDerivesFrom(A)) {
            var udtA = (UserDefinedType)a;
            return abNonNullTypes ? UserDefinedType.CreateNonNullType(udtA) : udtA;
          }
          // A and B are classes or traits. They always have object as a common supertype, but they may also both be extending some other
          // trait.  If such a trait is unique, pick it. (Unfortunately, this makes the meet operation not associative.)
          var commonTraits = TopLevelDeclWithMembers.CommonTraits(A, B);
          if (commonTraits.Count == 1) {
            var typeMap = Resolver.TypeSubstitutionMap(A.TypeArgs, a.TypeArgs);
            var r = (UserDefinedType)Resolver.SubstType(commonTraits[0], typeMap);
            return abNonNullTypes ? UserDefinedType.CreateNonNullType(r) : r;
          } else {
            // the unfortunate part is when commonTraits.Count > 1 here :(
            return abNonNullTypes ? UserDefinedType.CreateNonNullType(builtIns.ObjectQ()) : builtIns.ObjectQ();
          }
        } else {
          return null;
        }
      }
    }

    /// <summary>
    /// Does a best-effort to compute the join of "a" and "b", returning "null" if not successful.
    ///
    /// Since some type parameters may still be proxies, it could be that the returned type is not
    /// really a join, so the caller should set up additional constraints that the result is
    /// assignable to both a and b.
    /// </summary>
    public static Type Join(Type a, Type b, BuiltIns builtIns) {
      Contract.Requires(a != null);
      Contract.Requires(b != null);
      Contract.Requires(builtIns != null);
      a = a.NormalizeExpandKeepConstraints();
      b = b.NormalizeExpandKeepConstraints();

      var joinNeedsNonNullConstraint = false;
      Type j;
      if (a is UserDefinedType && ((UserDefinedType)a).ResolvedClass is NonNullTypeDecl) {
        joinNeedsNonNullConstraint = true;
        var nnt = (NonNullTypeDecl)((UserDefinedType)a).ResolvedClass;
        j = JoinX(nnt.RhsWithArgument(a.TypeArgs), b, builtIns);
      } else if (b is UserDefinedType && ((UserDefinedType)b).ResolvedClass is NonNullTypeDecl) {
        joinNeedsNonNullConstraint = true;
        var nnt = (NonNullTypeDecl)((UserDefinedType)b).ResolvedClass;
        j = JoinX(a, nnt.RhsWithArgument(b.TypeArgs), builtIns);
      } else {
        j = JoinX(a, b, builtIns);
      }
      if (j != null && joinNeedsNonNullConstraint && !j.IsNonNullRefType) {
        // try to make j into a non-null type; if that's not possible, then there is no join
        var udt = j as UserDefinedType;
        if (udt != null && udt.ResolvedClass is ClassDecl) {
          // add the non-null constraint back in
          j = UserDefinedType.CreateNonNullType(udt);
        } else {
          // the original a and b have no join
          j = null;
        }
      }
      if (DafnyOptions.O.TypeInferenceDebug) {
        Console.WriteLine("DEBUG: Join( {0}, {1} ) = {2}", a, b, j);
      }
      return j;
    }
    public static Type JoinX(Type a, Type b, BuiltIns builtIns) {
      Contract.Requires(a != null);
      Contract.Requires(b != null);
      Contract.Requires(builtIns != null);

      var towerA = GetTowerOfSubsetTypes(a);
      var towerB = GetTowerOfSubsetTypes(b);
      if (towerB.Count < towerA.Count) {
      // make A be the shorter tower
        var tmp0 = a; a = b; b = tmp0;
        var tmp1 = towerA; towerA = towerB; towerB = tmp1;
      }
      var n = towerA.Count;
      Contract.Assert(1 <= n);  // guaranteed by GetTowerOfSubsetTypes
      if (towerA.Count < towerB.Count) {
        // B is strictly taller. The join exists only if towerA[n-1] is a supertype of towerB[n-1], and
        // then the join is "b".
        return Type.IsSupertype(towerA[n - 1], towerB[n - 1]) ? b : null;
      }
      Contract.Assert(towerA.Count == towerB.Count);
      a = towerA[n - 1];
      b = towerB[n - 1];
      if (2 <= n) {
        var udtA = (UserDefinedType)a;
        var udtB = (UserDefinedType)b;
        if (udtA.ResolvedClass == udtB.ResolvedClass) {
          // We have two subset types with equal heads
          if (a.Equals(b)) {  // optimization for a special case, which applies for example when there are no arguments or when the types happen to be the same
            return a;
          }
          Contract.Assert(a.TypeArgs.Count == b.TypeArgs.Count);
          var directions = udtA.ResolvedClass.TypeArgs.ConvertAll(tp => tp.Variance);
          var typeArgs = ComputeExtrema(directions, a.TypeArgs, b.TypeArgs, builtIns);
          if (typeArgs == null) {
            return null;
          }
          return new UserDefinedType(udtA.tok, udtA.Name, udtA.ResolvedClass, typeArgs);
        } else {
          // The two subset types do not have the same head, so there is no join
          return null;
        }
      }
      Contract.Assert(towerA.Count == 1 && towerB.Count == 1);

      if (a is IntVarietiesSupertype) {
        return b is IntVarietiesSupertype || b.IsNumericBased(NumericPersuasion.Int) || b.IsBigOrdinalType || b.IsBitVectorType ? b : null;
      } else if (b is IntVarietiesSupertype) {
        return a.IsNumericBased(NumericPersuasion.Int) || a.IsBigOrdinalType || a.IsBitVectorType ? a : null;
      } else if (a.IsBoolType || a.IsCharType || a.IsBigOrdinalType || a.IsTypeParameter || a.IsInternalTypeSynonym || a is TypeProxy) {
        return a.Equals(b) ? a : null;
      } else if (a is RealVarietiesSupertype) {
        return b is RealVarietiesSupertype || b.IsNumericBased(NumericPersuasion.Real) ? b : null;
      } else if (b is RealVarietiesSupertype) {
        return a.IsNumericBased(NumericPersuasion.Real) ? a : null;
      } else if (a.IsNumericBased()) {
        return a.Equals(b) ? a : null;
      } else if (a is SetType) {
        var aa = (SetType)a;
        var bb = b as SetType;
        if (bb == null || aa.Finite != bb.Finite) {
          return null;
        }
        // sets are co-variant in their argument type
        var typeArg = Join(a.TypeArgs[0], b.TypeArgs[0], builtIns);
        return typeArg == null ? null : new SetType(aa.Finite, typeArg);
      } else if (a is MultiSetType) {
        var aa = (MultiSetType)a;
        var bb = b as MultiSetType;
        if (bb == null) {
          return null;
        }
        // multisets are co-variant in their argument type
        var typeArg = Join(a.TypeArgs[0], b.TypeArgs[0], builtIns);
        return typeArg == null ? null : new MultiSetType(typeArg);
      } else if (a is SeqType) {
        var aa = (SeqType)a;
        var bb = b as SeqType;
        if (bb == null) {
          return null;
        }
        // sequences are co-variant in their argument type
        var typeArg = Join(a.TypeArgs[0], b.TypeArgs[0], builtIns);
        return typeArg == null ? null : new SeqType(typeArg);
      } else if (a is MapType) {
        var aa = (MapType)a;
        var bb = b as MapType;
        if (bb == null || aa.Finite != bb.Finite) {
          return null;
        }
        // maps are co-variant in both argument types
        var typeArgDomain = Join(a.TypeArgs[0], b.TypeArgs[0], builtIns);
        var typeArgRange = Join(a.TypeArgs[1], b.TypeArgs[1], builtIns);
        return typeArgDomain == null || typeArgRange == null ? null : new MapType(aa.Finite, typeArgDomain, typeArgRange);
      } else if (a.IsDatatype) {
        var aa = a.AsDatatype;
        if (aa != b.AsDatatype) {
          return null;
        }
        if (a.Equals(b)) {  // optimization for a special case, which applies for example when there are no arguments or when the types happen to be the same
          return a;
        }
        Contract.Assert(a.TypeArgs.Count == b.TypeArgs.Count);
        var directions = aa.TypeArgs.ConvertAll(tp => tp.Variance);
        var typeArgs = ComputeExtrema(directions, a.TypeArgs, b.TypeArgs, builtIns);
        if (typeArgs == null) {
          return null;
        }
        var udt = (UserDefinedType)a;
        return new UserDefinedType(udt.tok, udt.Name, aa, typeArgs);
      } else if (a.AsArrowType != null) {
        var aa = a.AsArrowType;
        var bb = b.AsArrowType;
        if (bb == null || aa.Arity != bb.Arity) {
          return null;
        }
        int arity = aa.Arity;
        Contract.Assert(a.TypeArgs.Count == arity + 1);
        Contract.Assert(b.TypeArgs.Count == arity + 1);
        Contract.Assert(((ArrowType)a).ResolvedClass == ((ArrowType)b).ResolvedClass);
        var directions = new List<TypeParameter.TPVariance>();
        for (int i = 0; i < arity; i++) {
          directions.Add(TypeParameter.TPVariance.Contra);  // arrow types are contra-variant in the argument types, so compute meets of these
        }
        directions.Add(TypeParameter.TPVariance.Co);  // arrow types are co-variant in the result type, so compute the join of these
        var typeArgs = ComputeExtrema(directions, a.TypeArgs, b.TypeArgs, builtIns);
        if (typeArgs == null) {
          return null;
        }
        var arr = (ArrowType)aa;
        return new ArrowType(arr.tok, (ArrowTypeDecl)arr.ResolvedClass, typeArgs);
      } else if (b.IsObjectQ) {
        return a.IsRefType ? a : null;
      } else if (a.IsObjectQ) {
        return b.IsRefType ? b : null;
      } else {
        // "a" is a class, trait, or opaque type
        var aa = ((UserDefinedType)a).ResolvedClass;
        Contract.Assert(aa != null);
        if (!(b is UserDefinedType)) {
          return null;
        }
        var bb = ((UserDefinedType)b).ResolvedClass;
        if (a.Equals(b)) {  // optimization for a special case, which applies for example when there are no arguments or when the types happen to be the same
          return a;
        } else if (aa == bb) {
          Contract.Assert(a.TypeArgs.Count == b.TypeArgs.Count);
          var directions = aa.TypeArgs.ConvertAll(tp => tp.Variance);
          var typeArgs = ComputeExtrema(directions, a.TypeArgs, b.TypeArgs, builtIns);
          if (typeArgs == null) {
            return null;
          }
          var udt = (UserDefinedType)a;
          return new UserDefinedType(udt.tok, udt.Name, aa, typeArgs);
        } else if (aa is ClassDecl && bb is ClassDecl) {
          var A = (ClassDecl)aa;
          var B = (ClassDecl)bb;
          if (A.HeadDerivesFrom(B)) {
            Contract.Assert(B is TraitDecl && b.TypeArgs.Count == 0);
            return a;
          } else if (B.HeadDerivesFrom(A)) {
            Contract.Assert(A is TraitDecl && a.TypeArgs.Count == 0);
            return b;
          } else {
            return null;
          }
        } else {
          return null;
        }
      }
    }

    public void ForeachTypeComponent(Action<Type> action) {
      action(this);
      TypeArgs.ForEach(x => x.ForeachTypeComponent(action));
    }

    public bool ContainsProxy(TypeProxy proxy) {
      Contract.Requires(proxy != null && proxy.T == null);
      if (this == proxy) {
        return true;
      } else {
        return TypeArgs.Exists(t => t.ContainsProxy(proxy));
      }
    }

    public virtual List<Type> ParentTypes() {
      return new List<Type>();
    }

    public virtual bool IsSubtypeOf(Type super, bool ignoreTypeArguments) {
      Contract.Requires(super != null);

      super = super.NormalizeExpandKeepConstraints();
      var sub = NormalizeExpandKeepConstraints();
      if (SameHead(sub, super)) {
        return ignoreTypeArguments || CompatibleTypeArgs(super, sub);
      }

      return ParentTypes().Any(parentType => parentType.IsSubtypeOf(super, ignoreTypeArguments));
    }

    public static bool CompatibleTypeArgs(Type super, Type sub) {
      var polarities = GetPolarities(super);
      Contract.Assert(polarities.Count == super.TypeArgs.Count && polarities.Count == sub.TypeArgs.Count);
      var allGood = true;
      for (int i = 0; allGood && i < polarities.Count; i++) {
        switch (polarities[i]) {
          case TypeParameter.TPVariance.Co:
            allGood = IsSupertype(super.TypeArgs[i], sub.TypeArgs[i]);
            break;
          case TypeParameter.TPVariance.Contra:
            allGood = IsSupertype(sub.TypeArgs[i], super.TypeArgs[i]);
            break;
          case TypeParameter.TPVariance.Non:
          default:  // "default" shouldn't ever happen
            allGood = Equal_Improved(super.TypeArgs[i], sub.TypeArgs[i]);
            break;
        }
      }
      return allGood;
    }
  }

  /// <summary>
  /// An ArtificialType is only used during type checking. It should never be assigned as the type of any expression.
  /// </summary>
  public abstract class ArtificialType : Type
  {
  }
  /// <summary>
  /// The type "IntVarietiesSupertype" is used to denote a decimal-less number type, namely an int-based type
  /// or a bitvector type.
  /// </summary>
  public class IntVarietiesSupertype : ArtificialType
  {
    [Pure]
    public override string TypeName(ModuleDefinition context, bool parseAble) {
      return "int";
    }
    public override bool Equals(Type that) {
      return that is IntVarietiesSupertype;
    }
  }
  public class RealVarietiesSupertype : ArtificialType
  {
    [Pure]
    public override string TypeName(ModuleDefinition context, bool parseAble) {
      return "real";
    }
    public override bool Equals(Type that) {
      return that is RealVarietiesSupertype;
    }
  }

  /// <summary>
  /// A NonProxy type is a fully constrained type.  It may contain members.
  /// </summary>
  public abstract class NonProxyType : Type
  {
  }

  public abstract class BasicType : NonProxyType
  {
  }

  public class BoolType : BasicType {
    [Pure]
    public override string TypeName(ModuleDefinition context, bool parseAble) {
      return "bool";
    }
    public override bool Equals(Type that) {
      return that.IsBoolType;
    }
  }

  public class CharType : BasicType
  {
    public const char DefaultValue = 'D';
    public const string DefaultValueAsString = "'D'";
    [Pure]
    public override string TypeName(ModuleDefinition context, bool parseAble) {
      return "char";
    }
    public override bool Equals(Type that) {
      return that.IsCharType;
    }
  }

  public class IntType : BasicType
  {
    [Pure]
    public override string TypeName(ModuleDefinition context, bool parseAble) {
      return "int";
    }
    public override bool Equals(Type that) {
      return that.IsIntegerType;
    }
    public override bool IsSubtypeOf(Type super, bool ignoreTypeArguments) {
      if (super is IntVarietiesSupertype) {
        return true;
      }
      return base.IsSubtypeOf(super, ignoreTypeArguments);
    }
  }

  public class RealType : BasicType {
    [Pure]
    public override string TypeName(ModuleDefinition context, bool parseAble) {
      return "real";
    }
    public override bool Equals(Type that) {
      return that.IsRealType;
    }
    public override bool IsSubtypeOf(Type super, bool ignoreTypeArguments) {
      if (super is RealVarietiesSupertype) {
        return true;
      }
      return base.IsSubtypeOf(super, ignoreTypeArguments);
    }
  }

  public class BigOrdinalType : BasicType
  {
    [Pure]
    public override string TypeName(ModuleDefinition context, bool parseAble) {
      return "ORDINAL";
    }
    public override bool Equals(Type that) {
      return that.IsBigOrdinalType;
    }
    public override bool IsSubtypeOf(Type super, bool ignoreTypeArguments) {
      if (super is IntVarietiesSupertype) {
        return true;
      }
      return base.IsSubtypeOf(super, ignoreTypeArguments);
    }
  }

  public class BitvectorType : BasicType
  {
    public readonly int Width;
    public readonly NativeType NativeType;
    public BitvectorType(int width)
      : base() {
      Contract.Requires(0 <= width);
      Width = width;
      foreach (var nativeType in Resolver.NativeTypes) {
        if ((nativeType.CompilationTargets & DafnyOptions.O.CompileTarget) != 0 && width <= nativeType.Bitwidth) {
          NativeType = nativeType;
          break;
        }
      }
    }

    [Pure]
    public override string TypeName(ModuleDefinition context, bool parseAble) {
      return "bv" + Width;
    }
    public override bool Equals(Type that) {
      var bv = that.NormalizeExpand() as BitvectorType;
      return bv != null && bv.Width == Width;
    }
    public override bool IsSubtypeOf(Type super, bool ignoreTypeArguments) {
      if (super is IntVarietiesSupertype) {
        return true;
      }
      return base.IsSubtypeOf(super, ignoreTypeArguments);
    }
  }

  public class SelfType : NonProxyType
  {
    public TypeParameter TypeArg;
    public Type ResolvedType;
    public SelfType() : base() {
      TypeArg = new TypeParameter(Token.NoToken, "selfType", TypeParameter.TPVarianceSyntax.NonVariant_Strict);
    }

    [Pure]
    public override string TypeName(ModuleDefinition context, bool parseAble) {
      return "selftype";
    }
    public override bool Equals(Type that) {
      return that.NormalizeExpand() is SelfType;
    }
  }

  public class ArrowType : UserDefinedType
  {
    public List<Type> Args {
      get { return TypeArgs.GetRange(0, Arity); }
    }

    public Type Result {
      get { return TypeArgs[Arity]; }
    }

    public int Arity {
      get { return TypeArgs.Count - 1; }
    }

    /// <summary>
    /// Constructs a(n unresolved) arrow type.
    /// </summary>
    public ArrowType(IToken tok, List<Type> args, Type result)
      :  base(tok, ArrowTypeName(args.Count), Util.Snoc(args, result)) {
      Contract.Requires(tok != null);
      Contract.Requires(args != null);
      Contract.Requires(result != null);
    }
    /// <summary>
    /// Constructs and returns a resolved arrow type.
    /// </summary>
    public ArrowType(IToken tok, ArrowTypeDecl atd, List<Type> typeArgsAndResult)
      : base(tok, ArrowTypeName(atd.Arity), atd, typeArgsAndResult) {
      Contract.Requires(tok != null);
      Contract.Requires(atd != null);
      Contract.Requires(typeArgsAndResult != null);
      Contract.Requires(typeArgsAndResult.Count == atd.Arity + 1);
    }
    /// <summary>
    /// Constructs and returns a resolved arrow type.
    /// </summary>
    public ArrowType(IToken tok, ArrowTypeDecl atd, List<Type> typeArgs, Type result)
      : this(tok, atd, Util.Snoc(typeArgs, result)) {
      Contract.Requires(tok != null);
      Contract.Requires(atd != null);
      Contract.Requires(typeArgs!= null);
      Contract.Requires(typeArgs.Count == atd.Arity);
      Contract.Requires(result != null);
    }

    public const string Arrow_FullCompileName = "Func";  // this is the same for all arities

    public static string ArrowTypeName(int arity) {
      return "_#Func" + arity;
    }

    [Pure]
    public static bool IsArrowTypeName(string s) {
      return s.StartsWith("_#Func");
    }

    public static string PartialArrowTypeName(int arity) {
      return "_#PartialFunc" + arity;
    }

    [Pure]
    public static bool IsPartialArrowTypeName(string s) {
      return s.StartsWith("_#PartialFunc");
    }

    public static string TotalArrowTypeName(int arity) {
      return "_#TotalFunc" + arity;
    }

    [Pure]
    public static bool IsTotalArrowTypeName(string s) {
      return s.StartsWith("_#TotalFunc");
    }

    public const string ANY_ARROW = "~>";
    public const string PARTIAL_ARROW = "-->";
    public const string TOTAL_ARROW = "->";

    public override string TypeName(ModuleDefinition context, bool parseAble) {
      return PrettyArrowTypeName(ANY_ARROW, Args, Result, context, parseAble);
    }

    /// <summary>
    /// Pretty prints an arrow type.  If "result" is null, then all arguments, including the result type are expected in "typeArgs".
    /// If "result" is non-null, then only the in-arguments are in "typeArgs".
    /// </summary>
    public static string PrettyArrowTypeName(string arrow, List<Type> typeArgs, Type result, ModuleDefinition context, bool parseAble) {
      Contract.Requires(arrow != null);
      Contract.Requires(typeArgs != null);
      Contract.Requires(result != null || 1 <= typeArgs.Count);

      int arity = result == null ? typeArgs.Count - 1 : typeArgs.Count;
      var domainNeedsParens = false;
      if (arity != 1) {
        // 0 or 2-or-more arguments:  need parentheses
        domainNeedsParens = true;
      } else if (typeArgs[0].IsBuiltinArrowType) {
        // arrows are right associative, so we need parentheses around the domain type
        domainNeedsParens = true;
      } else {
        // if the domain type consists of a single tuple type, then an extra set of parentheses is needed
        // Note, we do NOT call .AsDatatype or .AsIndDatatype here, because those calls will do a NormalizeExpand().  Instead, we do the check manually.
        var udt = typeArgs[0].Normalize() as UserDefinedType;  // note, we do Normalize(), not NormalizeExpand(), since the TypeName will use any synonym
        if (udt != null && udt.ResolvedClass is TupleTypeDecl) {
          domainNeedsParens = true;
        }
      }
      string s = "";
      if (domainNeedsParens) { s += "("; }
      s += Util.Comma(typeArgs.Take(arity), arg => arg.TypeName(context, parseAble));
      if (domainNeedsParens) { s += ")"; }
      s += " " + arrow + " ";
      s += (result ?? typeArgs.Last()).TypeName(context, parseAble);
      return s;
    }

    public override bool SupportsEquality {
      get {
        return false;
      }
    }
  }

  public abstract class CollectionType : NonProxyType
  {
    public abstract string CollectionTypeName { get; }
    public override string TypeName(ModuleDefinition context, bool parseAble) {
      Contract.Ensures(Contract.Result<string>() != null);
      var targs = HasTypeArg() ? this.TypeArgsToString(context, parseAble) : "";
      return CollectionTypeName + targs;
    }
    public Type Arg {
      get {
        Contract.Ensures(Contract.Result<Type>() != null);  // this is true only after "arg" has really been set (i.e., it follows from the precondition)
        Contract.Assume(arg != null);  // This is really a precondition.  Don't call Arg until "arg" has been set.
        return arg;
      }
    }  // denotes the Domain type for a Map
    private Type arg;
    // The following methods, HasTypeArg and SetTypeArg/SetTypeArgs, are to be called during resolution to make sure that "arg" becomes set.
    public bool HasTypeArg() {
      return arg != null;
    }
    public void SetTypeArg(Type arg) {
      Contract.Requires(arg != null);
      Contract.Requires(1 <= this.TypeArgs.Count);  // this is actually an invariant of all collection types
      Contract.Assume(this.arg == null);  // Can only set it once.  This is really a precondition.
      this.arg = arg;
      this.TypeArgs[0] = arg;
    }
    public virtual void SetTypeArgs(Type arg, Type other) {
      Contract.Requires(arg != null);
      Contract.Requires(other != null);
      Contract.Requires(this.TypeArgs.Count == 2);
      Contract.Assume(this.arg == null);  // Can only set it once.  This is really a precondition.
      this.arg = arg;
      this.TypeArgs[0] = arg;
      this.TypeArgs[1] = other;
    }
    [ContractInvariantMethod]
    void ObjectInvariant() {
      // Contract.Invariant(Contract.ForAll(TypeArgs, tp => tp != null));
      // After resolution, the following is invariant:  Contract.Invariant(Arg != null);
      // However, it may not be true until then.
    }
    /// <summary>
    /// This constructor is a collection types with 1 type argument
    /// </summary>
    protected CollectionType(Type arg) {
      this.arg = arg;
      this.TypeArgs = new List<Type> { arg };
    }
    /// <summary>
    /// This constructor is a collection types with 2 type arguments
    /// </summary>
    protected CollectionType(Type arg, Type other) {
      this.arg = arg;
      this.TypeArgs = new List<Type> { arg, other };
    }

    public override bool MayInvolveReferences {
      get {
        return Arg.MayInvolveReferences;
      }
    }
  }

  public class SetType : CollectionType {
    private bool finite;

    public bool Finite {
      get { return finite; }
      set { finite = value; }
    }

    public SetType(bool finite, Type arg) : base(arg) {
      this.finite = finite;
    }
    public override string CollectionTypeName { get { return finite ? "set" : "iset"; } }
    [Pure]
    public override bool Equals(Type that) {
      var t = that.NormalizeExpand() as SetType;
      return t != null && Finite == t.Finite && Arg.Equals(t.Arg);
    }
    public override bool SupportsEquality {
      get {
        // Sets always support equality, because there is a check that the set element type always does.
        return true;
      }
    }
  }

  public class MultiSetType : CollectionType
  {
    public MultiSetType(Type arg) : base(arg) {
    }
    public override string CollectionTypeName { get { return "multiset"; } }
    public override bool Equals(Type that) {
      var t = that.NormalizeExpand() as MultiSetType;
      return t != null && Arg.Equals(t.Arg);
    }
    public override bool SupportsEquality {
      get {
        // Multisets always support equality, because there is a check that the set element type always does.
        return true;
      }
    }
  }

  public class SeqType : CollectionType {
    public SeqType(Type arg) : base(arg) {
    }
    public override string CollectionTypeName { get { return "seq"; } }
    public override bool Equals(Type that) {
      var t = that.NormalizeExpand() as SeqType;
      return t != null && Arg.Equals(t.Arg);
    }
    public override bool SupportsEquality {
      get {
        // The sequence type supports equality if its element type does
        return Arg.SupportsEquality;
      }
    }
  }
  public class MapType : CollectionType
  {
    public bool Finite {
      get { return finite; }
      set { finite = value; }
    }
    private bool finite;
    public Type Range {
      get { return range; }
    }
    private Type range;
    public override void SetTypeArgs(Type domain, Type range) {
      base.SetTypeArgs(domain, range);
      Contract.Assume(this.range == null);  // Can only set once.  This is really a precondition.
      this.range = range;
    }
    public MapType(bool finite, Type domain, Type range) : base(domain, range) {
      Contract.Requires((domain == null && range == null) || (domain != null && range != null));
      this.finite = finite;
      this.range = range;
    }
    public Type Domain {
      get { return Arg; }
    }
    public override string CollectionTypeName { get { return finite ? "map" : "imap"; } }
    [Pure]
    public override string TypeName(ModuleDefinition context, bool parseAble) {
      Contract.Ensures(Contract.Result<string>() != null);
      var targs = HasTypeArg() ? this.TypeArgsToString(context, parseAble) : "";
      return CollectionTypeName + targs;
    }
    public override bool Equals(Type that) {
      var t = that.NormalizeExpand() as MapType;
      return t != null && Finite == t.Finite && Arg.Equals(t.Arg) && Range.Equals(t.Range);
    }
    public override bool SupportsEquality {
      get {
        // A map type supports equality if both its Keys type and Values type does.  It is checked
        // that the Keys type always supports equality, so we only need to check the Values type here.
        return range.SupportsEquality;
      }
    }
    public override bool MayInvolveReferences {
      get {
        return Domain.MayInvolveReferences || Range.MayInvolveReferences;
      }
    }
  }

  public class UserDefinedType : NonProxyType
  {
    [ContractInvariantMethod]
    void ObjectInvariant() {
      Contract.Invariant(tok != null);
      Contract.Invariant(Name != null);
      Contract.Invariant(cce.NonNullElements(TypeArgs));
      Contract.Invariant(NamePath is NameSegment || NamePath is ExprDotName);
      Contract.Invariant(!ArrowType.IsArrowTypeName(Name) || this is ArrowType);
    }

    public readonly Expression NamePath;  // either NameSegment or ExprDotName (with the inner expression satisfying this same constraint)
    public readonly IToken tok;  // token of the Name
    public readonly string Name;
    [Rep]

    public string FullName {
      get {
        if (ResolvedClass != null && !ResolvedClass.Module.IsDefaultModule) {
          return ResolvedClass.Module.Name + "." + Name;
        } else {
          return Name;
        }
      }
    }

    string compileName;
    public string CompileName {
      get {
        if (compileName == null) {
          compileName = ResolvedParam != null ? ResolvedParam.CompileName : ResolvedClass.CompileName;
        }
        return compileName;
      }
    }
    public string FullCompanionCompileName {
      get {
        Contract.Requires(ResolvedClass is TraitDecl || (ResolvedClass is NonNullTypeDecl nntd && nntd.Class is TraitDecl));
        var m = ResolvedClass.Module;
        var s = m.IsDefaultModule ? "" : m.CompileName + ".";
        return s + "_Companion_" + ResolvedClass.CompileName;
      }
    }

    public TopLevelDecl ResolvedClass;  // filled in by resolution, if Name denotes a class/datatype/iterator and TypeArgs match the type parameters of that class/datatype/iterator
    public TypeParameter ResolvedParam;  // filled in by resolution, if Name denotes an enclosing type parameter and TypeArgs is the empty list

    public UserDefinedType(IToken tok, string name, List<Type> optTypeArgs)
      : this(tok, new NameSegment(tok, name, optTypeArgs))
    {
      Contract.Requires(tok != null);
      Contract.Requires(name != null);
      Contract.Requires(optTypeArgs == null || optTypeArgs.Count > 0);  // this is what it means to be syntactically optional
    }

    public UserDefinedType(IToken tok, Expression namePath) {
      Contract.Requires(tok != null);
      Contract.Requires(namePath is NameSegment || namePath is ExprDotName);
      this.tok = tok;
      if (namePath is NameSegment) {
        var n = (NameSegment)namePath;
        this.Name = n.Name;
        this.TypeArgs = n.OptTypeArguments;
      } else {
        var n = (ExprDotName)namePath;
        this.Name = n.SuffixName;
        this.TypeArgs = n.OptTypeArguments;
      }
      if (this.TypeArgs == null) {
        this.TypeArgs = new List<Type>();  // TODO: is this really the thing to do?
      }
      this.NamePath = namePath;
    }

    /// <summary>
    /// Constructs a Type (in particular, a UserDefinedType) from a TopLevelDecl denoting a type declaration.  If
    /// the given declaration takes type parameters, these are filled as references to the formal type parameters
    /// themselves.  (Usually, this method is called when the type parameters in the result don't matter, other
    /// than that they need to be filled in, so as to make a properly resolved UserDefinedType.)
    /// If "typeArgs" is non-null, then its type parameters are used in constructing the returned type.
    /// If "typeArgs" is null, then the formal type parameters of "cd" are used.
    /// </summary>
    public static UserDefinedType FromTopLevelDecl(IToken tok, TopLevelDecl cd, List<TypeParameter> typeArgs = null) {
      Contract.Requires(tok != null);
      Contract.Requires(cd != null);
      Contract.Assert((cd is ArrowTypeDecl) == ArrowType.IsArrowTypeName(cd.Name));
      var args = (typeArgs ?? cd.TypeArgs).ConvertAll(tp => (Type)new UserDefinedType(tp));
      if (cd is ArrowTypeDecl) {
        return new ArrowType(tok, (ArrowTypeDecl)cd, args);
      } else if (cd is ClassDecl && !(cd is DefaultClassDecl)) {
        return new UserDefinedType(tok, cd.Name + "?", cd, args);
      } else {
        return new UserDefinedType(tok, cd.Name, cd, args);
      }
    }

    /// <summary>
    /// If "member" is non-null, then:
    ///   Return the upcast of "receiverType" that has base type "member.EnclosingClass".
    ///   Assumes that "receiverType" normalizes to a UserDefinedFunction with a .ResolveClass that is a subtype
    ///   of "member.EnclosingClass".
    /// Otherwise:
    ///   Return "receiverType" (expanded).
    /// </summary>
    public static Type UpcastToMemberEnclosingType(Type receiverType, MemberDecl/*?*/ member) {
      Contract.Requires(receiverType != null);
      if (member != null && member.EnclosingClass != null && !(member.EnclosingClass is ValuetypeDecl)) {
        return receiverType.AsParentType(member.EnclosingClass);
      }
      return receiverType.NormalizeExpandKeepConstraints();
    }

    /// <summary>
    /// This constructor constructs a resolved class/datatype/iterator/subset-type/newtype type
    /// </summary>
    public UserDefinedType(IToken tok, string name, TopLevelDecl cd, [Captured] List<Type> typeArgs, Expression/*?*/ namePath = null) {
      Contract.Requires(tok != null);
      Contract.Requires(name != null);
      Contract.Requires(cd != null);
      Contract.Requires(cce.NonNullElements(typeArgs));
      Contract.Requires(cd.TypeArgs.Count == typeArgs.Count);
      Contract.Requires(namePath == null || namePath is NameSegment || namePath is ExprDotName);
      // The following is almost a precondition. In a few places, the source program names a class, not a type,
      // and in then name==cd.Name for a ClassDecl.
      //Contract.Requires(!(cd is ClassDecl) || cd is DefaultClassDecl || cd is ArrowTypeDecl || name == cd.Name + "?");
      Contract.Requires(!(cd is ArrowTypeDecl) || name == cd.Name);
      Contract.Requires(!(cd is DefaultClassDecl) || name == cd.Name);
      this.tok = tok;
      this.Name = name;
      this.ResolvedClass = cd;
      this.TypeArgs = typeArgs;
      if (namePath == null) {
        var ns = new NameSegment(tok, name, typeArgs.Count == 0 ? null : typeArgs);
        var r = new Resolver_IdentifierExpr(tok, cd, typeArgs);
        ns.ResolvedExpression = r;
        ns.Type = r.Type;
        this.NamePath = ns;
      } else {
        this.NamePath = namePath;
      }
    }

    public static UserDefinedType CreateNonNullType(UserDefinedType udtNullableType) {
      Contract.Requires(udtNullableType != null);
      Contract.Requires(udtNullableType.ResolvedClass is ClassDecl);
      var cl = (ClassDecl)udtNullableType.ResolvedClass;
      return new UserDefinedType(udtNullableType.tok, cl.NonNullTypeDecl.Name, cl.NonNullTypeDecl, udtNullableType.TypeArgs);
    }

    public static UserDefinedType CreateNullableType(UserDefinedType udtNonNullType) {
      Contract.Requires(udtNonNullType != null);
      Contract.Requires(udtNonNullType.ResolvedClass is NonNullTypeDecl);
      var nntd = (NonNullTypeDecl)udtNonNullType.ResolvedClass;
      return new UserDefinedType(udtNonNullType.tok, nntd.Class.Name + "?", nntd.Class, udtNonNullType.TypeArgs);
    }

    /// <summary>
    /// This constructor constructs a resolved type parameter
    /// </summary>
    public UserDefinedType(TypeParameter tp)
      : this(tp.tok, tp) {
      Contract.Requires(tp != null);
    }

    /// <summary>
    /// This constructor constructs a resolved type parameter (but shouldn't be called if "tp" denotes
    /// the .TheType of an opaque type -- use the (OpaqueType_AsParameter, OpaqueTypeDecl, List(Type))
    /// constructor for that).
    /// </summary>
    public UserDefinedType(IToken tok, TypeParameter tp) {
      Contract.Requires(tok != null);
      Contract.Requires(tp != null);
      Contract.Requires(!(tp is OpaqueType_AsParameter));
      this.tok = tok;
      this.Name = tp.Name;
      this.TypeArgs = new List<Type>();
      this.ResolvedParam = tp;
      var ns = new NameSegment(tok, tp.Name, null);
      var r = new Resolver_IdentifierExpr(tok, tp);
      ns.ResolvedExpression = r;
      ns.Type = r.Type;
      this.NamePath = ns;
    }

    /// <summary>
    /// Constructs a resolved type for an opaque type.
    /// </summary>
    public UserDefinedType(OpaqueType_AsParameter tp, OpaqueTypeDecl decl, List<Type> typeArgs) {
      Contract.Requires(tp != null);
      Contract.Requires(decl != null && decl.TheType == tp);
      Contract.Requires(typeArgs != null);
      this.tok = tp.tok;
      this.Name = tp.Name;
      this.ResolvedParam = tp;
      this.ResolvedClass = decl;
      this.TypeArgs = typeArgs;
      var ns = new NameSegment(tok, tp.Name, null);
      var r = new Resolver_IdentifierExpr(tok, tp);
      ns.ResolvedExpression = r;
      ns.Type = r.Type;
      this.NamePath = ns;
    }

    public override bool Equals(Type that) {
      var i = NormalizeExpand();
      if (i is UserDefinedType) {
        var ii = (UserDefinedType)i;
        var t = that.NormalizeExpand() as UserDefinedType;
        if (t == null || ii.ResolvedParam != t.ResolvedParam || ii.ResolvedClass != t.ResolvedClass || ii.TypeArgs.Count != t.TypeArgs.Count) {
          return false;
        } else {
          for (int j = 0; j < ii.TypeArgs.Count; j++) {
            if (!ii.TypeArgs[j].Equals(t.TypeArgs[j])) {
              return false;
            }
          }
          return true;
        }
      } else {
        return i.Equals(that);
      }
    }

    /// <summary>
    /// If type denotes a resolved class type, then return that class type.
    /// Otherwise, return null.
    /// </summary>
    public static UserDefinedType DenotesClass(Type type) {
      Contract.Requires(type != null);
      Contract.Ensures(Contract.Result<UserDefinedType>() == null || Contract.Result<UserDefinedType>().ResolvedClass is ClassDecl);
      type = type.NormalizeExpand();
      UserDefinedType ct = type as UserDefinedType;
      if (ct != null && ct.ResolvedClass is ClassDecl) {
        return ct;
      } else {
        return null;
      }
    }

    public static Type ArrayElementType(Type type) {
      Contract.Requires(type != null);
      Contract.Requires(type.IsArrayType);
      Contract.Ensures(Contract.Result<Type>() != null);

      UserDefinedType udt = DenotesClass(type);
      Contract.Assert(udt != null);
      Contract.Assert(udt.TypeArgs.Count == 1);  // holds true of all array types
      return udt.TypeArgs[0];
    }

    [Pure]
    public override string TypeName(ModuleDefinition context, bool parseAble) {
      Contract.Ensures(Contract.Result<string>() != null);
      if (BuiltIns.IsTupleTypeName(Name)) {
        return "(" + Util.Comma(TypeArgs, ty => ty.TypeName(context, parseAble)) + ")";
      } else if (ArrowType.IsPartialArrowTypeName(Name)) {
        return ArrowType.PrettyArrowTypeName(ArrowType.PARTIAL_ARROW, TypeArgs, null, context, parseAble);
      } else if (ArrowType.IsTotalArrowTypeName(Name)) {
        return ArrowType.PrettyArrowTypeName(ArrowType.TOTAL_ARROW, TypeArgs, null, context, parseAble);
      } else {
#if TEST_TYPE_SYNONYM_TRANSPARENCY
        if (Name == "type#synonym#transparency#test" && ResolvedClass is TypeSynonymDecl) {
          return ((TypeSynonymDecl)ResolvedClass).Rhs.TypeName(context);
        }
#endif
        var s = Printer.ExprToString(NamePath);
        if (ResolvedClass != null) {
          var optionalTypeArgs = NamePath is NameSegment ? ((NameSegment)NamePath).OptTypeArguments : ((ExprDotName)NamePath).OptTypeArguments;
          if (optionalTypeArgs == null && TypeArgs != null && TypeArgs.Count != 0) {
            s += this.TypeArgsToString(context, parseAble);
          }
        }
        return s;
      }
    }

    public override bool SupportsEquality {
      get {
        if (ResolvedClass is ClassDecl || ResolvedClass is NewtypeDecl) {
          return ResolvedClass.IsRevealedInScope(Type.GetScope());
        } else if (ResolvedClass is CoDatatypeDecl) {
          return false;
        } else if (ResolvedClass is IndDatatypeDecl) {
          var dt = (IndDatatypeDecl)ResolvedClass;
          Contract.Assume(dt.EqualitySupport != IndDatatypeDecl.ES.NotYetComputed);
          if (!dt.IsRevealedInScope(Type.GetScope())) {
            return false;
          }
          if (dt.EqualitySupport == IndDatatypeDecl.ES.Never) {
            return false;
          }
          Contract.Assert(dt.TypeArgs.Count == TypeArgs.Count);
          var i = 0;
          foreach (var tp in dt.TypeArgs) {
            if (tp.NecessaryForEqualitySupportOfSurroundingInductiveDatatype && !TypeArgs[i].SupportsEquality) {
              return false;
            }
            i++;
          }
          return true;
        } else if (ResolvedClass is TypeSynonymDeclBase) {
          var t = (TypeSynonymDeclBase)ResolvedClass;
          if (t.MustSupportEquality) {
            return true;
          } else if (t.IsRevealedInScope(Type.GetScope())) {
            return t.RhsWithArgument(TypeArgs).SupportsEquality;
          } else {
            return false;
          }
        } else if (ResolvedParam != null) {
          return ResolvedParam.MustSupportEquality;
        }
        Contract.Assume(false);  // the SupportsEquality getter requires the Type to have been successfully resolved
        return true;
      }
    }

    public override bool MayInvolveReferences {
      get {
        if (ResolvedClass is ClassDecl) {
          return true;
        } else if (ResolvedClass is NewtypeDecl) {
          return false;
        } else if (ResolvedClass is DatatypeDecl) {
          var dt = (DatatypeDecl)ResolvedClass;
          if (!dt.IsRevealedInScope(Type.GetScope())) {
            return true;
          }
          Contract.Assert(dt.TypeArgs.Count == TypeArgs.Count);
          return TypeArgs.TrueForAll(ta => ta.MayInvolveReferences);
        } else if (ResolvedClass is TypeSynonymDeclBase) {
          var t = (TypeSynonymDeclBase)ResolvedClass;
          // (Note, if type parameters/opaque types could have a may-involve-references characteristic, then it would be consulted here)
          if (t.IsRevealedInScope(Type.GetScope())) {
            return t.RhsWithArgument(TypeArgs).MayInvolveReferences;
          } else {
            return true;
          }
        } else if (ResolvedParam != null) {
          // (Note, if type parameters/opaque types could have a may-involve-references characteristic, then it would be consulted here)
          return true;
        }
        Contract.Assume(false);  // the MayInvolveReferences getter requires the Type to have been successfully resolved
        return true;
      }
    }

    public override List<Type> ParentTypes() {
      return ResolvedClass != null ? ResolvedClass.ParentTypes(TypeArgs) : base.ParentTypes();
    }

    public override bool IsSubtypeOf(Type super, bool ignoreTypeArguments) {
      super = super.NormalizeExpandKeepConstraints();

      // Specifically handle object as the implicit supertype of classes and traits.
      // "object?" is handled by Builtins rather than the Type hierarchy, so unfortunately
      // it can't be returned in ParentTypes().
      if (IsRefType && super.IsObjectQ) {
        return true;
      } else if (IsNonNullRefType && super.IsObject) {
        return true;
      }

      return base.IsSubtypeOf(super, ignoreTypeArguments);
    }
  }

  public abstract class TypeProxy : Type {
    public Type T;  // filled in during resolution
    public readonly List<Resolver.TypeConstraint> SupertypeConstraints = new List<Resolver.TypeConstraint>();
    public readonly List<Resolver.TypeConstraint> SubtypeConstraints = new List<Resolver.TypeConstraint>();
    public IEnumerable<Type> Supertypes {
      get {
        foreach (var c in SupertypeConstraints) {
          if (c.KeepConstraints) {
            yield return c.Super.NormalizeExpandKeepConstraints();
          } else {
            yield return c.Super.NormalizeExpand();
          }
        }
      }
    }
    public IEnumerable<Type> SupertypesKeepConstraints {
      get {
        foreach (var c in SupertypeConstraints) {
          yield return c.Super.NormalizeExpandKeepConstraints();
        }
      }
    }
    public void AddSupertype(Resolver.TypeConstraint c) {
      Contract.Requires(c != null);
      Contract.Requires(c.Sub == this);
      SupertypeConstraints.Add(c);
    }
    public IEnumerable<Type> Subtypes {
      get {
        foreach (var c in SubtypeConstraints) {
          if (c.KeepConstraints) {
            yield return c.Sub.NormalizeExpandKeepConstraints();
          } else {
            yield return c.Sub.NormalizeExpand();
          }
        }
      }
    }

    public IEnumerable<Type> SubtypesKeepConstraints {
      get {
        foreach (var c in SubtypeConstraints) {
          yield return c.Sub.NormalizeExpandKeepConstraints();
        }
      }
    }

    public IEnumerable<Type> SubtypesKeepConstraints_WithAssignable(List<Resolver.XConstraint> allXConstraints) {
      Contract.Requires(allXConstraints != null);
      foreach (var c in SubtypeConstraints) {
        yield return c.Sub.NormalizeExpandKeepConstraints();
      }
      foreach (var xc in allXConstraints) {
        if (xc.ConstraintName == "Assignable") {
          if (xc.Types[0].Normalize() == this) {
            yield return xc.Types[1].NormalizeExpandKeepConstraints();
          }
        }
      }
    }

    public void AddSubtype(Resolver.TypeConstraint c) {
      Contract.Requires(c != null);
      Contract.Requires(c.Super == this);
      SubtypeConstraints.Add(c);
    }

    public enum Family { Unknown, Bool, Char, IntLike, RealLike, Ordinal, BitVector, ValueType, Ref, Opaque }
    public Family family = Family.Unknown;
    public static Family GetFamily(Type t) {
      Contract.Ensures(Contract.Result<Family>() != Family.Unknown || t is TypeProxy || t is Resolver_IdentifierExpr.ResolverType);  // return Unknown ==> t is TypeProxy || t is ResolverType
      if (t.IsBoolType) {
        return Family.Bool;
      } else if (t.IsCharType) {
        return Family.Char;
      } else if (t.IsNumericBased(NumericPersuasion.Int) || t is IntVarietiesSupertype) {
        return Family.IntLike;
      } else if (t.IsNumericBased(NumericPersuasion.Real) || t is RealVarietiesSupertype) {
        return Family.RealLike;
      } else if (t.IsBigOrdinalType) {
        return Family.Ordinal;
      } else if (t.IsBitVectorType) {
        return Family.BitVector;
      } else if (t.AsCollectionType != null || t.AsArrowType != null || t.IsDatatype) {
        return Family.ValueType;
      } else if (t.IsRefType) {
        return Family.Ref;
      } else if (t.IsTypeParameter || t.IsOpaqueType || t.IsInternalTypeSynonym) {
        return Family.Opaque;
      } else if (t is TypeProxy) {
        return ((TypeProxy)t).family;
      } else {
        return Family.Unknown;
      }
    }

    internal TypeProxy() {
    }

#if TI_DEBUG_PRINT
    static int _id = 0;
    int id = _id++;
#endif
    [Pure]
    public override string TypeName(ModuleDefinition context, bool parseAble) {
      Contract.Ensures(Contract.Result<string>() != null);
#if TI_DEBUG_PRINT
      if (DafnyOptions.O.TypeInferenceDebug) {
        return T == null ? "?" + id : T.TypeName(context);
      }
#endif
      return T == null ? "?" : T.TypeName(context, parseAble);
    }
    public override bool SupportsEquality {
      get {
        if (T != null) {
          return T.SupportsEquality;
        } else {
          return base.SupportsEquality;
        }
      }
    }
    public override bool MayInvolveReferences {
      get {
        if (T != null) {
          return T.MayInvolveReferences;
        } else {
          return true;
        }
      }
    }
    public override bool Equals(Type that) {
      var i = NormalizeExpand();
      if (i is TypeProxy) {
        var u = that.NormalizeExpand() as TypeProxy;
        return u != null && object.ReferenceEquals(i, u);
      } else {
        return i.Equals(that);
      }
    }

    [Pure]
    internal static bool IsSupertypeOfLiteral(Type t) {
      Contract.Requires(t != null);
      return t is ArtificialType;
    }
    internal Type InClusterOfArtificial(List<Resolver.XConstraint> allXConstraints) {
      Contract.Requires(allXConstraints != null);
      return InClusterOfArtificial_aux(new HashSet<TypeProxy>(), allXConstraints);
    }
    private Type InClusterOfArtificial_aux(ISet<TypeProxy> visitedProxies, List<Resolver.XConstraint> allXConstraints) {
      Contract.Requires(visitedProxies != null);
      Contract.Requires(allXConstraints != null);
      if (visitedProxies.Contains(this)) {
        return null;
      }
      visitedProxies.Add(this);
      foreach (var c in SupertypeConstraints) {
        var sup = c.Super.Normalize();
        if (sup is IntVarietiesSupertype) {
          return Type.Int;
        } else if (sup is RealVarietiesSupertype) {
          return Type.Real;
        } else if (sup is TypeProxy) {
          var a = ((TypeProxy)sup).InClusterOfArtificial_aux(visitedProxies, allXConstraints);
          if (a != null) {
            return a;
          }
        }
      }
      foreach (var su in SubtypesKeepConstraints_WithAssignable(allXConstraints)) {
        var pr = su as TypeProxy;
        if (pr != null) {
          var a = pr.InClusterOfArtificial_aux(visitedProxies, allXConstraints);
          if (a != null) {
            return a;
          }
        }
      }
      return null;
    }
  }

  /// <summary>
  /// This proxy stands for any type.
  /// </summary>
  public class InferredTypeProxy : TypeProxy {
    public bool KeepConstraints;
    public InferredTypeProxy() : base() {
      KeepConstraints = false; // whether the typeProxy should be inferred to base type or as subset type
    }
  }

  /// <summary>
  /// This proxy stands for any type, but it originates from an instantiated type parameter.
  /// </summary>
  public class ParamTypeProxy : TypeProxy {
    public TypeParameter orig;
    [ContractInvariantMethod]
    void ObjectInvariant() {
      Contract.Invariant(orig != null);
    }

    public ParamTypeProxy(TypeParameter orig) {
      Contract.Requires(orig != null);
      this.orig = orig;
    }
  }

  // ------------------------------------------------------------------------------------------------------

  /// <summary>
  /// This interface is used by the Dafny IDE.
  /// </summary>
  public interface INamedRegion
  {
    IToken BodyStartTok { get; }
    IToken BodyEndTok { get; }
    string Name { get; }
  }

  public abstract class Declaration : INamedRegion, IAttributeBearingDeclaration
  {
    [ContractInvariantMethod]
    void ObjectInvariant() {
      Contract.Invariant(tok != null);
      Contract.Invariant(Name != null);
    }

    public static string IdProtect(string name) {
      switch (DafnyOptions.O.CompileTarget) {
        case DafnyOptions.CompilationTarget.Csharp:
          return CsharpCompiler.PublicIdProtect(name);
        case DafnyOptions.CompilationTarget.JavaScript:
          return JavaScriptCompiler.PublicIdProtect(name);
        case DafnyOptions.CompilationTarget.Go:
          return GoCompiler.PublicIdProtect(name);
        case DafnyOptions.CompilationTarget.Java:
          return JavaCompiler.PublicIdProtect(name);
        case DafnyOptions.CompilationTarget.Cpp:
          return CppCompiler.PublicIdProtect(name);
        default:
          Contract.Assert(false);  // unexpected compile target
          return name;
      }
    }

    public IToken tok;
    public IToken BodyStartTok = Token.NoToken;
    public IToken BodyEndTok = Token.NoToken;
    public readonly string Name;
    IToken INamedRegion.BodyStartTok { get { return BodyStartTok; } }
    IToken INamedRegion.BodyEndTok { get { return BodyEndTok; } }
    string INamedRegion.Name { get { return Name; } }
    protected string compileName;

    private VisibilityScope opaqueScope = new VisibilityScope();
    private VisibilityScope revealScope = new VisibilityScope();

    private bool scopeIsInherited = false;

    public virtual bool CanBeExported() {
      return true;
    }

    public virtual bool CanBeRevealed() {
      return false;
    }

    public bool ScopeIsInherited { get { return scopeIsInherited; } }

    public void AddVisibilityScope(VisibilityScope scope, bool IsOpaque) {
      if (IsOpaque) {
        opaqueScope.Augment(scope);
      } else {
        revealScope.Augment(scope);
      }
    }

    public void InheritVisibility(Declaration d, bool onlyRevealed = true) {
      Contract.Assert(opaqueScope.IsEmpty());
      Contract.Assert(revealScope.IsEmpty());
      scopeIsInherited = false;

      revealScope = d.revealScope;

      if (!onlyRevealed) {
        opaqueScope = d.opaqueScope;
      }
      scopeIsInherited = true;

    }

    public bool IsRevealedInScope(VisibilityScope scope) {
      return revealScope.VisibleInScope(scope);
    }

    public bool IsVisibleInScope(VisibilityScope scope) {
      return IsRevealedInScope(scope) || opaqueScope.VisibleInScope(scope);
    }

    public virtual string CompileName {
      get {
        if (compileName == null) {
          string qual;
          IsExtern(out qual, out compileName);
          if (compileName == null) {
            // this is the usual name
            compileName = NonglobalVariable.CompilerizeName(Name);
          }
        }
        return compileName;
      }
    }
    public bool IsExtern(out string/*?*/ qualification, out string/*?*/ name) {
      // ensures result==false ==> qualification == null && name == null
      Contract.Ensures(Contract.Result<bool>() || (Contract.ValueAtReturn(out qualification) == null && Contract.ValueAtReturn(out name) == null));
      // ensures result==true ==> qualification != null ==> name != null
      Contract.Ensures(!Contract.Result<bool>() || Contract.ValueAtReturn(out qualification) == null || Contract.ValueAtReturn(out name) != null);

      qualification = null;
      name = null;
      if (!DafnyOptions.O.DisallowExterns) {
        var externArgs = Attributes.FindExpressions(this.Attributes, "extern");
        if (externArgs != null) {
          if (externArgs.Count == 0) {
            return true;
          } else if (externArgs.Count == 1 && externArgs[0] is StringLiteralExpr) {
            name = externArgs[0].AsStringLiteral();
            return true;
          } else if (externArgs.Count == 2 && externArgs[0] is StringLiteralExpr && externArgs[1] is StringLiteralExpr) {
            qualification = externArgs[0].AsStringLiteral();
            name = externArgs[1].AsStringLiteral();
            return true;
          }
        }
      }
      return false;
    }
    public Attributes Attributes;  // readonly, except during class merging in the refinement transformations and when changed by Compiler.MarkCapitalizationConflict

    public Declaration(IToken tok, string name, Attributes attributes) {
      Contract.Requires(tok != null);
      Contract.Requires(name != null);
      this.tok = tok;
      this.Name = name;
      this.Attributes = attributes;
    }

    [Pure]
    public override string ToString() {
      Contract.Ensures(Contract.Result<string>() != null);
      return Name;
    }

    internal FreshIdGenerator IdGenerator = new FreshIdGenerator();
  }

  public class OpaqueType_AsParameter : TypeParameter {
    public readonly List<TypeParameter> TypeArgs;
    public OpaqueType_AsParameter(IToken tok, string name, TypeParameterCharacteristics characteristics, List<TypeParameter> typeArgs)
      : base(tok, name, TypeParameter.TPVarianceSyntax.NonVariant_Strict, characteristics) {
      Contract.Requires(tok != null);
      Contract.Requires(name != null);
      Contract.Requires(typeArgs != null);
      TypeArgs = typeArgs;
    }
  }

  public class TypeParameter : Declaration {
    public interface ParentType {
      string FullName { get; }
    }
    ParentType parent;
    public ParentType Parent {
      get {
        return parent;
      }
      set {
        Contract.Requires(Parent == null);  // set it only once
        Contract.Requires(value != null);
        parent = value;
      }
    }

    public override string CompileName {
      get {
        if (compileName == null) {
          var name = Name;
          if (parent is MemberDecl && !name.StartsWith("_")) {
            // prepend "_" to type parameters of functions and methods, to ensure they don't clash with type parameters of the enclosing type
            name = "_" + name;
          }
          compileName = NonglobalVariable.CompilerizeName(name);
        }
        return compileName;
      }
    }

    /// <summary>
    /// NonVariant_Strict     (default) - non-variant, no uses left of an arrow
    /// NonVariant_Permissive    !      - non-variant
    /// Covariant_Strict         +      - co-variant, no uses left of an arrow
    /// Covariant_Permissive     *      - co-variant
    /// Contravariant            -      - contra-variant
    /// </summary>
    public enum TPVarianceSyntax { NonVariant_Strict, NonVariant_Permissive, Covariant_Strict, Covariant_Permissive, Contravariance }
    public enum TPVariance { Co, Non, Contra }
    public static TPVariance Negate(TPVariance v) {
      switch (v) {
        case TPVariance.Co:
          return TPVariance.Contra;
        case TPVariance.Contra:
          return TPVariance.Co;
        default:
          return v;
      }
    }
    public static int Direction(TPVariance v) {
      switch (v) {
        case TPVariance.Co:
          return 1;
        case TPVariance.Contra:
          return -1;
        default:
          return 0;
      }
    }
    public TPVarianceSyntax VarianceSyntax;
    public TPVariance Variance {
      get {
        switch (VarianceSyntax) {
          case TPVarianceSyntax.Covariant_Strict:
          case TPVarianceSyntax.Covariant_Permissive:
            return TPVariance.Co;
          case TPVarianceSyntax.NonVariant_Strict:
          case TPVarianceSyntax.NonVariant_Permissive:
            return TPVariance.Non;
          case TPVarianceSyntax.Contravariance:
            return TPVariance.Contra;
          default:
            Contract.Assert(false);  // unexpected VarianceSyntax
            throw new cce.UnreachableException();
        }
      }
    }
    public bool StrictVariance {
      get {
        switch (VarianceSyntax) {
          case TPVarianceSyntax.Covariant_Strict:
          case TPVarianceSyntax.NonVariant_Strict:
            return true;
          case TPVarianceSyntax.Covariant_Permissive:
          case TPVarianceSyntax.NonVariant_Permissive:
          case TPVarianceSyntax.Contravariance:
            return false;
          default:
            Contract.Assert(false);  // unexpected VarianceSyntax
            throw new cce.UnreachableException();
        }
      }
    }

    public enum EqualitySupportValue { Required, InferredRequired, Unspecified }
    public struct TypeParameterCharacteristics
    {
      public EqualitySupportValue EqualitySupport;  // the resolver may change this value from Unspecified to InferredRequired (for some signatures that may immediately imply that equality support is required)
      public bool MustSupportZeroInitialization;
      public bool DisallowReferenceTypes;
      public TypeParameterCharacteristics(bool dummy) {
        EqualitySupport = EqualitySupportValue.Unspecified;
        MustSupportZeroInitialization = false;
        DisallowReferenceTypes = false;
      }
      public TypeParameterCharacteristics(EqualitySupportValue eqSupport, bool mustSupportZeroInitialization, bool disallowReferenceTypes) {
        EqualitySupport = eqSupport;
        MustSupportZeroInitialization = mustSupportZeroInitialization;
        DisallowReferenceTypes = disallowReferenceTypes;
      }
    }
    public TypeParameterCharacteristics Characteristics;
    public bool MustSupportEquality {
      get { return Characteristics.EqualitySupport != EqualitySupportValue.Unspecified; }
    }

    public bool NecessaryForEqualitySupportOfSurroundingInductiveDatatype = false;  // computed during resolution; relevant only when Parent denotes an IndDatatypeDecl

    public bool IsAbstractTypeDeclaration { // true if this type parameter represents t in type t;
      get { return parent == null; }
    }
    public bool IsToplevelScope { // true if this type parameter is on a toplevel (ie. class C<T>), and false if it is on a member (ie. method m<T>(...))
      get { return parent is TopLevelDecl; }
    }
    public int PositionalIndex; // which type parameter this is (ie. in C<S, T, U>, S is 0, T is 1 and U is 2).

    public TypeParameter(IToken tok, string name, TPVarianceSyntax varianceS, TypeParameterCharacteristics characteristics)
      : base(tok, name, null) {
      Contract.Requires(tok != null);
      Contract.Requires(name != null);
      Characteristics = characteristics;
      VarianceSyntax = varianceS;
    }

    public TypeParameter(IToken tok, string name, TPVarianceSyntax varianceS)
      : this(tok, name, varianceS, new TypeParameterCharacteristics(false)) {
      Contract.Requires(tok != null);
      Contract.Requires(name != null);
    }

    public TypeParameter(IToken tok, string name, int positionalIndex, ParentType parent)
       : this(tok, name, TPVarianceSyntax.NonVariant_Strict)
    {
      PositionalIndex = positionalIndex;
      Parent = parent;
    }

    public string FullName() {
      // when debugging, print it all:
      return /* Parent.FullName + "." + */ Name;
    }

    public static TypeParameterCharacteristics GetExplicitCharacteristics(TopLevelDecl d) {
      Contract.Requires(d != null);
      TypeParameterCharacteristics characteristics = new TypeParameterCharacteristics(false);
      if (d is OpaqueTypeDecl) {
        var dd = (OpaqueTypeDecl)d;
        characteristics = dd.Characteristics;
      } else if (d is TypeSynonymDecl) {
        var dd = (TypeSynonymDecl)d;
        characteristics = dd.Characteristics;
      }
      if (characteristics.EqualitySupport == EqualitySupportValue.InferredRequired) {
        return new TypeParameterCharacteristics(EqualitySupportValue.Unspecified, characteristics.MustSupportZeroInitialization, characteristics.DisallowReferenceTypes);
      } else {
        return characteristics;
      }
    }
  }

  // Represents a submodule declaration at module level scope
  abstract public class ModuleDecl : TopLevelDecl
  {
    public override string WhatKind { get { return "module"; } }
    public ModuleSignature Signature; // filled in by resolution, in topological order.
    public virtual ModuleSignature AccessibleSignature(bool ignoreExports) {
      Contract.Requires(Signature != null);
      return Signature;
    }
    public virtual ModuleSignature AccessibleSignature() {
      Contract.Requires(Signature != null);
      return Signature;
    }
    public int Height;

    public readonly bool Opened;

    public ModuleDecl(IToken tok, string name, ModuleDefinition parent, bool opened)
      : base(tok, name, parent, new List<TypeParameter>(), null) {
        Height = -1;
      Signature = null;
      Opened = opened;
    }
    public abstract object Dereference();

    public int? ResolvedHash { get; set; }
  }
  // Represents module X { ... }
  public class LiteralModuleDecl : ModuleDecl
  {
    public readonly ModuleDefinition ModuleDef;
    public ModuleSignature DefaultExport;  // the default export set of the module. fill in by the resolver.

    private ModuleSignature emptySignature;
    public override ModuleSignature AccessibleSignature(bool ignoreExports) {
      if (ignoreExports) {
        return Signature;
      }
      return this.AccessibleSignature();
    }
    public override ModuleSignature AccessibleSignature() {
      if (DefaultExport == null) {
        if (emptySignature == null) {
          emptySignature = new ModuleSignature();
        }
        return emptySignature;
      }
      return DefaultExport;
    }

    public LiteralModuleDecl(ModuleDefinition module, ModuleDefinition parent)
      : base(module.tok, module.Name, parent, false) {
      ModuleDef = module;
    }
    public override object Dereference() { return ModuleDef; }
  }
  // Represents "module name = path;", where name is an identifier and path is a possibly qualified name.
  public class AliasModuleDecl : ModuleDecl
  {
    public readonly List<IToken> Path; // generated by the parser, this is looked up
    public readonly List<IToken> Exports; // list of exports sets
    public ModuleDecl Root; // the moduleDecl that Path[0] refers to.
    public bool ShadowsLiteralModule;  // initialized early during Resolution (and used not long after that); true for "import opened A = A" where "A" is a literal module in the same scope

    public AliasModuleDecl(List<IToken> path, IToken name, ModuleDefinition parent, bool opened, List<IToken> exports)
      : base(name, name.val, parent, opened) {
       Contract.Requires(path != null && path.Count > 0);
       Contract.Requires(exports != null);
       Contract.Requires(exports.Count == 0 || path.Count == 1);
       Path = path;
       Exports = exports;
    }
    public override object Dereference() { return Signature.ModuleDef; }
  }

  // Represents "module name as path [ = compilePath];", where name is a identifier and path is a possibly qualified name.
  public class ModuleFacadeDecl : ModuleDecl
  {
    public ModuleDecl Root;
    public readonly List<IToken> Path;
    public readonly List<IToken> Exports; // list of exports sets
    public ModuleDecl CompileRoot;
    public ModuleSignature OriginalSignature;

    public ModuleFacadeDecl(List<IToken> path, IToken name, ModuleDefinition parent, bool opened, List<IToken> exports)
      : base(name, name.val, parent, opened) {
      Contract.Requires(path != null && path.Count > 0);
      Contract.Requires(exports != null);
      Contract.Requires(exports.Count == 0 || path.Count == 1);

      Path = path;
      Exports = exports;
      Root = null;
    }
    public override object Dereference() { return this; }
  }

  // Represents the exports of a module.
  public class ModuleExportDecl : ModuleDecl
  {
    public readonly bool IsDefault;
    public List<ExportSignature> Exports; // list of TopLevelDecl that are included in the export
    public List<string> Extends; // list of exports that are extended
    public readonly List<ModuleExportDecl> ExtendDecls = new List<ModuleExportDecl>(); // fill in by the resolver
    public readonly HashSet<Tuple<Declaration, bool>> ExportDecls = new HashSet<Tuple<Declaration, bool>>(); // fill in by the resolver
    public bool RevealAll; // only kept for initial rewriting, then discarded
    public bool ProvideAll;

    public readonly VisibilityScope ThisScope;
    public ModuleExportDecl(IToken tok, ModuleDefinition parent,
      List<ExportSignature> exports, List<string> extends, bool provideAll, bool revealAll, bool isDefault)
      : base(tok, isDefault ? parent.Name : tok.val, parent, false) {
      Contract.Requires(exports != null);
      IsDefault = isDefault;
      Exports = exports;
      Extends = extends;
      ProvideAll = provideAll;
      RevealAll = revealAll;
      ThisScope = new VisibilityScope(this.FullCompileName);
    }

    public void SetupDefaultSignature() {
      Contract.Requires(this.Signature == null);
      var sig = new ModuleSignature();
      sig.ModuleDef = this.Module;
      sig.IsAbstract = this.Module.IsAbstract;
      sig.VisibilityScope = new VisibilityScope();
      sig.VisibilityScope.Augment(ThisScope);
      this.Signature = sig;
    }

    public override object Dereference() { return this; }
    public override bool CanBeExported() {
      return false;
    }

  }

  public class ExportSignature
  {
    public readonly IToken Tok;
    public readonly IToken ClassIdTok;
    public readonly bool Opaque;
    public readonly string ClassId;
    public readonly string Id;

    public Declaration Decl;  // filled in by the resolver

    [ContractInvariantMethod]
    void ObjectInvariant() {
      Contract.Invariant(Tok != null);
      Contract.Invariant(Id != null);
      Contract.Invariant((ClassId != null) == (ClassIdTok != null));
    }

    public ExportSignature(IToken prefixTok, string prefix, IToken idTok, string id, bool opaque) {
      Contract.Requires(prefixTok != null);
      Contract.Requires(prefix != null);
      Contract.Requires(idTok != null);
      Contract.Requires(id != null);
      Tok = idTok;
      ClassIdTok = prefixTok;
      ClassId = prefix;
      Id = id;
      Opaque = opaque;
    }

    public ExportSignature(IToken idTok, string id, bool opaque) {
      Contract.Requires(idTok != null);
      Contract.Requires(id != null);
      Tok = idTok;
      Id = id;
      Opaque = opaque;
    }

    public override string ToString() {
      if (ClassId != null) {
        return ClassId + "." + Id;
      }
      return Id;
    }
  }

  public class ModuleSignature {
    public  VisibilityScope VisibilityScope = null;
    public readonly Dictionary<string, TopLevelDecl> TopLevels = new Dictionary<string, TopLevelDecl>();
    public readonly Dictionary<string, ModuleExportDecl> ExportSets = new Dictionary<string, ModuleExportDecl>();
    public readonly Dictionary<string, Tuple<DatatypeCtor, bool>> Ctors = new Dictionary<string, Tuple<DatatypeCtor, bool>>();
    public readonly Dictionary<string, MemberDecl> StaticMembers = new Dictionary<string, MemberDecl>();
    public ModuleDefinition ModuleDef = null; // Note: this is null if this signature does not correspond to a specific definition (i.e.
                                              // it is abstract). Otherwise, it points to that definition.
    public ModuleSignature CompileSignature = null; // This is the version of the signature that should be used at compile time.
    public ModuleSignature Refines = null;
    public bool IsAbstract = false;
    public ModuleSignature() {}
    public int? ResolvedHash { get; set; }

    // Qualified accesses follow module imports
    public bool FindImport(string name, out ModuleSignature pp) {
      TopLevelDecl top;
      if (TopLevels.TryGetValue(name, out top) && top is ModuleDecl) {
          pp = ((ModuleDecl)top).AccessibleSignature();
        return true;
      } else {
        pp = null;
        return false;
      }
    }
  }

  public class ModuleDefinition : INamedRegion, IAttributeBearingDeclaration
  {
    public readonly IToken tok;
    public IToken BodyStartTok = Token.NoToken;
    public IToken BodyEndTok = Token.NoToken;
    public readonly string Name;
    public string FullName {
      get {
        if (Module == null || Module.IsDefaultModule) {
          return Name;
        } else {
          return Module.FullName + "." + Name;
        }
      }
    }
    public readonly List<IToken> PrefixIds;
    IToken INamedRegion.BodyStartTok { get { return BodyStartTok; } }
    IToken INamedRegion.BodyEndTok { get { return BodyEndTok; } }
    string INamedRegion.Name { get { return Name; } }
    public ModuleDefinition Module;  // readonly, except can be changed by resolver for prefix-named modules when the real parent is discovered
    public readonly Attributes Attributes;
    public readonly IToken RefinementBaseName;  // null if no refinement base
    public ModuleDecl RefinementBaseRoot; // filled in early during resolution, corresponds to RefinementBaseName[0]
    public bool SuccessfullyResolved;  // set to true upon successful resolution; modules that import an unsuccessfully resolved module are not themselves resolved

    public List<Include> Includes;

    public readonly List<TopLevelDecl> TopLevelDecls = new List<TopLevelDecl>();  // filled in by the parser; readonly after that, except for the addition of prefix-named modules, which happens in the resolver
    public readonly List<Tuple<List<IToken>, LiteralModuleDecl>> PrefixNamedModules = new List<Tuple<List<IToken>, LiteralModuleDecl>>();  // filled in by the parser; emptied by the resolver
    public readonly Graph<ICallable> CallGraph = new Graph<ICallable>();  // filled in during resolution
    public int Height;  // height in the topological sorting of modules; filled in during resolution
    public readonly bool IsAbstract;
    public readonly bool IsProtected;
    public readonly bool IsFacade; // True iff this module represents a module facade (that is, an abstract interface)
    private readonly bool IsBuiltinName; // true if this is something like _System that shouldn't have it's name mangled.
    public readonly bool IsToBeVerified;
    public readonly bool IsToBeCompiled;

    private ModuleSignature refinementBaseSig; // module signature of the refinementBase.
    public ModuleSignature RefinementBaseSig {
      get {
        return refinementBaseSig;
      }

      set {
        // the refinementBase member may only be changed once.
        if (null != refinementBaseSig) {
          throw new InvalidOperationException(string.Format("This module ({0}) already has a refinement base ({1}).", Name, refinementBase.Name));
        }
        refinementBaseSig = value;
      }
    }

    private ModuleDefinition refinementBase; // filled in during resolution via RefinementBase property (null if no refinement base yet or at all).

    public ModuleDefinition RefinementBase {
        get {
           return refinementBase;
        }

        set {
          // the refinementBase member may only be changed once.
          if (null != refinementBase) {
              throw new InvalidOperationException(string.Format("This module ({0}) already has a refinement base ({1}).", Name, refinementBase.Name));
          }
          refinementBase = value;
        }
    }

    public int? ResolvedHash { get; set; }

    [ContractInvariantMethod]
    void ObjectInvariant() {
      Contract.Invariant(cce.NonNullElements(TopLevelDecls));
      Contract.Invariant(CallGraph != null);
    }

    public ModuleDefinition(IToken tok, string name, List<IToken> prefixIds, bool isAbstract, bool isProtected, bool isFacade, IToken refinementBase, ModuleDefinition parent, Attributes attributes, bool isBuiltinName, bool isToBeVerified, bool isToBeCompiled)
    {
      Contract.Requires(tok != null);
      Contract.Requires(name != null);
      this.tok = tok;
      this.Name = name;
      this.PrefixIds = prefixIds;
      this.Attributes = attributes;
      this.Module = parent;
      RefinementBaseName = refinementBase;
      IsAbstract = isAbstract;
      IsProtected = isProtected;
      IsFacade = isFacade;
      RefinementBaseRoot = null;
      this.refinementBase = null;
      Includes = new List<Include>();
      IsBuiltinName = isBuiltinName;
      IsToBeVerified = isToBeVerified;
      IsToBeCompiled = isToBeCompiled;
    }

    VisibilityScope visibilityScope;

    public VisibilityScope VisibilityScope {
      get {
        if (visibilityScope == null) {
          visibilityScope = new VisibilityScope(this.CompileName);
        }
        return visibilityScope;
      }
    }

    public virtual bool IsDefaultModule {
      get {
        return false;
      }
    }
    string compileName;
    public string CompileName {
      get {
        if (compileName == null) {
          var externArgs = DafnyOptions.O.DisallowExterns ? null : Attributes.FindExpressions(this.Attributes, "extern");
          if (externArgs != null && 1 <= externArgs.Count && externArgs[0] is StringLiteralExpr) {
            compileName = (string)((StringLiteralExpr)externArgs[0]).Value;
          } else if (IsBuiltinName || externArgs != null) {
            compileName = Name;
          } else {
            if (Module != null && Module.Name != "_module") {
              // Include all names in the module tree path, to disambiguate when compiling
              // a flat list of modules.
              // Use an "underscore-escaped" character as a module name separator, since
              // underscores are already used as escape characters in CompilerizeName()
              compileName = Module.CompileName + "_m" + NonglobalVariable.CompilerizeName(Name);
            } else {
              compileName = NonglobalVariable.CompilerizeName(Name);
            }
          }
        }
        return compileName;
      }
    }

    public string RefinementCompileName {
      get {
        return this.CompileName;
      }
    }

    /// <summary>
    /// Determines if "a" and "b" are in the same strongly connected component of the call graph, that is,
    /// if "a" and "b" are mutually recursive.
    /// Assumes that CallGraph has already been filled in for the modules containing "a" and "b".
    /// </summary>
    public static bool InSameSCC(ICallable a, ICallable b) {
      Contract.Requires(a != null);
      Contract.Requires(b != null);
      if (a is SpecialFunction || b is SpecialFunction) { return false; }
      var module = a.EnclosingModule;
      return module == b.EnclosingModule && module.CallGraph.GetSCCRepresentative(a) == module.CallGraph.GetSCCRepresentative(b);
    }

    /// <summary>
    /// Return the representative elements of the SCCs that contain any member declaration in a
    /// class in "declarations".
    /// Note, the representative element may in some cases be a Method, not necessarily a Function.
    /// </summary>
    public static IEnumerable<ICallable> AllFunctionSCCs(List<TopLevelDecl> declarations) {
      var set = new HashSet<ICallable>();
      foreach (var d in declarations) {
        var cl = d as TopLevelDeclWithMembers;
        if (cl != null) {
          var module = cl.Module;
          foreach (var member in cl.Members) {
            var fn = member as Function;
            if (fn != null) {
              var repr = module.CallGraph.GetSCCRepresentative(fn);
              set.Add(repr);
            }
          }
        }
      }
      return set;
    }

    public static IEnumerable<Function> AllFunctions(List<TopLevelDecl> declarations) {
      foreach (var d in declarations) {
        var cl = d as TopLevelDeclWithMembers;
        if (cl != null) {
          foreach (var member in cl.Members) {
            var fn = member as Function;
            if (fn != null) {
              yield return fn;
            }
          }
        }
      }
    }

    public static IEnumerable<Field> AllFields(List<TopLevelDecl> declarations) {
      foreach (var d in declarations) {
        var cl = d as TopLevelDeclWithMembers;
        if (cl != null) {
          foreach (var member in cl.Members) {
            var fn = member as Field;
            if (fn != null) {
              yield return fn;
            }
          }
        }
      }
    }

    public static IEnumerable<ClassDecl> AllClasses(List<TopLevelDecl> declarations) {
      foreach (var d in declarations) {
        var cl = d as ClassDecl;
        if (cl != null) {
          yield return cl;
        }
      }
    }

    /// <summary>
    /// Yields all functions and methods that are members of some type in the given list of
    /// declarations.
    /// Note, an iterator declaration is a type, in this sense.
    /// Note, if the given list are the top-level declarations of a module, the yield will include
    /// greatest lemmas but not their associated prefix lemmas (which are tucked into the greatest lemma's
    /// .PrefixLemma field).
    /// </summary>
    public static IEnumerable<ICallable> AllCallables(List<TopLevelDecl> declarations) {
      foreach (var d in declarations) {
        var cl = d as TopLevelDeclWithMembers;
        if (cl != null) {
          foreach (var member in cl.Members) {
            var clbl = member as ICallable;
            if (clbl != null && !(member is ConstantField)) {
              yield return clbl;
            }
          }
        }
      }
    }

    /// <summary>
    /// Yields all functions and methods that are members of some non-iterator type in the given
    /// list of declarations, as well as any IteratorDecl's in that list.
    /// </summary>
    public static IEnumerable<ICallable> AllItersAndCallables(List<TopLevelDecl> declarations) {
      foreach (var d in declarations) {
        if (d is IteratorDecl) {
          var iter = (IteratorDecl)d;
          yield return iter;
        } else if (d is TopLevelDeclWithMembers) {
          var cl = (TopLevelDeclWithMembers)d;
          foreach (var member in cl.Members) {
            var clbl = member as ICallable;
            if (clbl != null) {
              yield return clbl;
            }
          }
        }
      }
    }

    public static IEnumerable<IteratorDecl> AllIteratorDecls(List<TopLevelDecl> declarations) {
      foreach (var d in declarations) {
        var iter = d as IteratorDecl;
        if (iter != null) {
          yield return iter;
        }
      }
    }

    /// <summary>
    /// Emits the declarations in "declarations", but for each such declaration that is a class with
    /// a corresponding non-null type, also emits that non-null type *after* the class declaration.
    /// </summary>
    public static IEnumerable<TopLevelDecl> AllDeclarationsAndNonNullTypeDecls(List<TopLevelDecl> declarations) {
      foreach (var d in declarations) {
        yield return d;
        var cl = d as ClassDecl;
        if (cl != null && cl.NonNullTypeDecl != null) {
          yield return cl.NonNullTypeDecl;
        }
      }
    }

    public static IEnumerable<ExtremeLemma> AllExtremeLemmas(List<TopLevelDecl> declarations) {
      foreach (var d in declarations) {
        var cl = d as TopLevelDeclWithMembers;
        if (cl != null) {
          foreach (var member in cl.Members) {
            var m = member as ExtremeLemma;
            if (m != null) {
              yield return m;
            }
          }
        }
      }
    }

    public bool IsEssentiallyEmptyModuleBody() {
      foreach (var d in TopLevelDecls) {
        if (d is ModuleDecl) {
          // modules don't count
          continue;
        } else if (d is ClassDecl) {
          var cl = (ClassDecl)d;
          if (cl.Members.Count == 0) {
            // the class is empty, so it doesn't count
            continue;
          }
        }
        return false;
      }
      return true;
    }
  }

  public class DefaultModuleDecl : ModuleDefinition {
    public DefaultModuleDecl()
      : base(Token.NoToken, "_module", new List<IToken>(), false, false, false, null, null, null, true, true, true) {
    }
    public override bool IsDefaultModule {
      get {
        return true;
      }
    }
  }

  public abstract class TopLevelDecl : Declaration, TypeParameter.ParentType {
    public abstract string WhatKind { get; }
    public readonly ModuleDefinition Module;
    public readonly List<TypeParameter> TypeArgs;
    [ContractInvariantMethod]
    void ObjectInvariant() {
      Contract.Invariant(cce.NonNullElements(TypeArgs));
    }

    public TopLevelDecl(IToken tok, string name, ModuleDefinition module, List<TypeParameter> typeArgs, Attributes attributes)
      : base(tok, name, attributes) {
      Contract.Requires(tok != null);
      Contract.Requires(name != null);
      Contract.Requires(cce.NonNullElements(typeArgs));
      Module = module;
      TypeArgs = typeArgs;
    }

    public string FullName {
      get {
        return Module.FullName + "." + Name;
      }
    }
    public string FullSanitizedName {
      get {
        return Module.CompileName + "." + CompileName;
      }
    }

    public string FullSanitizedRefinementName {
      get {
        return Module.RefinementCompileName + "." + CompileName;
      }
    }

    public string FullNameInContext(ModuleDefinition context) {
      if (Module == context) {
        return Name;
      } else {
        return Module.Name + "." + Name;
      }
    }
    public string FullCompileName {
      get {
        var externArgs = Attributes.FindExpressions(this.Attributes, "extern");
        if (!DafnyOptions.O.DisallowExterns && externArgs != null) {
          if (externArgs.Count == 2 && externArgs[0] is StringLiteralExpr && externArgs[1] is StringLiteralExpr) {
            return externArgs[0].AsStringLiteral() + "." + externArgs[1].AsStringLiteral();
          }
        }
        if (Module.IsDefaultModule && DafnyOptions.O.CompileTarget == DafnyOptions.CompilationTarget.Csharp) {
          return Declaration.IdProtect(CompileName);
        } else {
          return Declaration.IdProtect(Module.CompileName) + "." + Declaration.IdProtect(CompileName);
        }
      }
    }

    public TopLevelDecl ViewAsClass {
      get {
        if (this is NonNullTypeDecl) {
          return ((NonNullTypeDecl)this).Class;
        } else {
          return this;
        }
      }
    }

    /// <summary>
    /// Return the list of parent types of "this", where there type parameters
    /// of "this" have been instantiated by "typeArgs". For example, for a subset
    /// type, the return value is the RHS type, appropriately instantiated. As
    /// two other examples, given
    ///     class C<X> extends J<X, int>
    /// C.ParentTypes(real) = J<real, int>    // non-null types C and J
    /// C?.ParentTypes(real) = J?<real, int>  // possibly-null type C? and J?
    /// </summary>
    public virtual List<Type> ParentTypes(List<Type> typeArgs) {
      Contract.Requires(typeArgs != null);
      Contract.Requires(this.TypeArgs.Count == typeArgs.Count);
      return new List<Type>();
    }
  }

  public abstract class TopLevelDeclWithMembers : TopLevelDecl {
    public readonly List<MemberDecl> Members;

    // The following fields keep track of parent traits
    public readonly List<MemberDecl> InheritedMembers = new List<MemberDecl>();  // these are instance members declared in parent traits
    public readonly List<Type> ParentTraits;  // these are the types that are parsed after the keyword 'extends'; note, for a successfully resolved program, there are UserDefinedType's where .ResolvedClas is NonNullTypeDecl
    public readonly Dictionary<TypeParameter, Type> ParentFormalTypeParametersToActuals = new Dictionary<TypeParameter, Type>();  // maps parent traits' type parameters to actuals

    /// <summary>
    /// TraitParentHeads contains the head of each distinct trait parent. It is initialized during resolution.
    /// </summary>
    public readonly List<TraitDecl> ParentTraitHeads = new List<TraitDecl>();

    public InheritanceInformationClass ParentTypeInformation;  // filled in during resolution
    public class InheritanceInformationClass
    {
      private readonly Dictionary<TraitDecl, List<(Type, List<TraitDecl> /*via this parent path*/)>> info = new Dictionary<TraitDecl, List<(Type, List<TraitDecl>)>>();

      /// <summary>
      /// Returns a subset of the trait's ParentTraits, but not repeating any head type.
      /// Assumes the declaration has been successfully resolved.
      /// </summary>
      public List<Type> UniqueParentTraits() {
        return info.ToList().ConvertAll(entry => entry.Value[0].Item1);
      }

      public void Record(TraitDecl traitHead, UserDefinedType parentType) {
        Contract.Requires(traitHead != null);
        Contract.Requires(parentType != null);
        Contract.Requires(parentType.ResolvedClass is NonNullTypeDecl nntd && nntd.ViewAsClass == traitHead);

        if (!info.TryGetValue(traitHead, out var list)) {
          list = new List<(Type, List<TraitDecl>)>();
          info.Add(traitHead, list);
        }
        list.Add((parentType, new List<TraitDecl>()));
      }

      public void Extend(TraitDecl parent, InheritanceInformationClass parentInfo, Dictionary<TypeParameter, Type> typeMap) {
        Contract.Requires(parent != null);
        Contract.Requires(parentInfo != null);
        Contract.Requires(typeMap != null);

        foreach (var entry in parentInfo.info) {
          var traitHead = entry.Key;
          if (!info.TryGetValue(traitHead, out var list)) {
            list = new List<(Type, List<TraitDecl>)>();
            info.Add(traitHead, list);
          }
          foreach (var pair in entry.Value) {
            var ty = Resolver.SubstType(pair.Item1, typeMap);
            // prepend the path with "parent"
            var parentPath = new List<TraitDecl>() {parent};
            parentPath.AddRange(pair.Item2);
            list.Add((ty, parentPath));
          }
        }
      }

      public IEnumerable<List<(Type, List<TraitDecl>)>> GetTypeInstantiationGroups() {
        foreach (var pair in info.Values) {
          yield return pair;
        }
      }
    }

    public TopLevelDeclWithMembers(IToken tok, string name, ModuleDefinition module, List<TypeParameter> typeArgs, List<MemberDecl> members, Attributes attributes, List<Type>/*?*/ traits = null)
      : base(tok, name, module, typeArgs, attributes) {
      Contract.Requires(tok != null);
      Contract.Requires(name != null);
      Contract.Requires(cce.NonNullElements(typeArgs));
      Contract.Requires(cce.NonNullElements(members));
      Members = members;
      ParentTraits = traits ?? new List<Type>();
    }

    public static List<UserDefinedType> CommonTraits(TopLevelDeclWithMembers a, TopLevelDeclWithMembers b) {
      Contract.Requires(a != null);
      Contract.Requires(b != null);
      var aa = a.TraitAncestors();
      var bb = b.TraitAncestors();
      aa.IntersectWith(bb);
      var types = new List<UserDefinedType>();
      foreach (var t in aa) {
        var typeArgs = t.TypeArgs.ConvertAll(tp => a.ParentFormalTypeParametersToActuals[tp]);
        var u = new UserDefinedType(t.tok, t.Name + "?", t, typeArgs);
        types.Add(u);
      }
      return types;
    }

    /// <summary>
    /// Returns the set of transitive parent traits (not including "this" itself).
    /// This method assumes the .ParentTraits fields have been checked for various cycle restrictions.
    /// </summary>
    public ISet<TraitDecl> TraitAncestors() {
      var s = new HashSet<TraitDecl>();
      AddTraitAncestors(s);
      return s;
    }
    /// <summary>
    /// Adds to "s" the transitive parent traits (not including "this" itself).
    /// This method assumes the .ParentTraits fields have been checked for various cycle restrictions.
    /// </summary>
    private void AddTraitAncestors(ISet<TraitDecl> s) {
      Contract.Requires(s != null);
      foreach (var parent in ParentTraits) {
        var udt = (UserDefinedType)parent;  // in a successfully resolved program, we expect all .ParentTraits to be a UserDefinedType
        var nntd = (NonNullTypeDecl)udt.ResolvedClass;  // we expect the trait type to be the non-null version of the trait type
        var tr = (TraitDecl)nntd.Class;
        s.Add(tr);
        tr.AddTraitAncestors(s);
      }
    }
  }

  public class TraitDecl : ClassDecl {
    public override string WhatKind { get { return "trait"; } }
    public bool IsParent { set; get; }
    public TraitDecl(IToken tok, string name, ModuleDefinition module,
      List<TypeParameter> typeArgs, [Captured] List<MemberDecl> members, Attributes attributes, List<Type>/*?*/ traits)
      : base(tok, name, module, typeArgs, members, attributes, traits) { }
  }

  public class ClassDecl : TopLevelDeclWithMembers, RevealableTypeDecl {
    public override string WhatKind { get { return "class"; } }
    public override bool CanBeRevealed() { return true; }
    public bool HasConstructor;  // filled in (early) during resolution; true iff there exists a member that is a Constructor
    public readonly NonNullTypeDecl NonNullTypeDecl;
    [ContractInvariantMethod]
    void ObjectInvariant() {
      Contract.Invariant(cce.NonNullElements(Members));
      Contract.Invariant(ParentTraits != null);
    }

    public ClassDecl(IToken tok, string name, ModuleDefinition module,
      List<TypeParameter> typeArgs, [Captured] List<MemberDecl> members, Attributes attributes, List<Type>/*?*/ traits)
      : base(tok, name, module, typeArgs, members, attributes, traits) {
      Contract.Requires(tok != null);
      Contract.Requires(name != null);
      Contract.Requires(module != null);
      Contract.Requires(cce.NonNullElements(typeArgs));
      Contract.Requires(cce.NonNullElements(members));
      Contract.Assume(!(this is ArrowTypeDecl));  // this is also a precondition, really, but "this" cannot be mentioned in Requires of a constructor; ArrowTypeDecl should use the next constructor
      if (!IsDefaultClass) {
        NonNullTypeDecl = new NonNullTypeDecl(this);
      }
      this.NewSelfSynonym();
    }
    /// <summary>
    /// The following constructor is supposed to be called by the ArrowTypeDecl subtype, in order to avoid
    /// the call to this.NewSelfSynonym() (because NewSelfSynonym() depends on the .Arity field having been
    /// set, which it hasn't during the base call of the ArrowTypeDecl constructor). Instead, the ArrowTypeDecl
    /// constructor will do that call.
    /// </summary>
    protected ClassDecl(IToken tok, string name, ModuleDefinition module,
      List<TypeParameter> typeArgs, [Captured] List<MemberDecl> members, Attributes attributes)
      : base(tok, name, module, typeArgs, members, attributes, null) {
      Contract.Requires(tok != null);
      Contract.Requires(name != null);
      Contract.Requires(module != null);
      Contract.Requires(cce.NonNullElements(typeArgs));
      Contract.Requires(cce.NonNullElements(members));
      Contract.Assume(this is ArrowTypeDecl);  // this is also a precondition, really, but "this" cannot be mentioned in Requires of a constructor
    }
    public virtual bool IsDefaultClass {
      get {
        return false;
      }
    }

    public bool IsObjectTrait {
      get => Name == "object";
    }

    internal bool HeadDerivesFrom(TopLevelDecl b) {
      Contract.Requires(b != null);
      return this == b || this.ParentTraitHeads.Exists(tr => tr.HeadDerivesFrom(b));
    }

    public List<Type> NonNullTraitsWithArgument(List<Type> typeArgs) {
      Contract.Requires(typeArgs != null);
      Contract.Requires(typeArgs.Count == TypeArgs.Count);

      // Instantiate with the actual type arguments
      if (typeArgs.Count == 0) {
        // this optimization seems worthwhile
        return ParentTraits;
      } else {
        var subst = Resolver.TypeSubstitutionMap(TypeArgs, typeArgs);
        return ParentTraits.ConvertAll(traitType => Resolver.SubstType(traitType, subst));
      }
    }

    public List<Type> PossiblyNullTraitsWithArgument(List<Type> typeArgs) {
      Contract.Requires(typeArgs != null);
      Contract.Requires(typeArgs.Count == TypeArgs.Count);
      // Instantiate with the actual type arguments
      var subst = Resolver.TypeSubstitutionMap(TypeArgs, typeArgs);
      return ParentTraits.ConvertAll(traitType => (Type)UserDefinedType.CreateNullableType((UserDefinedType)Resolver.SubstType(traitType, subst)));
    }

    public override List<Type> ParentTypes(List<Type> typeArgs) {
      return PossiblyNullTraitsWithArgument(typeArgs);
    }

    TopLevelDecl RevealableTypeDecl.AsTopLevelDecl { get => this; }
  }

  public class DefaultClassDecl : ClassDecl {
    public DefaultClassDecl(ModuleDefinition module, [Captured] List<MemberDecl> members)
      : base(Token.NoToken, "_default", module, new List<TypeParameter>(), members, null, null) {
      Contract.Requires(module != null);
      Contract.Requires(cce.NonNullElements(members));
    }
    public override bool IsDefaultClass {
      get {
        return true;
      }
    }
  }

  public class ArrayClassDecl : ClassDecl {
    public override string WhatKind { get { return "array type"; } }
    public readonly int Dims;
    public ArrayClassDecl(int dims, ModuleDefinition module, Attributes attrs)
    : base(Token.NoToken, BuiltIns.ArrayClassName(dims), module,
      new List<TypeParameter>(new TypeParameter[]{ new TypeParameter(Token.NoToken, "arg", TypeParameter.TPVarianceSyntax.NonVariant_Strict) }),
      new List<MemberDecl>(), attrs, null)
    {
      Contract.Requires(1 <= dims);
      Contract.Requires(module != null);

      Dims = dims;
      // Resolve type parameter
      Contract.Assert(TypeArgs.Count == 1);
      var tp = TypeArgs[0];
      tp.Parent = this;
      tp.PositionalIndex = 0;
    }
  }

  public class ArrowTypeDecl : ClassDecl
  {
    public override string WhatKind { get { return "function type"; } }
    public readonly int Arity;
    public readonly Function Requires;
    public readonly Function Reads;

    public ArrowTypeDecl(List<TypeParameter> tps, Function req, Function reads, ModuleDefinition module, Attributes attributes)
      : base(Token.NoToken, ArrowType.ArrowTypeName(tps.Count - 1), module, tps,
             new List<MemberDecl> { req, reads }, attributes) {
      Contract.Requires(tps != null && 1 <= tps.Count);
      Contract.Requires(req != null);
      Contract.Requires(reads != null);
      Contract.Requires(module != null);
      Arity = tps.Count - 1;
      Requires = req;
      Reads = reads;
      Requires.EnclosingClass = this;
      Reads.EnclosingClass = this;
      this.NewSelfSynonym();
    }
  }

  public abstract class DatatypeDecl : TopLevelDeclWithMembers, RevealableTypeDecl, ICallable
  {
    public override bool CanBeRevealed() { return true; }
    public readonly List<DatatypeCtor> Ctors;
    [ContractInvariantMethod]
    void ObjectInvariant() {
      Contract.Invariant(cce.NonNullElements(Ctors));
      Contract.Invariant(1 <= Ctors.Count);
    }

    public DatatypeDecl(IToken tok, string name, ModuleDefinition module, List<TypeParameter> typeArgs,
      [Captured] List<DatatypeCtor> ctors, List<MemberDecl> members, Attributes attributes)
      : base(tok, name, module, typeArgs, members, attributes) {
      Contract.Requires(tok != null);
      Contract.Requires(name != null);
      Contract.Requires(module != null);
      Contract.Requires(cce.NonNullElements(typeArgs));
      Contract.Requires(cce.NonNullElements(ctors));
      Contract.Requires(cce.NonNullElements(members));
      Contract.Requires(1 <= ctors.Count);
      Ctors = ctors;
      this.NewSelfSynonym();
    }
    public bool HasFinitePossibleValues {
      get {
        return (TypeArgs.Count == 0 && Ctors.TrueForAll(ctr => ctr.Formals.Count == 0));
      }
    }

    public bool IsRecordType {
      get { return this is IndDatatypeDecl && Ctors.Count == 1; }
    }

    TopLevelDecl RevealableTypeDecl.AsTopLevelDecl { get { return this; } }

    bool ICodeContext.IsGhost { get { return true; } }
    List<TypeParameter> ICodeContext.TypeArgs { get { return TypeArgs; } }
    List<Formal> ICodeContext.Ins { get { return new List<Formal>(); } }
    ModuleDefinition ICodeContext.EnclosingModule { get { return Module; } }
    bool ICodeContext.MustReverify { get { return false; } }
    bool ICodeContext.AllowsNontermination { get { return false; } }
    IToken ICallable.Tok { get { return tok; } }
    string ICallable.NameRelativeToModule { get { return Name; } }
    Specification<Expression> ICallable.Decreases {
      get {
        // The resolver checks that a NewtypeDecl sits in its own SSC in the call graph.  Therefore,
        // the question of what its Decreases clause is should never arise.
        throw new cce.UnreachableException();
      }
    }
    bool ICallable.InferredDecreases {
      get { throw new cce.UnreachableException(); }  // see comment above about ICallable.Decreases
      set { throw new cce.UnreachableException(); }  // see comment above about ICallable.Decreases
    }

    public abstract DatatypeCtor GetGroundingCtor();
  }

  public class IndDatatypeDecl : DatatypeDecl, RevealableTypeDecl
  {
    public override string WhatKind { get { return "datatype"; } }
    public DatatypeCtor GroundingCtor;  // set during resolution

    public override DatatypeCtor GetGroundingCtor() {
      return GroundingCtor;
    }

    public bool[] TypeParametersUsedInConstructionByGroundingCtor;  // set during resolution; has same length as the number of type arguments

    public enum ES { NotYetComputed, Never, ConsultTypeArguments }
    public ES EqualitySupport = ES.NotYetComputed;

    public IndDatatypeDecl(IToken tok, string name, ModuleDefinition module, List<TypeParameter> typeArgs,
      [Captured] List<DatatypeCtor> ctors, List<MemberDecl> members, Attributes attributes)
      : base(tok, name, module, typeArgs, ctors, members, attributes) {
      Contract.Requires(tok != null);
      Contract.Requires(name != null);
      Contract.Requires(module != null);
      Contract.Requires(cce.NonNullElements(typeArgs));
      Contract.Requires(cce.NonNullElements(ctors));
      Contract.Requires(cce.NonNullElements(members));
      Contract.Requires(1 <= ctors.Count);
    }
  }

  public class TupleTypeDecl : IndDatatypeDecl
  {
    public readonly int Dims;
    /// <summary>
    /// Construct a resolved built-in tuple type with "dim" arguments.  "systemModule" is expected to be the _System module.
    /// </summary>
    public TupleTypeDecl(int dims, ModuleDefinition systemModule, Attributes attributes)
      : this(systemModule, CreateCovariantTypeParameters(dims), attributes) {
      Contract.Requires(0 <= dims);
      Contract.Requires(systemModule != null);

      // Resolve the type parameters here
      Contract.Assert(TypeArgs.Count == dims);
      for (var i = 0; i < dims; i++) {
        var tp = TypeArgs[i];
        tp.Parent = this;
        tp.PositionalIndex = i;
      }
    }

    private TupleTypeDecl(ModuleDefinition systemModule, List<TypeParameter> typeArgs, Attributes attributes)
      : base(Token.NoToken, BuiltIns.TupleTypeName(typeArgs.Count), systemModule, typeArgs, CreateConstructors(typeArgs), new List<MemberDecl>(), attributes) {
      Contract.Requires(systemModule != null);
      Contract.Requires(typeArgs != null);
      Dims = typeArgs.Count;
      foreach (var ctor in Ctors) {
        ctor.EnclosingDatatype = this;  // resolve here
        GroundingCtor = ctor;
        TypeParametersUsedInConstructionByGroundingCtor = new bool[typeArgs.Count];
        for (int i = 0; i < typeArgs.Count; i++) {
          TypeParametersUsedInConstructionByGroundingCtor[i] = true;
        }
      }
      this.EqualitySupport = ES.ConsultTypeArguments;
    }
    private static List<TypeParameter> CreateCovariantTypeParameters(int dims) {
      Contract.Requires(0 <= dims);
      var ts = new List<TypeParameter>();
      for (int i = 0; i < dims; i++) {
        var tp = new TypeParameter(Token.NoToken, "T" + i, TypeParameter.TPVarianceSyntax.Covariant_Strict);
        tp.NecessaryForEqualitySupportOfSurroundingInductiveDatatype = true;
        ts.Add(tp);
      }
      return ts;
    }
    private static List<DatatypeCtor> CreateConstructors(List<TypeParameter> typeArgs) {
      Contract.Requires(typeArgs != null);
      var formals = new List<Formal>();
      for (int i = 0; i < typeArgs.Count; i++) {
        var tp = typeArgs[i];
        var f = new Formal(Token.NoToken, i.ToString(), new UserDefinedType(Token.NoToken, tp), true, false);
        formals.Add(f);
      }
      var ctor = new DatatypeCtor(Token.NoToken, BuiltIns.TupleTypeCtorNamePrefix + typeArgs.Count, formals, null);
      return new List<DatatypeCtor>() { ctor };
    }

    public override string CompileName {
      get {
        return "Tuple" + Dims;
      }
    }
  }

  public class CoDatatypeDecl : DatatypeDecl
  {
    public override string WhatKind { get { return "codatatype"; } }
    public CoDatatypeDecl SscRepr;  // filled in during resolution

    public CoDatatypeDecl(IToken tok, string name, ModuleDefinition module, List<TypeParameter> typeArgs,
      [Captured] List<DatatypeCtor> ctors, List<MemberDecl> members, Attributes attributes)
      : base(tok, name, module, typeArgs, ctors, members, attributes) {
      Contract.Requires(tok != null);
      Contract.Requires(name != null);
      Contract.Requires(module != null);
      Contract.Requires(cce.NonNullElements(typeArgs));
      Contract.Requires(cce.NonNullElements(ctors));
      Contract.Requires(cce.NonNullElements(members));
      Contract.Requires(1 <= ctors.Count);
    }

    public override DatatypeCtor GetGroundingCtor() {
      return Ctors[0];
    }
  }

  /// <summary>
  /// The "ValuetypeDecl" class models the built-in value types (like bool, int, set, and seq.
  /// Its primary function is to hold the formal type parameters and built-in members of these types.
  /// </summary>
  public class ValuetypeDecl : TopLevelDecl
  {
    public override string WhatKind { get { return Name; } }
    public readonly Dictionary<string, MemberDecl> Members = new Dictionary<string, MemberDecl>();
    readonly Func<Type, bool> typeTester;
    readonly Func<List<Type>, Type>/*?*/ typeCreator;

    public ValuetypeDecl(string name, ModuleDefinition module, int typeParameterCount, Func<Type, bool> typeTester, Func<List<Type>, Type>/*?*/ typeCreator)
      : base(Token.NoToken, name, module, new List<TypeParameter>(), null) {
      Contract.Requires(name != null);
      Contract.Requires(module != null);
      Contract.Requires(0 <= typeParameterCount);
      Contract.Requires(typeTester != null);
      // fill in the type parameters
      for (int i = 0; i < typeParameterCount; i++) {
        TypeArgs.Add(new TypeParameter(Token.NoToken, ((char)('T' + i)).ToString(), i, this));
      }
      this.typeTester = typeTester;
      this.typeCreator = typeCreator;
    }

    public bool IsThisType(Type t) {
      Contract.Assert(t != null);
      return typeTester(t);
    }

    public Type CreateType(List<Type> typeArgs) {
      Contract.Requires(typeArgs != null);
      Contract.Requires(typeArgs.Count == TypeArgs.Count);
      Contract.Assume(typeCreator != null);  // can only call CreateType for a ValuetypeDecl with a type creator (this is up to the caller to ensure)
      return typeCreator(typeArgs);
    }
  }

  public class DatatypeCtor : Declaration, TypeParameter.ParentType
  {
    public readonly List<Formal> Formals;
    [ContractInvariantMethod]
    void ObjectInvariant() {
      Contract.Invariant(cce.NonNullElements(Formals));
      Contract.Invariant(Destructors != null);
      Contract.Invariant(
        Destructors.Count == 0 || // this is until resolution
        Destructors.Count == Formals.Count);  // after resolution
    }

    // TODO: One could imagine having a precondition on datatype constructors
    public DatatypeDecl EnclosingDatatype;  // filled in during resolution
    public SpecialField QueryField;  // filled in during resolution
    public List<DatatypeDestructor> Destructors = new List<DatatypeDestructor>();  // contents filled in during resolution; includes both implicit (not mentionable in source) and explicit destructors

    public DatatypeCtor(IToken tok, string name, [Captured] List<Formal> formals, Attributes attributes)
      : base(tok, name, attributes) {
      Contract.Requires(tok != null);
      Contract.Requires(name != null);
      Contract.Requires(cce.NonNullElements(formals));
      this.Formals = formals;
    }

    public string FullName {
      get {
        Contract.Ensures(Contract.Result<string>() != null);
        Contract.Assume(EnclosingDatatype != null);

        return "#" + EnclosingDatatype.FullName + "." + Name;
      }
    }
  }

  /// <summary>
  /// An ICodeContext is an ICallable or a NoContext.
  /// </summary>
  public interface ICodeContext
  {
    bool IsGhost { get; }
    List<TypeParameter> TypeArgs { get; }
    List<Formal> Ins { get; }
    ModuleDefinition EnclosingModule { get; }  // to be called only after signature-resolution is complete
    bool MustReverify { get; }
    string FullSanitizedName { get; }
    bool AllowsNontermination { get; }
  }
  /// <summary>
  /// An ICallable is a Function, Method, IteratorDecl, or (less fitting for the name ICallable) RedirectingTypeDecl or DatatypeDecl.
  /// </summary>
  public interface ICallable : ICodeContext
  {
    IToken Tok { get; }
    string WhatKind { get; }
    string NameRelativeToModule { get; }
    Specification<Expression> Decreases { get; }
    /// <summary>
    /// The InferredDecreases property says whether or not a process was attempted to provide a default decreases
    /// clause.  If such a process was attempted, even if the resulting decreases clause turned out to be empty,
    /// the property will get the value "true".  This is so that a useful error message can be provided.
    /// </summary>
    bool InferredDecreases { get; set; }
  }

  public class DontUseICallable : ICallable
  {
    public string WhatKind { get { throw new cce.UnreachableException(); } }
    public bool IsGhost { get { throw new cce.UnreachableException(); } }
    public List<TypeParameter> TypeArgs { get { throw new cce.UnreachableException(); } }
    public List<Formal> Ins { get { throw new cce.UnreachableException(); } }
    public ModuleDefinition EnclosingModule { get { throw new cce.UnreachableException(); } }
    public bool MustReverify { get { throw new cce.UnreachableException(); } }
    public string FullSanitizedName { get { throw new cce.UnreachableException(); } }
    public bool AllowsNontermination { get { throw new cce.UnreachableException(); } }
    public IToken Tok { get { throw new cce.UnreachableException(); } }
    public string NameRelativeToModule { get { throw new cce.UnreachableException(); } }
    public Specification<Expression> Decreases { get { throw new cce.UnreachableException(); } }
    public bool InferredDecreases {
      get { throw new cce.UnreachableException(); }
      set { throw new cce.UnreachableException(); }
    }
  }
  /// <summary>
  /// An IMethodCodeContext is a Method or IteratorDecl.
  /// </summary>
  public interface IMethodCodeContext : ICallable
  {
    List<Formal> Outs { get; }
    Specification<FrameExpression> Modifies { get; }
  }

  /// <summary>
  /// Applies when we are not inside an ICallable.  In particular, a NoContext is used to resolve the attributes of declarations with no other context.
  /// </summary>
  public class NoContext : ICodeContext
  {
    public readonly ModuleDefinition Module;
    public NoContext(ModuleDefinition module)
    {
      this.Module = module;
    }
    bool ICodeContext.IsGhost { get { return true; } }
    List<TypeParameter> ICodeContext.TypeArgs { get { return new List<TypeParameter>(); } }
    List<Formal> ICodeContext.Ins { get { return new List<Formal>(); } }
    Specification<Expression> Decreases { get { return new Specification<Expression>(null, null); } }
    ModuleDefinition ICodeContext.EnclosingModule { get { return Module; } }
    bool ICodeContext.MustReverify { get { Contract.Assume(false, "should not be called on NoContext"); throw new cce.UnreachableException(); } }
    public string FullSanitizedName { get { Contract.Assume(false, "should not be called on NoContext"); throw new cce.UnreachableException(); } }
    public bool AllowsNontermination { get { Contract.Assume(false, "should not be called on NoContext"); throw new cce.UnreachableException(); } }
  }

  public class IteratorDecl : ClassDecl, IMethodCodeContext
  {
    public override string WhatKind { get { return "iterator"; } }
    public readonly List<Formal> Ins;
    public readonly List<Formal> Outs;
    public readonly Specification<FrameExpression> Reads;
    public readonly Specification<FrameExpression> Modifies;
    public readonly Specification<Expression> Decreases;
    public readonly List<AttributedExpression> Requires;
    public readonly List<AttributedExpression> Ensures;
    public readonly List<AttributedExpression> YieldRequires;
    public readonly List<AttributedExpression> YieldEnsures;
    public readonly BlockStmt Body;
    public bool SignatureIsOmitted { get { return SignatureEllipsis != null; } }
    public readonly IToken SignatureEllipsis;
    public readonly List<Field> OutsFields;
    public readonly List<Field> OutsHistoryFields;  // these are the 'xs' variables
    public readonly List<Field> DecreasesFields;  // filled in during resolution
    public SpecialField Member_Modifies;  // filled in during resolution
    public SpecialField Member_Reads;  // filled in during resolution
    public SpecialField Member_New;  // filled in during resolution
    public Constructor Member_Init;  // created during registration phase of resolution; its specification is filled in during resolution
    public Predicate Member_Valid;  // created during registration phase of resolution; its specification is filled in during resolution
    public Method Member_MoveNext;  // created during registration phase of resolution; its specification is filled in during resolution
    public readonly LocalVariable YieldCountVariable;

    public IteratorDecl(IToken tok, string name, ModuleDefinition module, List<TypeParameter> typeArgs,
                        List<Formal> ins, List<Formal> outs,
                        Specification<FrameExpression> reads, Specification<FrameExpression> mod, Specification<Expression> decreases,
                        List<AttributedExpression> requires,
                        List<AttributedExpression> ensures,
                        List<AttributedExpression> yieldRequires,
                        List<AttributedExpression> yieldEnsures,
                        BlockStmt body, Attributes attributes, IToken signatureEllipsis)
      : base(tok, name, module, MutateIntoRequiringZeroInitBit(typeArgs), new List<MemberDecl>(), attributes, null)
    {
      Contract.Requires(tok != null);
      Contract.Requires(name != null);
      Contract.Requires(module != null);
      Contract.Requires(typeArgs != null);
      Contract.Requires(ins != null);
      Contract.Requires(outs != null);
      Contract.Requires(reads != null);
      Contract.Requires(mod != null);
      Contract.Requires(decreases != null);
      Contract.Requires(requires != null);
      Contract.Requires(ensures != null);
      Contract.Requires(yieldRequires != null);
      Contract.Requires(yieldEnsures != null);
      Ins = ins;
      Outs = outs;
      Reads = reads;
      Modifies = mod;
      Decreases = decreases;
      Requires = requires;
      Ensures = ensures;
      YieldRequires = yieldRequires;
      YieldEnsures = yieldEnsures;
      Body = body;
      SignatureEllipsis = signatureEllipsis;

      OutsFields = new List<Field>();
      OutsHistoryFields = new List<Field>();
      DecreasesFields = new List<Field>();

      YieldCountVariable = new LocalVariable(tok, tok, "_yieldCount", new EverIncreasingType(), true);
      YieldCountVariable.type = YieldCountVariable.OptionalType;  // resolve YieldCountVariable here
    }

    private static List<TypeParameter> MutateIntoRequiringZeroInitBit(List<TypeParameter> typeArgs) {
      Contract.Requires(typeArgs != null);
      Contract.Ensures(Contract.Result<List<TypeParameter>>() == typeArgs);
      // Note! This is not the only place where IteratorDecl type parameters come through.  Some may
      // be created by "FillInTypeArguments".
      foreach (var tp in typeArgs) {
        tp.Characteristics.MustSupportZeroInitialization = true;
      }
      return typeArgs;
    }

    /// <summary>
    /// Returns the non-null expressions of this declaration proper (that is, do not include the expressions of substatements).
    /// Does not include the generated class members.
    /// </summary>
    public virtual IEnumerable<Expression> SubExpressions {
      get {
        foreach (var e in Attributes.SubExpressions(Attributes)) {
          yield return e;
        }
        foreach (var e in Attributes.SubExpressions(Reads.Attributes)) {
          yield return e;
        }
        foreach (var e in Reads.Expressions) {
          yield return e.E;
        }
        foreach (var e in Attributes.SubExpressions(Modifies.Attributes)) {
          yield return e;
        }
        foreach (var e in Modifies.Expressions) {
          yield return e.E;
        }
        foreach (var e in Attributes.SubExpressions(Decreases.Attributes)) {
          yield return e;
        }
        foreach (var e in Decreases.Expressions) {
          yield return e;
        }
        foreach (var e in Requires) {
          yield return e.E;
        }
        foreach (var e in Ensures) {
          yield return e.E;
        }
        foreach (var e in YieldRequires) {
          yield return e.E;
        }
        foreach (var e in YieldEnsures) {
          yield return e.E;
        }
      }
    }

    /// <summary>
    /// This Dafny type exists only for the purpose of giving the yield-count variable a type, so
    /// that the type can be recognized during translation of Dafny into Boogie.  It represents
    /// an integer component in a "decreases" clause whose order is (\lambda x,y :: x GREATER y),
    /// not the usual (\lambda x,y :: x LESS y AND 0 ATMOST y).
    /// </summary>
    public class EverIncreasingType : BasicType
    {
      [Pure]
      public override string TypeName(ModuleDefinition context, bool parseAble) {
        Contract.Assert(parseAble == false);

        return "_increasingInt";
      }
      public override bool Equals(Type that) {
        return that.NormalizeExpand() is EverIncreasingType;
      }
    }

    bool ICodeContext.IsGhost { get { return false; } }
    List<TypeParameter> ICodeContext.TypeArgs { get { return this.TypeArgs; } }
    List<Formal> ICodeContext.Ins { get { return this.Ins; } }
    List<Formal> IMethodCodeContext.Outs { get { return this.Outs; } }
    Specification<FrameExpression> IMethodCodeContext.Modifies { get { return this.Modifies; } }
    IToken ICallable.Tok { get { return this.tok; } }
    string ICallable.NameRelativeToModule { get { return this.Name; } }
    Specification<Expression> ICallable.Decreases { get { return this.Decreases; } }
    bool _inferredDecr;
    bool ICallable.InferredDecreases {
      set { _inferredDecr = value; }
      get { return _inferredDecr; }
    }

    ModuleDefinition ICodeContext.EnclosingModule { get { return this.Module; } }
    bool ICodeContext.MustReverify { get { return false; } }
    public bool AllowsNontermination {
      get {
        return Contract.Exists(Decreases.Expressions, e => e is WildcardExpr);
      }
    }
  }

  public abstract class MemberDecl : Declaration {
    public abstract string WhatKind { get; }
    public readonly bool HasStaticKeyword;
    public virtual bool IsStatic {
      get {
        return HasStaticKeyword || (EnclosingClass is ClassDecl && ((ClassDecl)EnclosingClass).IsDefaultClass);
      }
    }
    protected readonly bool isGhost;
    public bool IsGhost { get { return isGhost; } }
    public bool IsInstanceIndependentConstant {
      get {
        var cf = this as ConstantField;
        return cf != null && cf.Rhs != null;
      }
    }

    public TopLevelDecl EnclosingClass;  // filled in during resolution
    public MemberDecl RefinementBase;  // filled in during the pre-resolution refinement transformation; null if the member is new here
    public MemberDecl OverriddenMember;  // filled in during resolution; non-null if the member overrides a member in a parent trait
    public virtual bool IsOverrideThatAddsBody => OverriddenMember != null;

    /// <summary>
    /// Returns "true" if "this" is a (possibly transitive) override of "possiblyOverriddenMember".
    /// </summary>
    public bool Overrides(MemberDecl possiblyOverriddenMember) {
      Contract.Requires(possiblyOverriddenMember != null);
      for (var th = this; th != null; th = th.OverriddenMember) {
        if (th == possiblyOverriddenMember) {
          return true;
        }
      }
      return false;
    }

    public MemberDecl(IToken tok, string name, bool hasStaticKeyword, bool isGhost, Attributes attributes)
      : base(tok, name, attributes) {
      Contract.Requires(tok != null);
      Contract.Requires(name != null);
      HasStaticKeyword = hasStaticKeyword;
      this.isGhost = isGhost;
    }
    /// <summary>
    /// Returns className+"."+memberName.  Available only after resolution.
    /// </summary>
    public virtual string FullName {
      get {
        Contract.Requires(EnclosingClass != null);
        Contract.Ensures(Contract.Result<string>() != null);

        return EnclosingClass.FullName + "." + Name;
      }
    }
    public virtual string FullSanitizedName {
      get {
        Contract.Requires(EnclosingClass != null);
        Contract.Ensures(Contract.Result<string>() != null);

        if (Name == "requires") {
          return Translator.Requires(((ArrowTypeDecl)EnclosingClass).Arity);
        } else if (Name == "reads") {
          return Translator.Reads(((ArrowTypeDecl)EnclosingClass).Arity);
        } else {
          return EnclosingClass.FullSanitizedName + "." + CompileName;
        }
      }
    }
    public virtual string FullSanitizedRefinementName {
      get {
        Contract.Requires(EnclosingClass != null);
        Contract.Ensures(Contract.Result<string>() != null);

        if (Name == "requires") {
          return Translator.Requires(((ArrowTypeDecl)EnclosingClass).Arity);
        } else if (Name == "reads") {
          return Translator.Reads(((ArrowTypeDecl)EnclosingClass).Arity);
        } else {
          return EnclosingClass.FullSanitizedRefinementName + "." + CompileName;
        }
      }
    }
    public virtual string FullNameInContext(ModuleDefinition context) {
      Contract.Requires(EnclosingClass != null);
      Contract.Ensures(Contract.Result<string>() != null);

      return EnclosingClass.FullNameInContext(context) + "." + Name;
    }
    public override string CompileName {
      get {
        var nm = base.CompileName;
        if (this.Name == EnclosingClass.Name) {
          nm = "_" + nm;
        }
        return nm;
      }
    }
    public virtual string FullCompileName {
      get {
        Contract.Requires(EnclosingClass != null);
        Contract.Ensures(Contract.Result<string>() != null);

        return EnclosingClass.FullCompileName + "." + Declaration.IdProtect(CompileName);
      }
    }
    public virtual IEnumerable<Expression> SubExpressions {
      get {
        yield break;
      }
    }
  }

  public class Field : MemberDecl {
    public override string WhatKind { get { return "field"; } }
    public readonly bool IsMutable;  // says whether or not the field can ever change values
    public readonly bool IsUserMutable;  // says whether or not code is allowed to assign to the field (IsUserMutable implies IsMutable)
    public readonly Type Type;
    [ContractInvariantMethod]
    void ObjectInvariant() {
      Contract.Invariant(Type != null);
      Contract.Invariant(!IsUserMutable || IsMutable);  // IsUserMutable ==> IsMutable
    }

    public Field(IToken tok, string name, bool isGhost, Type type, Attributes attributes)
      : this(tok, name, false, isGhost, true, true, type, attributes) {
      Contract.Requires(tok != null);
      Contract.Requires(name != null);
      Contract.Requires(type != null);
    }

    public Field(IToken tok, string name, bool hasStaticKeyword, bool isGhost, bool isMutable, bool isUserMutable, Type type, Attributes attributes)
      : base(tok, name, hasStaticKeyword, isGhost, attributes) {
      Contract.Requires(tok != null);
      Contract.Requires(name != null);
      Contract.Requires(type != null);
      Contract.Requires(!isUserMutable || isMutable);
      IsMutable = isMutable;
      IsUserMutable = isUserMutable;
      Type = type;
    }
  }

  public class SpecialFunction : Function, ICodeContext, ICallable
  {
    readonly ModuleDefinition Module;
    public SpecialFunction(IToken tok, string name, ModuleDefinition module, bool hasStaticKeyword, bool isProtected, bool isGhost,
                    List<TypeParameter> typeArgs, List<Formal> formals, Type resultType,
                    List<AttributedExpression> req, List<FrameExpression> reads, List<AttributedExpression> ens, Specification<Expression> decreases,
                    Expression body, Attributes attributes, IToken signatureEllipsis)
      : base(tok, name, hasStaticKeyword, isProtected, isGhost, typeArgs, formals, null, resultType, req, reads, ens, decreases, body, attributes, signatureEllipsis)
    {
      Module = module;
    }
    ModuleDefinition ICodeContext.EnclosingModule { get { return this.Module; } }
    string ICallable.NameRelativeToModule { get { return Name; } }
  }

  public class SpecialField : Field
  {
    public enum ID {
      UseIdParam,  // IdParam is a string
      ArrayLength,  // IdParam is null for .Length; IdParam is an int "x" for GetLength(x)
      ArrayLengthInt,  // same as ArrayLength, but produces int instead of BigInteger
      Floor,
      IsLimit,
      IsSucc,
      Offset,
      IsNat,
      Keys,
      Values,
      Items,
      Reads,
      Modifies,
      New,
    }
    public readonly ID SpecialId;
    public readonly object IdParam;
    public SpecialField(IToken tok, string name, ID specialId, object idParam, bool isGhost, bool isMutable, bool isUserMutable, Type type, Attributes attributes)
      : this(tok, name, specialId, idParam, false, isGhost, isMutable, isUserMutable, type, attributes) {
      Contract.Requires(tok != null);
      Contract.Requires(name != null);
      Contract.Requires(!isUserMutable || isMutable);
      Contract.Requires(type != null);
    }

    public SpecialField(IToken tok, string name, ID specialId, object idParam, bool hasStaticKeyword, bool isGhost, bool isMutable, bool isUserMutable, Type type, Attributes attributes)
      : base(tok, name, hasStaticKeyword, isGhost, isMutable, isUserMutable, type, attributes) {
      Contract.Requires(tok != null);
      Contract.Requires(name != null);
      Contract.Requires(!isUserMutable || isMutable);
      Contract.Requires(type != null);

      SpecialId = specialId;
      IdParam = idParam;
    }

    public override string FullName {
      get {
        Contract.Ensures(Contract.Result<string>() != null);
        return EnclosingClass != null ? EnclosingClass.FullName + "." + Name : Name;
      }
    }

    public override string FullSanitizedName {
      get {
        Contract.Ensures(Contract.Result<string>() != null);
        return EnclosingClass != null ? EnclosingClass.FullSanitizedName + "." + CompileName : CompileName;
      }
    }

    public override string FullSanitizedRefinementName {
      get{
        Contract.Ensures(Contract.Result<string>() != null);
        return EnclosingClass != null ? EnclosingClass.FullSanitizedRefinementName + "." + CompileName : CompileName;
      }
    }

    public override string FullNameInContext(ModuleDefinition context) {
      Contract.Ensures(Contract.Result<string>() != null);
      return EnclosingClass != null ? EnclosingClass.FullNameInContext(context) + "." + Name : Name;
    }

    public override string CompileName {
      get {
        Contract.Ensures(Contract.Result<string>() != null);
        return EnclosingClass != null ? base.CompileName : Name;
      }
    }

    public override string FullCompileName {
      get {
        Contract.Ensures(Contract.Result<string>() != null);
        var cn = Declaration.IdProtect(CompileName);
        return EnclosingClass != null ? EnclosingClass.FullCompileName + "." + cn : cn;
      }
    }
  }

  public class DatatypeDestructor : SpecialField
  {
    public readonly List<DatatypeCtor> EnclosingCtors = new List<DatatypeCtor>();  // is always a nonempty list
    public readonly List<Formal> CorrespondingFormals = new List<Formal>();  // is always a nonempty list
    [ContractInvariantMethod]
    void ObjectInvariant() {
      Contract.Invariant(EnclosingCtors != null);
      Contract.Invariant(CorrespondingFormals != null);
      Contract.Invariant(EnclosingCtors.Count > 0);
      Contract.Invariant(EnclosingCtors.Count == CorrespondingFormals.Count);
    }

    public DatatypeDestructor(IToken tok, DatatypeCtor enclosingCtor, Formal correspondingFormal, string name, string compiledName, bool isGhost, Type type, Attributes attributes)
      : base(tok, name, SpecialField.ID.UseIdParam, compiledName, isGhost, false, false, type, attributes)
    {
      Contract.Requires(tok != null);
      Contract.Requires(enclosingCtor != null);
      Contract.Requires(correspondingFormal != null);
      Contract.Requires(name != null);
      Contract.Requires(type != null);
      EnclosingCtors.Add(enclosingCtor);  // more enclosing constructors may be added later during resolution
      CorrespondingFormals.Add(correspondingFormal);  // more corresponding formals may be added later during resolution
    }

    /// <summary>
    /// To be called only by the resolver. Called to share this datatype destructor between multiple constructors
    /// of the same datatype.
    /// </summary>
    internal void AddAnotherEnclosingCtor(DatatypeCtor ctor, Formal formal) {
      Contract.Requires(ctor != null);
      Contract.Requires(formal != null);
      EnclosingCtors.Add(ctor);  // more enclosing constructors may be added later during resolution
      CorrespondingFormals.Add(formal);  // more corresponding formals may be added later during resolution
    }

    internal string EnclosingCtorNames(string grammaticalConjunction) {
      Contract.Requires(grammaticalConjunction != null);
      return PrintableCtorNameList(EnclosingCtors, grammaticalConjunction);
    }

    static internal string PrintableCtorNameList(List<DatatypeCtor> ctors, string grammaticalConjunction) {
      Contract.Requires(ctors != null);
      Contract.Requires(grammaticalConjunction != null);
      var n = ctors.Count;
      if (n == 1) {
        return string.Format("'{0}'", ctors[0].Name);
      } else if (n == 2) {
        return string.Format("'{0}' {1} '{2}'", ctors[0].Name, grammaticalConjunction, ctors[1].Name);
      } else {
        var s = "";
        for (int i = 0; i < n - 1; i++) {
          s += string.Format("'{0}', ", ctors[i].Name);
        }
        return s + string.Format("{0} '{1}'", grammaticalConjunction, ctors[n - 1].Name);
      }
    }
  }

  public class ConstantField : SpecialField, ICallable
  {
    public override string WhatKind { get { return "const field"; } }
    public readonly Expression Rhs;
    public ConstantField(IToken tok, string name, Expression/*?*/ rhs, bool hasStaticKeyword, bool isGhost, Type type, Attributes attributes)
      : base(tok, name, SpecialField.ID.UseIdParam, NonglobalVariable.CompilerizeName(name), hasStaticKeyword, isGhost, false, false, type, attributes)
    {
      Contract.Requires(tok != null);
      Contract.Requires(name != null);
      Contract.Requires(type != null);
      this.Rhs = rhs;
    }

    public override bool CanBeRevealed() {
      return true;
    }

    //
    public new bool IsGhost { get { return this.isGhost; } }
    public List<TypeParameter> TypeArgs { get { return new List<TypeParameter>(); } }
    public List<Formal> Ins { get { return new List<Formal>(); } }
    public ModuleDefinition EnclosingModule { get { return this.EnclosingClass.Module; } }
    public bool MustReverify { get { return false; } }
    public bool AllowsNontermination { get { throw new cce.UnreachableException(); } }
    public IToken Tok { get { return tok; } }
    public string NameRelativeToModule {
      get {
        if (EnclosingClass is DefaultClassDecl) {
          return Name;
        } else {
          return EnclosingClass.Name + "." + Name;
        }
      }
    }
    public Specification<Expression> Decreases { get { throw new cce.UnreachableException(); } }
    public bool InferredDecreases
    {
      get { throw new cce.UnreachableException(); }
      set { throw new cce.UnreachableException(); }
    }
  }

  public class OpaqueTypeDecl : TopLevelDeclWithMembers, TypeParameter.ParentType, RevealableTypeDecl
  {
    public override string WhatKind { get { return "opaque type"; } }
    public override bool CanBeRevealed() { return true; }
    public readonly TypeParameter TheType;
    public TypeParameter.TypeParameterCharacteristics Characteristics {
      get { return TheType.Characteristics; }
    }
    public bool MustSupportEquality {
      get { return TheType.MustSupportEquality; }
    }
    [ContractInvariantMethod]
    void ObjectInvariant() {
      Contract.Invariant(TheType != null && Name == TheType.Name);
    }

    public OpaqueTypeDecl(IToken tok, string name, ModuleDefinition module, TypeParameter.TypeParameterCharacteristics characteristics, List<TypeParameter> typeArgs, List<MemberDecl> members, Attributes attributes)
      : base(tok, name, module, typeArgs, members, attributes) {
      Contract.Requires(tok != null);
      Contract.Requires(name != null);
      Contract.Requires(module != null);
      Contract.Requires(typeArgs != null);
      TheType = new OpaqueType_AsParameter(tok, name, characteristics, TypeArgs);
      this.NewSelfSynonym();
    }

    public TopLevelDecl AsTopLevelDecl {
      get { return this; }
    }

    public bool SupportsEquality {
      get { return this.MustSupportEquality; }
    }
  }

  public interface RedirectingTypeDecl : ICallable
  {
    string Name { get; }

    IToken tok { get; }
    Attributes Attributes { get; }
    ModuleDefinition Module { get; }
    BoundVar/*?*/ Var { get; }
    Expression/*?*/ Constraint { get; }
    SubsetTypeDecl.WKind WitnessKind { get; }
    Expression/*?*/ Witness { get; }  // non-null iff WitnessKind is Compiled or Ghost
    FreshIdGenerator IdGenerator { get; }
  }

  public class NativeType
  {
    public readonly string Name;
    public readonly BigInteger LowerBound;
    public readonly BigInteger UpperBound;
    public readonly int Bitwidth;  // for unasigned types, this shows the number of bits in the type; else is 0
    public enum Selection { Byte, SByte, UShort, Short, UInt, Int, Number, ULong, Long }
    public readonly Selection Sel;
    public readonly DafnyOptions.CompilationTarget CompilationTargets;
    public NativeType(string Name, BigInteger LowerBound, BigInteger UpperBound, int bitwidth, Selection sel, DafnyOptions.CompilationTarget compilationTargets) {
      Contract.Requires(Name != null);
      Contract.Requires(LowerBound != null);
      Contract.Requires(UpperBound != null);
      Contract.Requires(0 <= bitwidth && (bitwidth == 0 || LowerBound == 0));
      this.Name = Name;
      this.LowerBound = LowerBound;
      this.UpperBound = UpperBound;
      this.Bitwidth = bitwidth;
      this.Sel = sel;
      this.CompilationTargets = compilationTargets;
    }
  }

  public static class RevealableTypeDeclHelper {
    private static Dictionary<TopLevelDecl, InternalTypeSynonymDecl> tsdMap = new Dictionary<TopLevelDecl, InternalTypeSynonymDecl>();

    public static void NewSelfSynonym(this RevealableTypeDecl rtd) {
      var d = rtd.AsTopLevelDecl;
      Contract.Assert(!tsdMap.ContainsKey(d));

      var thisType = UserDefinedType.FromTopLevelDecl(d.tok, d);
      if (d is OpaqueTypeDecl) {
        thisType.ResolvedParam = ((OpaqueTypeDecl)d).TheType;
      }

      var tsd = new InternalTypeSynonymDecl(d.tok, d.Name, TypeParameter.GetExplicitCharacteristics(d), d.TypeArgs, d.Module, thisType, d.Attributes);
      tsd.InheritVisibility(d, false);

      tsdMap.Add(d, tsd);
    }

    public static UserDefinedType SelfSynonym(this RevealableTypeDecl rtd, List<Type> args, Expression/*?*/ namePath = null) {
      Contract.Requires(args != null);
      Contract.Requires(namePath == null || namePath is NameSegment || namePath is ExprDotName);
      var d = rtd.AsTopLevelDecl;
      Contract.Assert(tsdMap.ContainsKey(d));
      var typeSynonym = tsdMap[d];
      Contract.Assert(typeSynonym.TypeArgs.Count == args.Count);
      return new UserDefinedType(typeSynonym.tok, typeSynonym.Name, typeSynonym, args, namePath);
    }

    public static InternalTypeSynonymDecl SelfSynonymDecl(this RevealableTypeDecl rtd) {
      var d = rtd.AsTopLevelDecl;
      Contract.Assert(tsdMap.ContainsKey(d));
      return tsdMap[d];
    }

    public static TopLevelDecl AccessibleDecl(this RevealableTypeDecl rtd, VisibilityScope scope) {
      var d = rtd.AsTopLevelDecl;
      if (d.IsRevealedInScope(scope)) {
        return d;
      } else {
        return rtd.SelfSynonymDecl();
      }
    }

    //Internal implementations are called before extensions, so this is safe
    public static bool IsRevealedInScope(this RevealableTypeDecl rtd, VisibilityScope scope) {
      var d = rtd.AsTopLevelDecl;
      return d.IsRevealedInScope(scope);
    }
  }

  public interface RevealableTypeDecl {
    TopLevelDecl AsTopLevelDecl {get; }
  }

  public class NewtypeDecl : TopLevelDeclWithMembers, RevealableTypeDecl, RedirectingTypeDecl
  {
    public override string WhatKind { get { return "newtype"; } }
    public override bool CanBeRevealed() { return true; }
    public readonly Type BaseType;
    public readonly BoundVar Var;  // can be null (if non-null, then object.ReferenceEquals(Var.Type, BaseType))
    public readonly Expression Constraint;  // is null iff Var is
    public readonly SubsetTypeDecl.WKind WitnessKind = SubsetTypeDecl.WKind.None;
    public readonly Expression/*?*/ Witness;  // non-null iff WitnessKind is Compiled or Ghost
    public NativeType NativeType; // non-null for fixed-size representations (otherwise, use BigIntegers for integers)
    public NewtypeDecl(IToken tok, string name, ModuleDefinition module, Type baseType, List<MemberDecl> members, Attributes attributes)
      : base(tok, name, module, new List<TypeParameter>(), members, attributes) {
      Contract.Requires(tok != null);
      Contract.Requires(name != null);
      Contract.Requires(module != null);
      Contract.Requires(baseType != null);
      Contract.Requires(members != null);
      BaseType = baseType;
    }
    public NewtypeDecl(IToken tok, string name, ModuleDefinition module, BoundVar bv, Expression constraint, SubsetTypeDecl.WKind witnessKind, Expression witness, List<MemberDecl> members, Attributes attributes)
      : base(tok, name, module, new List<TypeParameter>(), members, attributes) {
      Contract.Requires(tok != null);
      Contract.Requires(name != null);
      Contract.Requires(module != null);
      Contract.Requires(bv != null && bv.Type != null);
      Contract.Requires((witnessKind == SubsetTypeDecl.WKind.Compiled || witnessKind == SubsetTypeDecl.WKind.Ghost) == (witness != null));
      Contract.Requires(members != null);
      BaseType = bv.Type;
      Var = bv;
      Constraint = constraint;
      Witness = witness;
      WitnessKind = witnessKind;
      this.NewSelfSynonym();
    }

    TopLevelDecl RevealableTypeDecl.AsTopLevelDecl { get { return this; } }
    public TypeParameter.EqualitySupportValue EqualitySupport {
      get {
        if (this.BaseType.SupportsEquality) {
          return TypeParameter.EqualitySupportValue.Required;
        } else {
          return TypeParameter.EqualitySupportValue.Unspecified;
        }
      }
    }

    string RedirectingTypeDecl.Name { get { return Name; } }
    IToken RedirectingTypeDecl.tok { get { return tok; } }
    Attributes RedirectingTypeDecl.Attributes { get { return Attributes; } }
    ModuleDefinition RedirectingTypeDecl.Module { get { return Module; } }
    BoundVar RedirectingTypeDecl.Var { get { return Var; } }
    Expression RedirectingTypeDecl.Constraint { get { return Constraint; } }
    SubsetTypeDecl.WKind RedirectingTypeDecl.WitnessKind { get { return WitnessKind; } }
    Expression RedirectingTypeDecl.Witness { get { return Witness; } }
    FreshIdGenerator RedirectingTypeDecl.IdGenerator { get { return IdGenerator; } }

    bool ICodeContext.IsGhost { get { return true; } }
    List<TypeParameter> ICodeContext.TypeArgs { get { return new List<TypeParameter>(); } }
    List<Formal> ICodeContext.Ins { get { return new List<Formal>(); } }
    ModuleDefinition ICodeContext.EnclosingModule { get { return Module; } }
    bool ICodeContext.MustReverify { get { return false; } }
    bool ICodeContext.AllowsNontermination { get { return false; } }
    IToken ICallable.Tok { get { return tok; } }
    string ICallable.NameRelativeToModule { get { return Name; } }
    Specification<Expression> ICallable.Decreases {
      get {
        // The resolver checks that a NewtypeDecl sits in its own SSC in the call graph.  Therefore,
        // the question of what its Decreases clause is should never arise.
        throw new cce.UnreachableException();
      }
    }
    bool ICallable.InferredDecreases {
      get { throw new cce.UnreachableException(); }  // see comment above about ICallable.Decreases
      set { throw new cce.UnreachableException(); }  // see comment above about ICallable.Decreases
    }
  }

  public abstract class TypeSynonymDeclBase : TopLevelDecl, RedirectingTypeDecl
  {
    public override string WhatKind { get { return "type synonym"; } }
    public TypeParameter.TypeParameterCharacteristics Characteristics;  // the resolver may change the .EqualitySupport component of this value from Unspecified to InferredRequired (for some signatures that may immediately imply that equality support is required)
    public bool MustSupportEquality {
      get { return Characteristics.EqualitySupport != TypeParameter.EqualitySupportValue.Unspecified; }
    }
    public readonly Type Rhs;
    public TypeSynonymDeclBase(IToken tok, string name, TypeParameter.TypeParameterCharacteristics characteristics, List<TypeParameter> typeArgs, ModuleDefinition module, Type rhs, Attributes attributes)
      : base(tok, name, module, typeArgs, attributes) {
      Contract.Requires(tok != null);
      Contract.Requires(name != null);
      Contract.Requires(typeArgs != null);
      Contract.Requires(module != null);
      Contract.Requires(rhs != null);
      Characteristics = characteristics;
      Rhs = rhs;
    }
    /// <summary>
    /// Return .Rhs instantiated with "typeArgs", but only look at the part of .Rhs that is in scope.
    /// </summary>
    public Type RhsWithArgument(List<Type> typeArgs) {
      Contract.Requires(typeArgs != null);
      Contract.Requires(typeArgs.Count == TypeArgs.Count);
      var scope = Type.GetScope();
      var rtd = Rhs.AsRevealableType;
      if (rtd != null) {
        Contract.Assume(rtd.AsTopLevelDecl.IsVisibleInScope(scope));
        if (!rtd.IsRevealedInScope(scope)) {
          // type is actually hidden in this scope
          return rtd.SelfSynonym(typeArgs);
        }
      }
      return RhsWithArgumentIgnoringScope(typeArgs);
    }
    /// <summary>
    /// Returns the declared .Rhs but with formal type arguments replaced by the given actuals.
    /// </summary>
    public Type RhsWithArgumentIgnoringScope(List<Type> typeArgs) {
      Contract.Requires(typeArgs != null);
      Contract.Requires(typeArgs.Count == TypeArgs.Count);
      // Instantiate with the actual type arguments
      if (typeArgs.Count == 0) {
        // this optimization seems worthwhile
        return Rhs;
      } else {
        var subst = Resolver.TypeSubstitutionMap(TypeArgs, typeArgs);
        return Resolver.SubstType(Rhs, subst);
      }
    }

    string RedirectingTypeDecl.Name { get { return Name; } }
    IToken RedirectingTypeDecl.tok { get { return tok; } }
    Attributes RedirectingTypeDecl.Attributes { get { return Attributes; } }
    ModuleDefinition RedirectingTypeDecl.Module { get { return Module; } }
    BoundVar RedirectingTypeDecl.Var { get { return null; } }
    Expression RedirectingTypeDecl.Constraint { get { return null; } }
    SubsetTypeDecl.WKind RedirectingTypeDecl.WitnessKind { get { return SubsetTypeDecl.WKind.None; } }
    Expression RedirectingTypeDecl.Witness { get { return null; } }
    FreshIdGenerator RedirectingTypeDecl.IdGenerator { get { return IdGenerator; } }

    bool ICodeContext.IsGhost { get { return false; } }
    List<TypeParameter> ICodeContext.TypeArgs { get { return TypeArgs; } }
    List<Formal> ICodeContext.Ins { get { return new List<Formal>(); } }
    ModuleDefinition ICodeContext.EnclosingModule { get { return Module; } }
    bool ICodeContext.MustReverify {get { return false; } }
    bool ICodeContext.AllowsNontermination { get { return false; } }
    IToken ICallable.Tok { get { return tok; } }
    string ICallable.NameRelativeToModule { get { return Name; } }
    Specification<Expression> ICallable.Decreases {
      get {
        // The resolver checks that a NewtypeDecl sits in its own SSC in the call graph.  Therefore,
        // the question of what its Decreases clause is should never arise.
        throw new cce.UnreachableException();
      }
    }
    bool ICallable.InferredDecreases {
      get { throw new cce.UnreachableException(); }  // see comment above about ICallable.Decreases
      set { throw new cce.UnreachableException(); }  // see comment above about ICallable.Decreases
    }
    public override bool CanBeRevealed() {
      return true;
    }
  }

  public class TypeSynonymDecl : TypeSynonymDeclBase, RedirectingTypeDecl, RevealableTypeDecl {
    public TypeSynonymDecl(IToken tok, string name, TypeParameter.TypeParameterCharacteristics characteristics, List<TypeParameter> typeArgs, ModuleDefinition module, Type rhs, Attributes attributes)
      : base(tok, name, characteristics, typeArgs, module, rhs, attributes) {
        this.NewSelfSynonym();
    }
    TopLevelDecl RevealableTypeDecl.AsTopLevelDecl { get { return this; } }
  }

  public class InternalTypeSynonymDecl : TypeSynonymDeclBase, RedirectingTypeDecl {
    public InternalTypeSynonymDecl(IToken tok, string name, TypeParameter.TypeParameterCharacteristics characteristics, List<TypeParameter> typeArgs, ModuleDefinition module, Type rhs, Attributes attributes)
      : base(tok, name, characteristics, typeArgs, module, rhs, attributes) {
    }
  }


  public class SubsetTypeDecl : TypeSynonymDecl, RedirectingTypeDecl
  {
    public override string WhatKind { get { return "subset type"; } }
    public readonly BoundVar Var;
    public readonly Expression Constraint;
    public enum WKind { None, Compiled, Ghost, Special }
    public readonly SubsetTypeDecl.WKind WitnessKind;
    public readonly Expression/*?*/ Witness;  // non-null iff WitnessKind is Compiled or Ghost
    public SubsetTypeDecl(IToken tok, string name, TypeParameter.TypeParameterCharacteristics characteristics, List<TypeParameter> typeArgs, ModuleDefinition module,
      BoundVar id, Expression constraint, WKind witnessKind, Expression witness,
      Attributes attributes)
      : base(tok, name, characteristics, typeArgs, module, id.Type, attributes) {
      Contract.Requires(tok != null);
      Contract.Requires(name != null);
      Contract.Requires(typeArgs != null);
      Contract.Requires(module != null);
      Contract.Requires(id != null && id.Type != null);
      Contract.Requires(constraint != null);
      Contract.Requires((witnessKind == WKind.Compiled || witnessKind == WKind.Ghost) == (witness != null));
      Var = id;
      Constraint = constraint;
      Witness = witness;
      WitnessKind = witnessKind;
    }
    BoundVar RedirectingTypeDecl.Var { get { return Var; } }
    Expression RedirectingTypeDecl.Constraint { get { return Constraint; } }
    WKind RedirectingTypeDecl.WitnessKind { get { return WitnessKind; } }
    Expression RedirectingTypeDecl.Witness { get { return Witness; } }

    public override List<Type> ParentTypes(List<Type> typeArgs) {
      return new List<Type>{ RhsWithArgument(typeArgs) };
    }
  }

  public class NonNullTypeDecl : SubsetTypeDecl
  {
    public readonly ClassDecl Class;
    /// <summary>
    /// The public constructor is NonNullTypeDecl(ClassDecl cl). The rest is pretty crazy: There are stages of "this"-constructor calls
    /// in order to build values that depend on previously computed parameters.
    /// </summary>
    public NonNullTypeDecl(ClassDecl cl)
      : this(cl, cl.TypeArgs.ConvertAll(tp => new TypeParameter(tp.tok, tp.Name, tp.VarianceSyntax, tp.Characteristics)))
    {
      Contract.Requires(cl != null);
    }

    private NonNullTypeDecl(ClassDecl cl, List<TypeParameter> tps)
      : this(cl, tps,
      new BoundVar(cl.tok, "c", new UserDefinedType(cl.tok, cl.Name + "?", tps.Count == 0 ? null : tps.ConvertAll(tp => (Type)new UserDefinedType(tp)))))
    {
      Contract.Requires(cl != null);
      Contract.Requires(tps != null);
    }

    private NonNullTypeDecl(ClassDecl cl, List<TypeParameter> tps, BoundVar id)
      : base(cl.tok, cl.Name, new TypeParameter.TypeParameterCharacteristics(), tps, cl.Module, id,
      new BinaryExpr(cl.tok, BinaryExpr.Opcode.Neq, new IdentifierExpr(cl.tok, id), new LiteralExpr(cl.tok)),
      SubsetTypeDecl.WKind.Special, null, BuiltIns.AxiomAttribute())
    {
      Contract.Requires(cl != null);
      Contract.Requires(tps != null);
      Contract.Requires(id != null);
      Class = cl;
    }

    public override List<Type> ParentTypes(List<Type> typeArgs) {
      List<Type> result = new List<Type>(base.ParentTypes(typeArgs));

      foreach (var rhsParentType in Class.ParentTypes(typeArgs)) {
        var rhsParentUdt = rhsParentType as UserDefinedType;
        if (rhsParentUdt != null && rhsParentUdt.ResolvedClass is ClassDecl) {
          result.Add(UserDefinedType.CreateNonNullType(rhsParentUdt));
        }
      }

      return result;
    }
  }

  [ContractClass(typeof(IVariableContracts))]
  public interface IVariable {
    string Name {
      get;
    }
    string DisplayName {  // what the user thinks he wrote
      get;
    }
    string UniqueName {
      get;
    }
    bool HasBeenAssignedUniqueName {  // unique names are not assigned until the Translator; if you don't already know if that stage has run, this boolean method will tell you
      get;
    }
    string AssignUniqueName(FreshIdGenerator generator);
    string CompileName {
      get;
    }
    Type Type {
      get;
    }
    Type OptionalType {
      get;
    }
    bool IsMutable {
      get;
    }
    bool IsGhost {
      get;
    }
    IToken Tok {
      get;
    }
  }
  [ContractClassFor(typeof(IVariable))]
  public abstract class IVariableContracts : IVariable {
    public string Name {
      get {
        Contract.Ensures(Contract.Result<string>() != null);
        throw new NotImplementedException();  // this getter implementation is here only so that the Ensures contract can be given here
      }
    }
    public string DisplayName {
      get {
        Contract.Ensures(Contract.Result<string>() != null);
        throw new NotImplementedException();  // this getter implementation is here only so that the Ensures contract can be given here
      }
    }
    public string UniqueName {
      get {
        Contract.Ensures(Contract.Result<string>() != null);
        throw new NotImplementedException();  // this getter implementation is here only so that the Ensures contract can be given here
      }
    }
    public bool HasBeenAssignedUniqueName {
      get {
        throw new NotImplementedException();  // this getter implementation is here only so that the Ensures contract can be given here
      }
    }
    public string CompileName {
      get {
        Contract.Ensures(Contract.Result<string>() != null);
        throw new NotImplementedException();  // this getter implementation is here only so that the Ensures contract can be given here
      }
    }
    public Type Type {
      get {
        Contract.Ensures(Contract.Result<Type>() != null);
        throw new NotImplementedException();  // this getter implementation is here only so that the Ensures contract can be given here
      }
    }
    public Type OptionalType {
      get {
        Contract.Ensures(Contract.Result<Type>() != null);
        throw new NotImplementedException();  // this getter implementation is here only so that the Ensures contract can be given here
      }
    }
    public bool IsMutable {
      get {
        throw new NotImplementedException();
      }
    }
    public bool IsGhost {
      get {
        throw new NotImplementedException();
      }
    }
    public IToken Tok {
      get {
        Contract.Ensures(Contract.Result<IToken>() != null);
        throw new NotImplementedException();
      }
    }
    public string AssignUniqueName(FreshIdGenerator generator)
    {
      Contract.Ensures(Contract.Result<string>() != null);
      throw new NotImplementedException();
    }
  }

  public abstract class NonglobalVariable : IVariable {
    public readonly IToken tok;
    readonly string name;

    [ContractInvariantMethod]
    void ObjectInvariant() {
      Contract.Invariant(tok != null);
      Contract.Invariant(name != null);
      Contract.Invariant(type != null);
    }

    public string Name {
      get {
        Contract.Ensures(Contract.Result<string>() != null);
        return name;
      }
    }
    public string DisplayName {
      get { return LocalVariable.DisplayNameHelper(this); }
    }
    private string uniqueName;
    public string UniqueName {
      get {
        return uniqueName;
      }
    }
    public bool HasBeenAssignedUniqueName {
      get {
        return uniqueName != null;
      }
    }
    public string AssignUniqueName(FreshIdGenerator generator)
    {
      if (uniqueName == null)
      {
        uniqueName = generator.FreshId(Name + "#");
        compileName = string.Format("_{0}_{1}", Compiler.FreshId(), CompilerizeName(name));
      }
      return UniqueName;
    }
    static char[] specialChars = new char[] { '\'', '_', '?', '\\', '#' };
    public static string CompilerizeName(string nm) {
      if ('0' <= nm[0] && nm[0] <= '9') {
        // the identifier is one that consists of just digits
        return "_" + nm;
      }
      string name = null;
      int i = 0;
      while (true) {
        int j = nm.IndexOfAny(specialChars, i);
        if (j == -1) {
          if (i == 0) {
            return nm;  // this is the common case
          } else {
            return name + nm.Substring(i);
          }
        } else {
          string nxt = nm.Substring(i, j - i);
          name = name == null ? nxt : name + nxt;
          switch (nm[j]) {
            case '\'': name += "_k"; break;
            case '_': name += "__"; break;
            case '?': name += "_q"; break;
            case '\\': name += "_b"; break;
            case '#': name += "_h"; break;
            default:
              Contract.Assume(false);  // unexpected character
              break;
          }
          i = j + 1;
          if (i == nm.Length) {
            return name;
          }
        }
      }
    }
    protected string compileName;
    public virtual string CompileName {
      get {
        if (compileName == null)
        {
          compileName = string.Format("_{0}_{1}", Compiler.FreshId(), CompilerizeName(name));
        }
        return compileName;
      }
    }
    Type type;
    public Type SyntacticType { get { return type; } }  // returns the non-normalized type
    public Type Type {
      get {
        Contract.Ensures(Contract.Result<Type>() != null);
        return type.Normalize();
      }
    }
    Type IVariable.OptionalType {
      get { return Type; }  // same as Type for NonglobalVariable
    }
    public abstract bool IsMutable {
      get;
    }
    bool isGhost;  // readonly after resolution
    public bool IsGhost {
      get {
        return isGhost;
      }
      set {
        isGhost = value;
      }
    }
    public IToken Tok {
      get {
        return tok;
      }
    }

    public NonglobalVariable(IToken tok, string name, Type type, bool isGhost) {
      Contract.Requires(tok != null);
      Contract.Requires(name != null);
      Contract.Requires(type != null);
      this.tok = tok;
      this.name = name;
      this.type = type;
      this.isGhost = isGhost;
    }
  }

  public class Formal : NonglobalVariable {
    public readonly bool InParam;  // true to in-parameter, false for out-parameter
    public override bool IsMutable {
      get {
        return !InParam;
      }
    }
    public readonly bool IsOld;

    public Formal(IToken tok, string name, Type type, bool inParam, bool isGhost, bool isOld = false)
      : base(tok, name, type, isGhost) {
      Contract.Requires(tok != null);
      Contract.Requires(name != null);
      Contract.Requires(type != null);
      InParam = inParam;
      IsOld = isOld;
    }

    public bool HasName {
      get {
        return !Name.StartsWith("#");
      }
    }
    public override string CompileName {
      get {
        if (compileName == null) {
          compileName = CompilerizeName(Name);
        }
        return compileName;
      }
    }
  }

  /// <summary>
  /// An ImplicitFormal is a parameter that is declared implicitly, in particular the "_k" depth parameter
  /// of each extreme lemma (for use in the extreme-method body only, not the specification).
  /// </summary>
  public class ImplicitFormal : Formal {
    public ImplicitFormal(IToken tok, string name, Type type, bool inParam, bool isGhost)
      : base(tok, name, type, inParam, isGhost) {
      Contract.Requires(tok != null);
      Contract.Requires(name != null);
      Contract.Requires(type != null);
    }
  }

  /// <summary>
  /// ThisSurrogate represents the implicit parameter "this". It is used to allow more uniform handling of
  /// parameters. A pointer value of a ThisSurrogate object is not important, only the fact that it is
  /// a ThisSurrogate is. ThisSurrogate objects are only used in specially marked places in the Dafny
  /// implementation.
  /// </summary>
  public class ThisSurrogate : ImplicitFormal {
    public ThisSurrogate(IToken tok, Type type)
      : base(tok, "this", type, true, false) {
      Contract.Requires(tok != null);
      Contract.Requires(type != null);
    }
  }

  [DebuggerDisplay("Bound<{name}>")]
  public class BoundVar : NonglobalVariable {
    public override bool IsMutable {
      get {
        return false;
      }
    }

    public void makeGhost() {
      IsGhost = true;
    }

    public BoundVar(IToken tok, string name, Type type)
      : base(tok, name, type, false) {
      Contract.Requires(tok != null);
      Contract.Requires(name != null);
      Contract.Requires(type != null);
    }
  }

  public class Function : MemberDecl, TypeParameter.ParentType, ICallable {
    public override string WhatKind { get { return "function"; } }
    public override bool CanBeRevealed() { return true; }
    public readonly bool IsProtected;
    public bool IsRecursive;  // filled in during resolution
    public TailStatus TailRecursion = TailStatus.NotTailRecursive;  // filled in during resolution; NotTailRecursive = no tail recursion; TriviallyTailRecursive is never used here
    public bool IsTailRecursive => TailRecursion != TailStatus.NotTailRecursive;
    public bool IsAccumulatorTailRecursive => IsTailRecursive && TailRecursion != Function.TailStatus.TailRecursive;
    public bool IsFueled;  // filled in during resolution if anyone tries to adjust this function's fuel
    public readonly List<TypeParameter> TypeArgs;
    public readonly List<Formal> Formals;
    public readonly Formal Result;
    public readonly Type ResultType;
    public readonly List<AttributedExpression> Req;
    public readonly List<FrameExpression> Reads;
    public readonly List<AttributedExpression> Ens;
    public readonly Specification<Expression> Decreases;
    public Expression Body;  // an extended expression; Body is readonly after construction, except for any kind of rewrite that may take place around the time of resolution
    public bool SignatureIsOmitted { get { return SignatureEllipsis != null; } }  // is "false" for all Function objects that survive into resolution
    public readonly IToken SignatureEllipsis;
    public bool IsBuiltin;
    public Function OverriddenFunction;
    public Function Original => OverriddenFunction == null ? this : OverriddenFunction.Original;
    public override bool IsOverrideThatAddsBody => base.IsOverrideThatAddsBody && Body != null;

    public bool containsQuantifier;
    public bool ContainsQuantifier {
      set { containsQuantifier = value; }
      get { return containsQuantifier;  }
    }

    public enum TailStatus
    {
      TriviallyTailRecursive, // contains no recursive calls (in non-ghost expressions)
      TailRecursive, // all recursive calls (in non-ghost expressions) are tail calls
      NotTailRecursive, // contains some non-ghost recursive call outside of a tail-call position
      // E + F or F + E, where E has no tail call and F is a tail call
      Accumulate_Add,
      AccumulateRight_Sub,
      Accumulate_Mul,
      Accumulate_SetUnion,
      AccumulateRight_SetDifference,
      Accumulate_MultiSetUnion,
      AccumulateRight_MultiSetDifference,
      AccumulateLeft_Concat,
      AccumulateRight_Concat,
    }

    public override IEnumerable<Expression> SubExpressions {
      get {
        foreach (var e in Req) {
          yield return e.E;
        }
        foreach (var e in Reads) {
          yield return e.E;
        }
        foreach (var e in Ens) {
          yield return e.E;
        }
        foreach (var e in Decreases.Expressions) {
          yield return e;
        }
        if (Body != null) {
          yield return Body;
        }
      }
    }

    public Type GetMemberType(ArrowTypeDecl atd) {
      Contract.Requires(atd != null);
      Contract.Requires(atd.Arity == Formals.Count);

      // Note, the following returned type can contain type parameters from the function and its enclosing class
      return new ArrowType(tok, atd, Formals.ConvertAll(f => f.Type), ResultType);
    }

    public bool AllowsNontermination {
      get {
        return Contract.Exists(Decreases.Expressions, e => e is WildcardExpr);
      }
    }

    /// <summary>
    /// The "AllCalls" field is used for non-ExtremePredicate, non-PrefixPredicate functions only (so its value should not be relied upon for ExtremePredicate and PrefixPredicate functions).
    /// It records all function calls made by the Function, including calls made in the body as well as in the specification.
    /// The field is filled in during resolution (and used toward the end of resolution, to attach a helpful "decreases" prefix to functions in clusters
    /// with co-recursive calls.
    /// </summary>
    public readonly List<FunctionCallExpr> AllCalls = new List<FunctionCallExpr>();
    public enum CoCallClusterInvolvement {
      None,  // the SCC containing the function does not involve any co-recursive calls
      IsMutuallyRecursiveTarget,  // the SCC contains co-recursive calls, and this function is the target of some non-self recursive call
      CoRecursiveTargetAllTheWay,  // the SCC contains co-recursive calls, and this function is the target only of self-recursive calls and co-recursive calls
    }
    public CoCallClusterInvolvement CoClusterTarget = CoCallClusterInvolvement.None;

    [ContractInvariantMethod]
    void ObjectInvariant() {
      Contract.Invariant(cce.NonNullElements(TypeArgs));
      Contract.Invariant(cce.NonNullElements(Formals));
      Contract.Invariant(ResultType != null);
      Contract.Invariant(cce.NonNullElements(Req));
      Contract.Invariant(cce.NonNullElements(Reads));
      Contract.Invariant(cce.NonNullElements(Ens));
      Contract.Invariant(Decreases != null);
    }

    /// <summary>
    /// Note, functions are "ghost" by default; a non-ghost function is called a "function method".
    /// </summary>
    public Function(IToken tok, string name, bool hasStaticKeyword, bool isProtected, bool isGhost,
                    List<TypeParameter> typeArgs, List<Formal> formals, Formal result, Type resultType,
                    List<AttributedExpression> req, List<FrameExpression> reads, List<AttributedExpression> ens, Specification<Expression> decreases,
                    Expression body, Attributes attributes, IToken signatureEllipsis)
      : base(tok, name, hasStaticKeyword, isGhost, attributes) {

      Contract.Requires(tok != null);
      Contract.Requires(name != null);
      Contract.Requires(cce.NonNullElements(typeArgs));
      Contract.Requires(cce.NonNullElements(formals));
      Contract.Requires(resultType != null);
      Contract.Requires(cce.NonNullElements(req));
      Contract.Requires(cce.NonNullElements(reads));
      Contract.Requires(cce.NonNullElements(ens));
      Contract.Requires(decreases != null);
      this.IsProtected = isProtected;
      this.IsFueled = false;  // Defaults to false.  Only set to true if someone mentions this function in a fuel annotation
      this.TypeArgs = typeArgs;
      this.Formals = formals;
      this.Result = result;
      this.ResultType = result != null ? result.Type : resultType;
      this.Req = req;
      this.Reads = reads;
      this.Ens = ens;
      this.Decreases = decreases;
      this.Body = body;
      this.SignatureEllipsis = signatureEllipsis;

      if (attributes != null) {
        List<Expression> args = Attributes.FindExpressions(attributes, "fuel");
        if (args != null) {
          if (args.Count == 1) {
            LiteralExpr literal = args[0] as LiteralExpr;
            if (literal != null && literal.Value is BigInteger) {
              this.IsFueled = true;
            }
          } else if (args.Count == 2) {
            LiteralExpr literalLow = args[0] as LiteralExpr;
            LiteralExpr literalHigh = args[1] as LiteralExpr;

            if (literalLow != null && literalLow.Value is BigInteger && literalHigh != null && literalHigh.Value is BigInteger) {
              this.IsFueled = true;
            }
          }
        }
      }
    }

    bool ICodeContext.IsGhost { get { return this.IsGhost; } }
    List<TypeParameter> ICodeContext.TypeArgs { get { return this.TypeArgs; } }
    List<Formal> ICodeContext.Ins { get { return this.Formals; } }
    IToken ICallable.Tok { get { return this.tok; } }
    string ICallable.NameRelativeToModule {
      get {
        if (EnclosingClass is DefaultClassDecl) {
          return Name;
        } else {
          return EnclosingClass.Name + "." + Name;
        }
      }
    }
    Specification<Expression> ICallable.Decreases { get { return this.Decreases; } }
    bool _inferredDecr;
    bool ICallable.InferredDecreases {
      set { _inferredDecr = value; }
      get { return _inferredDecr; }
    }
    ModuleDefinition ICodeContext.EnclosingModule { get { return this.EnclosingClass.Module; } }
    bool ICodeContext.MustReverify { get { return false; } }

    [Pure]
    public bool IsFuelAware() { return IsRecursive || IsFueled || (OverriddenFunction != null && OverriddenFunction.IsFuelAware()); }
    public virtual bool ReadsHeap { get { return Reads.Count != 0; } }
  }

  public class Predicate : Function
  {
    public override string WhatKind { get { return "predicate"; } }
    public enum BodyOriginKind
    {
      OriginalOrInherited,  // this predicate definition is new (and the predicate may or may not have a body), or the predicate's body (whether or not it exists) is being inherited unmodified (from the previous refinement--it may be that the inherited body was itself an extension, for example)
      DelayedDefinition,  // this predicate declaration provides, for the first time, a body--the declaration refines a previously declared predicate, but the previous one had no body
      Extension  // this predicate extends the definition of a predicate with a body in a module being refined
    }
    public readonly BodyOriginKind BodyOrigin;
    public Predicate(IToken tok, string name, bool hasStaticKeyword, bool isProtected, bool isGhost,
                     List<TypeParameter> typeArgs, List<Formal> formals,
                     List<AttributedExpression> req, List<FrameExpression> reads, List<AttributedExpression> ens, Specification<Expression> decreases,
                     Expression body, BodyOriginKind bodyOrigin, Attributes attributes, IToken signatureEllipsis)
      : base(tok, name, hasStaticKeyword, isProtected, isGhost, typeArgs, formals, null, Type.Bool, req, reads, ens, decreases, body, attributes, signatureEllipsis) {
      Contract.Requires(bodyOrigin == Predicate.BodyOriginKind.OriginalOrInherited || body != null);
      BodyOrigin = bodyOrigin;
    }
  }

  /// <summary>
  /// An PrefixPredicate is the inductive unrolling P# implicitly declared for every extreme predicate P.
  /// </summary>
  public class PrefixPredicate : Function
  {
    public override string WhatKind { get { return "prefix predicate"; } }
    public readonly Formal K;
    public readonly ExtremePredicate ExtremePred;
    public PrefixPredicate(IToken tok, string name, bool hasStaticKeyword, bool isProtected,
                     List<TypeParameter> typeArgs, Formal k, List<Formal> formals,
                     List<AttributedExpression> req, List<FrameExpression> reads, List<AttributedExpression> ens, Specification<Expression> decreases,
                     Expression body, Attributes attributes, ExtremePredicate extremePred)
      : base(tok, name, hasStaticKeyword, isProtected, true, typeArgs, formals, null, Type.Bool, req, reads, ens, decreases, body, attributes, null) {
      Contract.Requires(k != null);
      Contract.Requires(extremePred != null);
      Contract.Requires(formals != null && 1 <= formals.Count && formals[0] == k);
      K = k;
      ExtremePred = extremePred;
    }
  }

  public abstract class ExtremePredicate : Function
  {
    public enum KType { Unspecified, Nat, ORDINAL }
    public readonly KType TypeOfK;
    public bool KNat {
      get {
        return TypeOfK == KType.Nat;
      }
    }
    public readonly List<FunctionCallExpr> Uses = new List<FunctionCallExpr>();  // filled in during resolution, used by verifier
    public PrefixPredicate PrefixPredicate;  // filled in during resolution (name registration)

    public ExtremePredicate(IToken tok, string name, bool hasStaticKeyword, bool isProtected, KType typeOfK,
                             List<TypeParameter> typeArgs, List<Formal> formals,
                             List<AttributedExpression> req, List<FrameExpression> reads, List<AttributedExpression> ens,
                             Expression body, Attributes attributes, IToken signatureEllipsis)
      : base(tok, name, hasStaticKeyword, isProtected, true, typeArgs, formals, null, Type.Bool,
             req, reads, ens, new Specification<Expression>(new List<Expression>(), null), body, attributes, signatureEllipsis) {
      TypeOfK = typeOfK;
    }

    /// <summary>
    /// For the given call P(s), return P#[depth](s).  The resulting expression shares some of the subexpressions
    /// with 'fexp' (that is, what is returned is not necessarily a clone).
    /// </summary>
    public FunctionCallExpr CreatePrefixPredicateCall(FunctionCallExpr fexp, Expression depth) {
      Contract.Requires(fexp != null);
      Contract.Requires(fexp.Function == this);
      Contract.Requires(depth != null);
      Contract.Ensures(Contract.Result<FunctionCallExpr>() != null);

      var args = new List<Expression>() { depth };
      args.AddRange(fexp.Args);
      var prefixPredCall = new FunctionCallExpr(fexp.tok, this.PrefixPredicate.Name, fexp.Receiver, fexp.OpenParen, args);
      prefixPredCall.Function = this.PrefixPredicate;  // resolve here
      prefixPredCall.TypeApplication_AtEnclosingClass = fexp.TypeApplication_AtEnclosingClass;  // resolve here
      prefixPredCall.TypeApplication_JustFunction = fexp.TypeApplication_JustFunction;  // resolve here
      prefixPredCall.Type = fexp.Type;  // resolve here
      prefixPredCall.CoCall = fexp.CoCall;  // resolve here
      return prefixPredCall;
    }
  }

  public class LeastPredicate : ExtremePredicate
  {
    public override string WhatKind { get { return "least predicate"; } }
    public LeastPredicate(IToken tok, string name, bool hasStaticKeyword, bool isProtected, KType typeOfK,
                              List<TypeParameter> typeArgs, List<Formal> formals,
                              List<AttributedExpression> req, List<FrameExpression> reads, List<AttributedExpression> ens,
                              Expression body, Attributes attributes, IToken signatureEllipsis)
      : base(tok, name, hasStaticKeyword, isProtected, typeOfK, typeArgs, formals,
             req, reads, ens, body, attributes, signatureEllipsis) {
    }
  }

  public class GreatestPredicate : ExtremePredicate
  {
    public override string WhatKind { get { return "greatest predicate"; } }
    public GreatestPredicate(IToken tok, string name, bool hasStaticKeyword, bool isProtected, KType typeOfK,
                       List<TypeParameter> typeArgs, List<Formal> formals,
                       List<AttributedExpression> req, List<FrameExpression> reads, List<AttributedExpression> ens,
                       Expression body, Attributes attributes, IToken signatureEllipsis)
      : base(tok, name, hasStaticKeyword, isProtected, typeOfK, typeArgs, formals,
             req, reads, ens, body, attributes, signatureEllipsis) {
    }
  }

  public class TwoStateFunction : Function
  {
    public override string WhatKind { get { return "twostate function"; } }
    public TwoStateFunction(IToken tok, string name, bool hasStaticKeyword,
                     List<TypeParameter> typeArgs, List<Formal> formals, Formal result, Type resultType,
                     List<AttributedExpression> req, List<FrameExpression> reads, List<AttributedExpression> ens, Specification<Expression> decreases,
                     Expression body, Attributes attributes, IToken signatureEllipsis)
      : base(tok, name, hasStaticKeyword, false, true, typeArgs, formals, result, resultType, req, reads, ens, decreases, body, attributes, signatureEllipsis) {
      Contract.Requires(tok != null);
      Contract.Requires(name != null);
      Contract.Requires(typeArgs != null);
      Contract.Requires(formals != null);
      Contract.Requires(resultType != null);
      Contract.Requires(req != null);
      Contract.Requires(reads != null);
      Contract.Requires(ens != null);
      Contract.Requires(decreases != null);
    }
    public override bool ReadsHeap { get { return true; } }
  }

  public class TwoStatePredicate : TwoStateFunction
  {
    public override string WhatKind { get { return "twostate predicate"; } }
    public TwoStatePredicate(IToken tok, string name, bool hasStaticKeyword,
                     List<TypeParameter> typeArgs, List<Formal> formals,
                     List<AttributedExpression> req, List<FrameExpression> reads, List<AttributedExpression> ens, Specification<Expression> decreases,
                     Expression body, Attributes attributes, IToken signatureEllipsis)
      : base(tok, name, hasStaticKeyword, typeArgs, formals, null, Type.Bool, req, reads, ens, decreases, body, attributes, signatureEllipsis) {
      Contract.Requires(tok != null);
      Contract.Requires(name != null);
      Contract.Requires(typeArgs != null);
      Contract.Requires(formals != null);
      Contract.Requires(req != null);
      Contract.Requires(reads != null);
      Contract.Requires(ens != null);
      Contract.Requires(decreases != null);
    }
  }

  public class Method : MemberDecl, TypeParameter.ParentType, IMethodCodeContext
  {
    public override string WhatKind { get { return "method"; } }
    public bool SignatureIsOmitted { get { return SignatureEllipsis != null; } }
    public readonly IToken SignatureEllipsis;
    public bool MustReverify;
    public readonly List<TypeParameter> TypeArgs;
    public readonly List<Formal> Ins;
    public readonly List<Formal> Outs;
    public readonly List<AttributedExpression> Req;
    public readonly Specification<FrameExpression> Mod;
    public readonly List<AttributedExpression> Ens;
    public readonly Specification<Expression> Decreases;
    private BlockStmt methodBody;  // Body is readonly after construction, except for any kind of rewrite that may take place around the time of resolution (note that "methodBody" is a "DividedBlockStmt" for any "Method" that is a "Constructor")
    public bool IsRecursive;  // filled in during resolution
    public bool IsTailRecursive;  // filled in during resolution
    public readonly ISet<IVariable> AssignedAssumptionVariables = new HashSet<IVariable>();
    public Method OverriddenMethod;
    public Method Original => OverriddenMethod == null ? this : OverriddenMethod.Original;
    public override bool IsOverrideThatAddsBody => base.IsOverrideThatAddsBody && Body != null;
    private static BlockStmt emptyBody = new BlockStmt(Token.NoToken, Token.NoToken, new List<Statement>());

    public override IEnumerable<Expression> SubExpressions {
      get {
        foreach (var e in Req) {
          yield return e.E;
        }
        foreach (var e in Mod.Expressions) {
          yield return e.E;
        }
        foreach (var e in Ens) {
          yield return e.E;
        }
        foreach (var e in Decreases.Expressions) {
          yield return e;
        }
      }
    }

    [ContractInvariantMethod]
    void ObjectInvariant() {
      Contract.Invariant(cce.NonNullElements(TypeArgs));
      Contract.Invariant(cce.NonNullElements(Ins));
      Contract.Invariant(cce.NonNullElements(Outs));
      Contract.Invariant(cce.NonNullElements(Req));
      Contract.Invariant(Mod != null);
      Contract.Invariant(cce.NonNullElements(Ens));
      Contract.Invariant(Decreases != null);
    }

    public Method(IToken tok, string name,
                  bool hasStaticKeyword, bool isGhost,
                  [Captured] List<TypeParameter> typeArgs,
                  [Captured] List<Formal> ins, [Captured] List<Formal> outs,
                  [Captured] List<AttributedExpression> req, [Captured] Specification<FrameExpression> mod,
                  [Captured] List<AttributedExpression> ens,
                  [Captured] Specification<Expression> decreases,
                  [Captured] BlockStmt body,
                  Attributes attributes, IToken signatureEllipsis)
      : base(tok, name, hasStaticKeyword, isGhost, attributes) {
      Contract.Requires(tok != null);
      Contract.Requires(name != null);
      Contract.Requires(cce.NonNullElements(typeArgs));
      Contract.Requires(cce.NonNullElements(ins));
      Contract.Requires(cce.NonNullElements(outs));
      Contract.Requires(cce.NonNullElements(req));
      Contract.Requires(mod != null);
      Contract.Requires(cce.NonNullElements(ens));
      Contract.Requires(decreases != null);
      this.TypeArgs = typeArgs;
      this.Ins = ins;
      this.Outs = outs;
      this.Req = req;
      this.Mod = mod;
      this.Ens = ens;
      this.Decreases = decreases;
      this.methodBody = body;
      this.SignatureEllipsis = signatureEllipsis;
      MustReverify = false;
    }

    bool ICodeContext.IsGhost { get { return this.IsGhost; } }
    List<TypeParameter> ICodeContext.TypeArgs { get { return this.TypeArgs; } }
    List<Formal> ICodeContext.Ins { get { return this.Ins; } }
    List<Formal> IMethodCodeContext.Outs { get { return this.Outs; } }
    Specification<FrameExpression> IMethodCodeContext.Modifies { get { return Mod; } }
    IToken ICallable.Tok { get { return this.tok; } }
    string ICallable.NameRelativeToModule {
      get {
        if (EnclosingClass is DefaultClassDecl) {
          return Name;
        } else {
          return EnclosingClass.Name + "." + Name;
        }
      }
    }
    Specification<Expression> ICallable.Decreases { get { return this.Decreases; } }
    bool _inferredDecr;
    bool ICallable.InferredDecreases {
      set { _inferredDecr = value; }
      get { return _inferredDecr; }
    }

    ModuleDefinition ICodeContext.EnclosingModule {
      get {
        Contract.Assert(this.EnclosingClass != null);  // this getter is supposed to be called only after signature-resolution is complete
        return this.EnclosingClass.Module;
      }
    }
    bool ICodeContext.MustReverify { get { return this.MustReverify; } }
    public bool AllowsNontermination {
      get {
        return Contract.Exists(Decreases.Expressions, e => e is WildcardExpr);
      }
    }

    public override string CompileName {
      get {
        var nm = base.CompileName;
        if (IsStatic && nm == "Main" && !Dafny.Compiler.IsMain(this)) {
          // for a static method that is named "Main" but is not a legal "Main" method,
          // change its name.
          nm = EnclosingClass.Name + "_" + nm;
        }
        return nm;
      }
    }

    public BlockStmt Body {
      get {
        // Lemma from included files do not need to be resolved and translated
        // so we return emptyBody. This is to speed up resolvor and translator.
        if (methodBody != null && (this is Lemma || this is TwoStateLemma) && this.tok is IncludeToken && !DafnyOptions.O.VerifyAllModules) {
          return Method.emptyBody;
        } else {
          return methodBody;
        }
      }
      set {
        methodBody = value;
      }
    }

    public BlockStmt BodyForRefinement {
      // For refinement, we still need to merge in the body
      // a lemma that is in the refinement base that is defined
      // in a include file.
      get {
        return methodBody;
      }
    }
  }

  public class Lemma : Method
  {
    public override string WhatKind { get { return "lemma"; } }
    public Lemma(IToken tok, string name,
                 bool hasStaticKeyword,
                 [Captured] List<TypeParameter> typeArgs,
                 [Captured] List<Formal> ins, [Captured] List<Formal> outs,
                 [Captured] List<AttributedExpression> req, [Captured] Specification<FrameExpression> mod,
                 [Captured] List<AttributedExpression> ens,
                 [Captured] Specification<Expression> decreases,
                 [Captured] BlockStmt body,
                 Attributes attributes, IToken signatureEllipsis)
      : base(tok, name, hasStaticKeyword, true, typeArgs, ins, outs, req, mod, ens, decreases, body, attributes, signatureEllipsis) {
    }
  }

  public class TwoStateLemma : Method
  {
    public override string WhatKind { get { return "twostate lemma"; } }
    public TwoStateLemma(IToken tok, string name,
                 bool hasStaticKeyword,
                 [Captured] List<TypeParameter> typeArgs,
                 [Captured] List<Formal> ins, [Captured] List<Formal> outs,
                 [Captured] List<AttributedExpression> req,
                 [Captured] Specification<FrameExpression> mod,
                 [Captured] List<AttributedExpression> ens,
                 [Captured] Specification<Expression> decreases,
                 [Captured] BlockStmt body,
                 Attributes attributes, IToken signatureEllipsis)
      : base(tok, name, hasStaticKeyword, true, typeArgs, ins, outs, req, mod, ens, decreases, body, attributes, signatureEllipsis) {
      Contract.Requires(tok != null);
      Contract.Requires(name != null);
      Contract.Requires(typeArgs != null);
      Contract.Requires(ins != null);
      Contract.Requires(outs != null);
      Contract.Requires(req != null);
      Contract.Requires(mod != null);
      Contract.Requires(ens != null);
      Contract.Requires(decreases != null);
    }
  }

  public class Constructor : Method
  {
    public override string WhatKind { get { return "constructor"; } }
    [ContractInvariantMethod]
    void ObjectInvariant() {
      Contract.Invariant(Body == null || Body is DividedBlockStmt);
    }
    public List<Statement> BodyInit {  // first part of Body's statements
      get {
        if (Body == null) {
          return null;
        } else {
          return ((DividedBlockStmt)Body).BodyInit;
        }
      }
    }
    public List<Statement> BodyProper {  // second part of Body's statements
      get {
        if (Body == null) {
          return null;
        } else {
          return ((DividedBlockStmt)Body).BodyProper;
        }
      }
    }
    public Constructor(IToken tok, string name,
                  List<TypeParameter> typeArgs,
                  List<Formal> ins,
                  List<AttributedExpression> req, [Captured] Specification<FrameExpression> mod,
                  List<AttributedExpression> ens,
                  Specification<Expression> decreases,
                  DividedBlockStmt body,
                  Attributes attributes, IToken signatureEllipsis)
      : base(tok, name, false, false, typeArgs, ins, new List<Formal>(), req, mod, ens, decreases, body, attributes, signatureEllipsis) {
      Contract.Requires(tok != null);
      Contract.Requires(name != null);
      Contract.Requires(cce.NonNullElements(typeArgs));
      Contract.Requires(cce.NonNullElements(ins));
      Contract.Requires(cce.NonNullElements(req));
      Contract.Requires(mod != null);
      Contract.Requires(cce.NonNullElements(ens));
      Contract.Requires(decreases != null);
    }

    public bool HasName {
      get {
        return Name != "_ctor";
      }
    }
  }

  /// <summary>
  /// A PrefixLemma is the inductive unrolling M# implicitly declared for every extreme lemma M.
  /// </summary>
  public class PrefixLemma : Method
  {
    public override string WhatKind { get { return "prefix lemma"; } }
    public readonly Formal K;
    public readonly ExtremeLemma ExtremeLemma;
    public PrefixLemma(IToken tok, string name, bool hasStaticKeyword,
                       List<TypeParameter> typeArgs, Formal k, List<Formal> ins, List<Formal> outs,
                       List<AttributedExpression> req, Specification<FrameExpression> mod, List<AttributedExpression> ens, Specification<Expression> decreases,
                       BlockStmt body, Attributes attributes, ExtremeLemma extremeLemma)
      : base(tok, name, hasStaticKeyword, true, typeArgs, ins, outs, req, mod, ens, decreases, body, attributes, null) {
      Contract.Requires(k != null);
      Contract.Requires(ins != null && 1 <= ins.Count && ins[0] == k);
      Contract.Requires(extremeLemma != null);
      K = k;
      ExtremeLemma = extremeLemma;
    }
  }

  public abstract class ExtremeLemma : Method
  {
    public readonly ExtremePredicate.KType TypeOfK;
    public bool KNat {
      get {
        return TypeOfK == ExtremePredicate.KType.Nat;
      }
    }
    public PrefixLemma PrefixLemma;  // filled in during resolution (name registration)

    public ExtremeLemma(IToken tok, string name,
                         bool hasStaticKeyword, ExtremePredicate.KType typeOfK,
                         List<TypeParameter> typeArgs,
                         List<Formal> ins, [Captured] List<Formal> outs,
                         List<AttributedExpression> req, [Captured] Specification<FrameExpression> mod,
                         List<AttributedExpression> ens,
                         Specification<Expression> decreases,
                         BlockStmt body,
                         Attributes attributes, IToken signatureEllipsis)
      : base(tok, name, hasStaticKeyword, true, typeArgs, ins, outs, req, mod, ens, decreases, body, attributes, signatureEllipsis) {
      Contract.Requires(tok != null);
      Contract.Requires(name != null);
      Contract.Requires(cce.NonNullElements(typeArgs));
      Contract.Requires(cce.NonNullElements(ins));
      Contract.Requires(cce.NonNullElements(outs));
      Contract.Requires(cce.NonNullElements(req));
      Contract.Requires(mod != null);
      Contract.Requires(cce.NonNullElements(ens));
      Contract.Requires(decreases != null);
      TypeOfK = typeOfK;
    }
  }

  public class LeastLemma : ExtremeLemma
  {
    public override string WhatKind { get { return "least lemma"; } }

    public LeastLemma(IToken tok, string name,
                          bool hasStaticKeyword, ExtremePredicate.KType typeOfK,
                          List<TypeParameter> typeArgs,
                          List<Formal> ins, [Captured] List<Formal> outs,
                          List<AttributedExpression> req, [Captured] Specification<FrameExpression> mod,
                          List<AttributedExpression> ens,
                          Specification<Expression> decreases,
                          BlockStmt body,
                          Attributes attributes, IToken signatureEllipsis)
      : base(tok, name, hasStaticKeyword, typeOfK, typeArgs, ins, outs, req, mod, ens, decreases, body, attributes, signatureEllipsis) {
      Contract.Requires(tok != null);
      Contract.Requires(name != null);
      Contract.Requires(cce.NonNullElements(typeArgs));
      Contract.Requires(cce.NonNullElements(ins));
      Contract.Requires(cce.NonNullElements(outs));
      Contract.Requires(cce.NonNullElements(req));
      Contract.Requires(mod != null);
      Contract.Requires(cce.NonNullElements(ens));
      Contract.Requires(decreases != null);
    }
  }

  public class GreatestLemma : ExtremeLemma
  {
    public override string WhatKind { get { return "greatest lemma"; } }

    public GreatestLemma(IToken tok, string name,
                   bool hasStaticKeyword, ExtremePredicate.KType typeOfK,
                   List<TypeParameter> typeArgs,
                   List<Formal> ins, [Captured] List<Formal> outs,
                   List<AttributedExpression> req, [Captured] Specification<FrameExpression> mod,
                   List<AttributedExpression> ens,
                   Specification<Expression> decreases,
                   BlockStmt body,
                   Attributes attributes, IToken signatureEllipsis)
      : base(tok, name, hasStaticKeyword, typeOfK, typeArgs, ins, outs, req, mod, ens, decreases, body, attributes, signatureEllipsis) {
      Contract.Requires(tok != null);
      Contract.Requires(name != null);
      Contract.Requires(cce.NonNullElements(typeArgs));
      Contract.Requires(cce.NonNullElements(ins));
      Contract.Requires(cce.NonNullElements(outs));
      Contract.Requires(cce.NonNullElements(req));
      Contract.Requires(mod != null);
      Contract.Requires(cce.NonNullElements(ens));
      Contract.Requires(decreases != null);
    }
  }

  // ------------------------------------------------------------------------------------------------------

  public abstract class Statement : IAttributeBearingDeclaration
  {
    public readonly IToken Tok;
    public readonly IToken EndTok;  // typically a terminating semi-colon or end-curly-brace
    public LList<Label> Labels;  // mutable during resolution

    private Attributes attributes;
    public Attributes Attributes {
      get {
        return attributes;
      }
      set {
        attributes = value;
      }
    }

    [ContractInvariantMethod]
    void ObjectInvariant() {
      Contract.Invariant(Tok != null);
      Contract.Invariant(EndTok != null);
    }

    public bool IsGhost;  // filled in by resolution

    public Statement(IToken tok, IToken endTok, Attributes attrs) {
      Contract.Requires(tok != null);
      Contract.Requires(endTok != null);
      this.Tok = tok;
      this.EndTok = endTok;
      this.attributes = attrs;
    }

    public Statement(IToken tok, IToken endTok)
      : this(tok, endTok, null) {
      Contract.Requires(tok != null);
      Contract.Requires(endTok != null);
    }

    /// <summary>
    /// Returns the non-null substatements of the Statements.
    /// </summary>
    public virtual IEnumerable<Statement> SubStatements {
      get { yield break; }
    }

    /// <summary>
    /// Returns the non-null expressions of this statement proper (that is, do not include the expressions of substatements).
    /// </summary>
    public virtual IEnumerable<Expression> SubExpressions {
      get {
        foreach (var e in Attributes.SubExpressions(Attributes)) {
          yield return e;
        }
      }
    }
  }

  public class LList<T>
  {
    public readonly T Data;
    public readonly LList<T> Next;
    const LList<T> Empty = null;

    public LList(T d, LList<T> next) {
      Data = d;
      Next = next;
    }

    public static LList<T> Append(LList<T> a, LList<T> b) {
      if (a == null) return b;
      return new LList<T>(a.Data, Append(a.Next, b));
      // pretend this is ML
    }
    public static int Count(LList<T> n) {
      int count = 0;
      while (n != null) {
        count++;
        n = n.Next;
      }
      return count;
    }
  }

  public class Label
  {
    public readonly IToken Tok;
    public readonly string Name;
    string uniqueId = null;
    public string AssignUniqueId(FreshIdGenerator idGen)
    {
      if (uniqueId == null)
      {
        uniqueId = idGen.FreshNumericId("label");
      }
      return uniqueId;
    }
    public Label(IToken tok, string/*?*/ label) {
      Contract.Requires(tok != null);
      Tok = tok;
      Name = label;
    }
  }

  public class AssertLabel : Label
  {
    public Boogie.Expr E;  // filled in during translation
    public AssertLabel(IToken tok, string label)
      : base(tok, label) {
      Contract.Requires(tok != null);
      Contract.Requires(label != null);
    }
  }

  public abstract class PredicateStmt : Statement
  {
    public readonly Expression Expr;
    [ContractInvariantMethod]
    void ObjectInvariant() {
      Contract.Invariant(Expr != null);
    }

    public PredicateStmt(IToken tok, IToken endTok, Expression expr, Attributes attrs)
      : base(tok, endTok, attrs) {
      Contract.Requires(tok != null);
      Contract.Requires(endTok != null);
      Contract.Requires(expr != null);
      this.Expr = expr;
    }

    public PredicateStmt(IToken tok, IToken endTok, Expression expr)
      : this(tok, endTok, expr, null) {
      Contract.Requires(tok != null);
      Contract.Requires(endTok != null);
      Contract.Requires(expr != null);
      this.Expr = expr;
    }
    public override IEnumerable<Expression> SubExpressions {
      get {
        foreach (var e in base.SubExpressions) { yield return e; }
        yield return Expr;
      }
    }
  }

  public class AssertStmt : PredicateStmt {
    public readonly BlockStmt Proof;
    public readonly AssertLabel Label;
    public AssertStmt(IToken tok, IToken endTok, Expression expr, BlockStmt/*?*/ proof, AssertLabel/*?*/ label, Attributes attrs)
      : base(tok, endTok, expr, attrs) {
      Contract.Requires(tok != null);
      Contract.Requires(endTok != null);
      Contract.Requires(expr != null);
      Proof = proof;
      Label = label;
    }
    public override IEnumerable<Statement> SubStatements {
      get {
        if (Proof != null) {
          yield return Proof;
        }
      }
    }
    public void AddCustomizedErrorMessage(IToken tok, string s) {
      var args = new List<Expression>() { new StringLiteralExpr(tok, s, true) };
      IToken openBrace = tok;
      IToken closeBrace = new Token(tok.line, tok.col + 7 + s.Length + 1); // where 7 = length(":error ")
      this.Attributes = new UserSuppliedAttributes(tok, openBrace, closeBrace, args, this.Attributes);
    }
  }

  public class ExpectStmt : PredicateStmt
  {
    public Expression Message;
    public ExpectStmt(IToken tok, IToken endTok, Expression expr, Expression message, Attributes attrs)
      : base(tok, endTok, expr, attrs) {
      Contract.Requires(tok != null);
      Contract.Requires(endTok != null);
      Contract.Requires(expr != null);
      this.Message = message;
    }

    public override IEnumerable<Expression> SubExpressions {
      get {
        foreach (var e in base.SubExpressions) { yield return e; }
        if (Message != null) {
          yield return Message;
        }
      }
    }
  }

  public class AssumeStmt : PredicateStmt {
    public AssumeStmt(IToken tok, IToken endTok, Expression expr, Attributes attrs)
      : base(tok, endTok, expr, attrs) {
      Contract.Requires(tok != null);
      Contract.Requires(endTok != null);
      Contract.Requires(expr != null);
    }
  }

  public class PrintStmt : Statement {
    public readonly List<Expression> Args;
    [ContractInvariantMethod]
    void ObjectInvariant() {
      Contract.Invariant(cce.NonNullElements(Args));
    }

    public PrintStmt(IToken tok, IToken endTok, List<Expression> args)
      : base(tok, endTok) {
      Contract.Requires(tok != null);
      Contract.Requires(endTok != null);
      Contract.Requires(cce.NonNullElements(args));

      Args = args;
    }
    public override IEnumerable<Expression> SubExpressions {
      get {
        foreach (var e in base.SubExpressions) { yield return e; }
        foreach (var arg in Args) {
          yield return arg;
        }
      }
    }
  }

  public class RevealStmt : Statement
  {
    public readonly List<Expression> Exprs;
    public readonly List<AssertLabel> LabeledAsserts = new List<AssertLabel>();  // contents filled in during resolution to indicate that "Expr" denotes a labeled assertion
    public readonly List<Statement> ResolvedStatements = new List<Statement>(); // contents filled in during resolution

    public override IEnumerable<Statement> SubStatements {
      get { return ResolvedStatements; }
    }

    [ContractInvariantMethod]
    void ObjectInvariant() {
      Contract.Invariant(Exprs != null);
      Contract.Invariant(LabeledAsserts.Count <= Exprs.Count);
    }

    public RevealStmt(IToken tok, IToken endTok, List<Expression> exprs)
      : base(tok, endTok) {
      Contract.Requires(tok != null);
      Contract.Requires(endTok != null);
      Contract.Requires(exprs != null);
      this.Exprs = exprs;
    }

    public static string SingleName(Expression e) {
      Contract.Requires(e != null);
      if (e is NameSegment || e is LiteralExpr) {
        return e.tok.val;
      } else {
        return null;
      }
    }
  }

  public class BreakStmt : Statement {
    public readonly string TargetLabel;
    public readonly int BreakCount;
    public Statement TargetStmt;  // filled in during resolution
    [ContractInvariantMethod]
    void ObjectInvariant() {
      Contract.Invariant(TargetLabel != null || 1 <= BreakCount);
    }

    public BreakStmt(IToken tok, IToken endTok, string targetLabel)
      : base(tok, endTok) {
      Contract.Requires(tok != null);
      Contract.Requires(endTok != null);
      Contract.Requires(targetLabel != null);
      this.TargetLabel = targetLabel;
    }
    public BreakStmt(IToken tok, IToken endTok, int breakCount)
      : base(tok, endTok) {
      Contract.Requires(tok != null);
      Contract.Requires(endTok != null);
      Contract.Requires(1 <= breakCount);
      this.BreakCount = breakCount;
    }
  }

  public abstract class ProduceStmt : Statement
  {
    public List<AssignmentRhs> rhss;
    public UpdateStmt hiddenUpdate;
    public ProduceStmt(IToken tok, IToken endTok, List<AssignmentRhs> rhss)
      : base(tok, endTok) {
      Contract.Requires(tok != null);
      Contract.Requires(endTok != null);
      this.rhss = rhss;
      hiddenUpdate = null;
    }
    public override IEnumerable<Expression> SubExpressions {
      get {
        foreach (var e in base.SubExpressions) { yield return e; }
        if (rhss != null) {
          foreach (var rhs in rhss) {
            foreach (var ee in rhs.SubExpressions) {
              yield return ee;
            }
          }
        }
      }
    }
    public override IEnumerable<Statement> SubStatements {
      get {
        if (rhss != null) {
          foreach (var rhs in rhss) {
            foreach (var s in rhs.SubStatements) {
              yield return s;
            }
          }
        }
      }
    }
  }

  public class ReturnStmt : ProduceStmt
  {
    public bool ReverifyPost;  // set during pre-resolution refinement transformation
    public ReturnStmt(IToken tok, IToken endTok, List<AssignmentRhs> rhss)
      : base(tok, endTok, rhss) {
      Contract.Requires(tok != null);
      Contract.Requires(endTok != null);
    }
  }

  public class YieldStmt : ProduceStmt
  {
    public YieldStmt(IToken tok, IToken endTok, List<AssignmentRhs> rhss)
      : base(tok, endTok, rhss) {
      Contract.Requires(tok != null);
      Contract.Requires(endTok != null);
    }
  }

  public abstract class AssignmentRhs
  {
    public readonly IToken Tok;

    private Attributes attributes;
    public Attributes Attributes
    {
      get
      {
        return attributes;
      }
      set
      {
        attributes = value;
      }
    }

    public bool HasAttributes()
    {
      return Attributes != null;
    }

    internal AssignmentRhs(IToken tok, Attributes attrs = null) {
      Tok = tok;
      Attributes = attrs;
    }
    public abstract bool CanAffectPreviouslyKnownExpressions { get; }
    /// <summary>
    /// Returns the non-null subexpressions of the AssignmentRhs.
    /// </summary>
    public virtual IEnumerable<Expression> SubExpressions {
      get {
        foreach (var e in Attributes.SubExpressions(Attributes)) {
          yield return e;
        }
      }
    }
    /// <summary>
    /// Returns the non-null sub-statements of the AssignmentRhs.
    /// </summary>
    public virtual IEnumerable<Statement> SubStatements{
      get { yield break; }
    }
  }

  public class ExprRhs : AssignmentRhs
  {
    public readonly Expression Expr;
    [ContractInvariantMethod]
    void ObjectInvariant() {
      Contract.Invariant(Expr != null);
    }

    public ExprRhs(Expression expr, Attributes attrs = null)  // TODO: these 'attrs' apparently aren't handled correctly in the Cloner, and perhaps not in various visitors either (for example, CheckIsCompilable should not go into attributes)
      : base(expr.tok, attrs)
    {
      Contract.Requires(expr != null);
      Expr = expr;
    }
    public override bool CanAffectPreviouslyKnownExpressions { get { return false; } }
    public override IEnumerable<Expression> SubExpressions {
      get {
        yield return Expr;
      }
    }
  }

  /// <summary>
  /// A TypeRhs represents one of five things, each having to do with allocating something in the heap:
  ///  * new T[EE]
  ///    This allocates an array of objects of type T (where EE is a list of expression)
  ///  * new T[EE] (elementInit)
  ///    This is like the previous, but uses "elementInit" to initialize the elements of the new array.
  ///  * new T[E] [EE]
  ///    This is like the first one, but uses the elements displayed in the list EE as the initial
  ///    elements of the array.  Only a 1-dimensional array may be used in this case.  The size denoted
  ///    by E must equal the length of EE.
  ///  * new C
  ///    This allocates an object of type C
  ///  * new C.Init(EE)
  ///    This allocates an object of type C and then invokes the method/constructor Init on it
  /// There are three ways to construct a TypeRhs syntactically:
  ///  * TypeRhs(T, EE, initExpr)
  ///      -- represents "new T[EE]" (with "elementInit" being "null") and "new T[EE] (elementInit)"
  ///  * TypeRhs(T, E, EE)
  ///      -- represents "new T[E] [EE]"
  ///  * TypeRhs(C)
  ///      -- represents new C
  ///  * TypeRhs(Path, EE)
  ///    Here, Path may either be of the form C.Init
  ///      -- represents new C.Init(EE)
  ///    or all of Path denotes a type
  ///      -- represents new C._ctor(EE), where _ctor is the anonymous constructor for class C
  /// </summary>
  public class TypeRhs : AssignmentRhs
  {
    /// <summary>
    /// If ArrayDimensions != null, then the TypeRhs represents "new EType[ArrayDimensions]",
    ///     ElementInit is non-null to represent "new EType[ArrayDimensions] (elementInit)",
    ///     InitDisplay is non-null to represent "new EType[ArrayDimensions] [InitDisplay]",
    ///     and Arguments, Path, and InitCall are all null.
    /// If ArrayDimentions == null && Arguments == null, then the TypeRhs represents "new EType"
    ///     and ElementInit, Path, and InitCall are all null.
    /// If Arguments != null, then the TypeRhs represents "new Path(Arguments)"
    ///     and EType and InitCall is filled in by resolution, and ArrayDimensions == null and ElementInit == null.
    /// If OptionalNameComponent == null and Arguments != null, then the TypeRHS has not been resolved yet;
    ///   resolution will either produce an error or will chop off the last part of "EType" and move it to
    ///   OptionalNameComponent, after which the case above applies.
    /// </summary>
    public Type EType;  // in the case of Arguments != null, EType is filled in during resolution
    public readonly List<Expression> ArrayDimensions;
    public readonly Expression ElementInit;
    public readonly List<Expression> InitDisplay;
    public readonly List<Expression> Arguments;
    public Type Path;
    public CallStmt InitCall;  // may be null (and is definitely null for arrays), may be filled in during resolution
    public Type Type;  // filled in during resolution
    [ContractInvariantMethod]
    void ObjectInvariant() {
      Contract.Invariant(EType != null || Arguments != null);
      Contract.Invariant(ElementInit == null || InitDisplay == null);
      Contract.Invariant(InitDisplay == null || ArrayDimensions.Count == 1);
      Contract.Invariant(ArrayDimensions == null || (Arguments == null && Path == null && InitCall == null && 1 <= ArrayDimensions.Count));
      Contract.Invariant(Arguments == null || (Path != null && ArrayDimensions == null && ElementInit == null && InitDisplay == null));
      Contract.Invariant(!(ArrayDimensions == null && Arguments == null) || (Path == null && InitCall == null && ElementInit == null && InitDisplay == null));
    }

    public TypeRhs(IToken tok, Type type, List<Expression> arrayDimensions, Expression elementInit)
      : base(tok) {
      Contract.Requires(tok != null);
      Contract.Requires(type != null);
      Contract.Requires(arrayDimensions != null && 1 <= arrayDimensions.Count);
      EType = type;
      ArrayDimensions = arrayDimensions;
      ElementInit = elementInit;
    }
    public TypeRhs(IToken tok, Type type, Expression dim, List<Expression> initDisplay)
      : base(tok) {
      Contract.Requires(tok != null);
      Contract.Requires(type != null);
      Contract.Requires(dim != null);
      Contract.Requires(initDisplay != null);
      EType = type;
      ArrayDimensions = new List<Expression> { dim };
      InitDisplay = initDisplay;
    }
    public TypeRhs(IToken tok, Type type)
      : base(tok)
    {
      Contract.Requires(tok != null);
      Contract.Requires(type != null);
      EType = type;
    }
    public TypeRhs(IToken tok, Type path, List<Expression> arguments, bool disambiguatingDummy)
      : base(tok)
    {
      Contract.Requires(tok != null);
      Contract.Requires(path != null);
      Contract.Requires(arguments != null);
      Path = path;
      Arguments = arguments;
    }
    public override bool CanAffectPreviouslyKnownExpressions {
      get {
        if (InitCall != null) {
          foreach (var mod in InitCall.Method.Mod.Expressions) {
            if (!(mod.E is ThisExpr)) {
              return true;
            }
          }
        }
        return false;
      }
    }

    public override IEnumerable<Expression> SubExpressions {
      get {
        if (ArrayDimensions != null) {
          foreach (var e in ArrayDimensions) {
            yield return e;
          }
          if (ElementInit != null) {
            yield return ElementInit;
          }
          if (InitDisplay != null) {
            foreach (var e in InitDisplay) {
              yield return e;
            }
          }
        }
      }
    }
    public override IEnumerable<Statement> SubStatements {
      get {
        if (InitCall != null) {
          yield return InitCall;
        }
      }
    }
  }

  public class HavocRhs : AssignmentRhs {
    public HavocRhs(IToken tok)
      : base(tok)
    {
    }
    public override bool CanAffectPreviouslyKnownExpressions { get { return false; } }
  }

  public class VarDeclStmt : Statement
  {
    public readonly List<LocalVariable> Locals;
    public readonly ConcreteUpdateStatement Update;
    [ContractInvariantMethod]
    void ObjectInvariant() {
      Contract.Invariant(cce.NonNullElements(Locals));
      Contract.Invariant(Locals.Count != 0);
    }

    public VarDeclStmt(IToken tok, IToken endTok, List<LocalVariable> locals, ConcreteUpdateStatement update)
      : base(tok, endTok)
    {
      Contract.Requires(tok != null);
      Contract.Requires(endTok != null);
      Contract.Requires(locals != null);
      Contract.Requires(locals.Count != 0);

      Locals = locals;
      Update = update;
    }

    public override IEnumerable<Statement> SubStatements {
      get { if (Update != null) { yield return Update; } }
    }

    public override IEnumerable<Expression> SubExpressions {
      get {
        foreach (var e in base.SubExpressions) { yield return e; }
        foreach (var v in Locals) {
          foreach (var e in Attributes.SubExpressions(v.Attributes)) {
            yield return e;
          }
        }
      }
    }
  }

  public class VarDeclPattern : Statement
  {
    public readonly CasePattern<LocalVariable> LHS;
    public readonly Expression RHS;
    public bool IsAutoGhost;

    public VarDeclPattern(IToken tok, IToken endTok, CasePattern<LocalVariable> lhs, Expression rhs, bool isAutoGhost = false)
      : base(tok, endTok) {
      LHS = lhs;
      RHS = rhs;
      IsAutoGhost = isAutoGhost;
    }

    public override IEnumerable<Expression> SubExpressions {
      get {
        foreach (var e in Attributes.SubExpressions(Attributes)) {
          yield return e;
        }
        yield return RHS;
      }
    }

    public IEnumerable<LocalVariable> LocalVars {
      get {
        foreach (var bv in LHS.Vars) {
          yield return bv;
        }
      }
    }
  }

  /// <summary>
  /// Common superclass of UpdateStmt, AssignSuchThatStmt and AssignOrReturnStmt
  /// </summary>
  public abstract class ConcreteUpdateStatement : Statement
  {
    public readonly List<Expression> Lhss;
    public ConcreteUpdateStatement(IToken tok, IToken endTok, List<Expression> lhss, Attributes attrs = null)
      : base(tok, endTok, attrs) {
      Contract.Requires(tok != null);
      Contract.Requires(endTok != null);
      Contract.Requires(cce.NonNullElements(lhss));
      Lhss = lhss;
    }
  }

  public class AssignSuchThatStmt : ConcreteUpdateStatement
  {
    public readonly Expression Expr;
    public readonly IToken AssumeToken;

    public List<ComprehensionExpr.BoundedPool> Bounds;  // initialized and filled in by resolver; null for a ghost statement
    // invariant Bounds == null || Bounds.Count == BoundVars.Count;
    public List<IVariable> MissingBounds;  // filled in during resolution; remains "null" if bounds can be found
    // invariant Bounds == null || MissingBounds == null;
    public class WiggleWaggleBound : ComprehensionExpr.BoundedPool
    {
      public override PoolVirtues Virtues => PoolVirtues.Enumerable | PoolVirtues.IndependentOfAlloc | PoolVirtues.IndependentOfAlloc_or_ExplicitAlloc;
      public override int Preference() => 1;
    }

    /// <summary>
    /// "assumeToken" is allowed to be "null", in which case the verifier will check that a RHS value exists.
    /// If "assumeToken" is non-null, then it should denote the "assume" keyword used in the statement.
    /// </summary>
    public AssignSuchThatStmt(IToken tok, IToken endTok, List<Expression> lhss, Expression expr, IToken assumeToken, Attributes attrs)
      : base(tok, endTok, lhss, attrs) {
      Contract.Requires(tok != null);
      Contract.Requires(endTok != null);
      Contract.Requires(cce.NonNullElements(lhss));
      Contract.Requires(lhss.Count != 0);
      Contract.Requires(expr != null);
      Expr = expr;
      if (assumeToken != null) {
        AssumeToken = assumeToken;
      }
    }
    public override IEnumerable<Expression> SubExpressions {
      get {
        foreach (var e in base.SubExpressions) { yield return e; }
        yield return Expr;
        foreach (var lhs in Lhss) {
          yield return lhs;
        }
      }
    }
  }

  public class UpdateStmt : ConcreteUpdateStatement
  {
    public readonly List<AssignmentRhs> Rhss;
    public readonly bool CanMutateKnownState;
    public Expression OriginalInitialLhs = null;

    public readonly List<Statement> ResolvedStatements = new List<Statement>();  // contents filled in during resolution
    public override IEnumerable<Statement> SubStatements {
      get { return ResolvedStatements; }
    }

    [ContractInvariantMethod]
    void ObjectInvariant() {
      Contract.Invariant(cce.NonNullElements(Lhss));
      Contract.Invariant(cce.NonNullElements(Rhss));
    }
    public UpdateStmt(IToken tok, IToken endTok, List<Expression> lhss, List<AssignmentRhs> rhss)
      : base(tok, endTok, lhss)
    {
      Contract.Requires(tok != null);
      Contract.Requires(endTok != null);
      Contract.Requires(cce.NonNullElements(lhss));
      Contract.Requires(cce.NonNullElements(rhss));
      Contract.Requires(lhss.Count != 0 || rhss.Count == 1);
      Rhss = rhss;
      CanMutateKnownState = false;
    }
    public UpdateStmt(IToken tok, IToken endTok, List<Expression> lhss, List<AssignmentRhs> rhss, bool mutate)
      : base(tok, endTok, lhss)
    {
      Contract.Requires(tok != null);
      Contract.Requires(endTok != null);
      Contract.Requires(cce.NonNullElements(lhss));
      Contract.Requires(cce.NonNullElements(rhss));
      Contract.Requires(lhss.Count != 0 || rhss.Count == 1);
      Rhss = rhss;
      CanMutateKnownState = mutate;
    }
  }

  public class AssignOrReturnStmt : ConcreteUpdateStatement
  {
    public readonly Expression Rhs; // this is the unresolved RHS, and thus can also be a method call
    public readonly List<AssignmentRhs> Rhss;
    public readonly IToken KeywordToken;
    public readonly List<Statement> ResolvedStatements = new List<Statement>();  // contents filled in during resolution
    public override IEnumerable<Statement> SubStatements {
      get { return ResolvedStatements; }
    }

    [ContractInvariantMethod]
    void ObjectInvariant() {
      Contract.Invariant(Lhss != null);
      Contract.Invariant(
          Lhss.Count == 0 ||                   // ":- MethodOrExpresion;" which returns void success or an error
          Lhss.Count == 1 && Lhss[0] != null   // "y :- MethodOrExpression;"
      );
      Contract.Invariant(Rhs != null);
    }

    public AssignOrReturnStmt(IToken tok, IToken endTok, List<Expression> lhss, Expression rhs, IToken keywordToken, List<AssignmentRhs> rhss = null)
      : base(tok, endTok, lhss)
    {
      Contract.Requires(tok != null);
      Contract.Requires(endTok != null);
      Contract.Requires(lhss != null);
      Contract.Requires(lhss.Count <= 1);
      Contract.Requires(rhs != null);
      Rhs = rhs;
      Rhss = rhss;
      KeywordToken = keywordToken;
    }
  }

  public class AssignStmt : Statement {
    public readonly Expression Lhs;
    public readonly AssignmentRhs Rhs;
    [ContractInvariantMethod]
    void ObjectInvariant() {
      Contract.Invariant(Lhs != null);
      Contract.Invariant(Rhs != null);
    }

    public AssignStmt(IToken tok, IToken endTok, Expression lhs, AssignmentRhs rhs)
      : base(tok, endTok) {
      Contract.Requires(tok != null);
      Contract.Requires(endTok != null);
      Contract.Requires(lhs != null);
      Contract.Requires(rhs != null);
      this.Lhs = lhs;
      this.Rhs = rhs;
    }

    public override IEnumerable<Statement> SubStatements {
      get {
        foreach (var s in Rhs.SubStatements) {
          yield return s;
        }
      }
    }

    public override IEnumerable<Expression> SubExpressions {
      get {
        foreach (var e in base.SubExpressions) { yield return e; }
        yield return Lhs;
        foreach (var ee in Rhs.SubExpressions) {
          yield return ee;
        }
      }
    }

    /// <summary>
    /// This method assumes "lhs" has been successfully resolved.
    /// </summary>
    public static bool LhsIsToGhost(Expression lhs) {
      Contract.Requires(lhs != null);
      return LhsIsToGhost_Which(lhs) == NonGhostKind.IsGhost;
    }
    public static bool LhsIsToGhostOrAutoGhost(Expression lhs) {
      Contract.Requires(lhs != null);
      return LhsIsToGhost_Which(lhs) == NonGhostKind.IsGhost || lhs.Resolved is AutoGhostIdentifierExpr;
        ;
    }
    public enum NonGhostKind { IsGhost, Variable, Field, ArrayElement }
    public static string NonGhostKind_To_String(NonGhostKind gk) {
      Contract.Requires(gk != NonGhostKind.IsGhost);
      switch (gk) {
        case NonGhostKind.Variable: return "non-ghost variable";
        case NonGhostKind.Field: return "non-ghost field";
        case NonGhostKind.ArrayElement: return "array element";
        default:
          Contract.Assume(false);  // unexpected NonGhostKind
          throw new cce.UnreachableException();  // please compiler
      }
    }
    /// <summary>
    /// This method assumes "lhs" has been successfully resolved.
    /// </summary>
    public static NonGhostKind LhsIsToGhost_Which(Expression lhs) {
      Contract.Requires(lhs != null);
      lhs = lhs.Resolved;
      if (lhs is AutoGhostIdentifierExpr) {
        // TODO: Should we return something different for this case?
        var x = (IdentifierExpr)lhs;
        if (!x.Var.IsGhost) {
          return NonGhostKind.Variable;
        }
      } else if (lhs is IdentifierExpr) {
        var x = (IdentifierExpr)lhs;
        if (!x.Var.IsGhost) {
          return NonGhostKind.Variable;
        }
      } else if (lhs is MemberSelectExpr) {
        var x = (MemberSelectExpr)lhs;
        if (!x.Member.IsGhost) {
          return NonGhostKind.Field;
        }
      } else {
        // LHS denotes an array element, which is always non-ghost
        return NonGhostKind.ArrayElement;
      }
      return NonGhostKind.IsGhost;
    }
  }

  public class LocalVariable : IVariable, IAttributeBearingDeclaration {
    public readonly IToken Tok;
    public readonly IToken EndTok;  // typically a terminating semi-colon or end-curly-brace
    readonly string name;
    public Attributes Attributes;
    public bool IsGhost;
    [ContractInvariantMethod]
    void ObjectInvariant() {
      Contract.Invariant(name != null);
      Contract.Invariant(OptionalType != null);
    }

    public LocalVariable(IToken tok, IToken endTok, string name, Type type, bool isGhost) {
      Contract.Requires(tok != null);
      Contract.Requires(endTok != null);
      Contract.Requires(name != null);
      Contract.Requires(type != null);  // can be a proxy, though

      this.Tok = tok;
      this.EndTok = endTok;
      this.name = name;
      this.OptionalType = type;
      if (type is InferredTypeProxy) {
        ((InferredTypeProxy)type).KeepConstraints = true;
      }
      this.IsGhost = isGhost;
    }

    public string Name {
      get {
        Contract.Ensures(Contract.Result<string>() != null);
        return name;
      }
    }
    public static bool HasWildcardName(IVariable v) {
      Contract.Requires(v != null);
      return v.Name.StartsWith("_v");
    }
    public static string DisplayNameHelper(IVariable v) {
      Contract.Requires(v != null);
      return HasWildcardName(v) ? "_" : v.Name;
    }
    public string DisplayName {
      get { return DisplayNameHelper(this); }
    }
    private string uniqueName;
    public string UniqueName {
      get {
        return uniqueName;
      }
    }
    public bool HasBeenAssignedUniqueName {
      get {
        return uniqueName != null;
      }
    }
    public string AssignUniqueName(FreshIdGenerator generator)
    {
      if (uniqueName == null)
      {
        uniqueName = generator.FreshId(Name + "#");
        compileName = string.Format("_{0}_{1}", Compiler.FreshId(), NonglobalVariable.CompilerizeName(name));
      }
      return UniqueName;
    }
    string compileName;
    public string CompileName {
      get {
        if (compileName == null)
        {
          compileName = string.Format("_{0}_{1}", Compiler.FreshId(), NonglobalVariable.CompilerizeName(name));
        }
        return compileName;
      }
    }
    public readonly Type OptionalType;  // this is the type mentioned in the declaration, if any
    Type IVariable.OptionalType { get { return this.OptionalType; } }
    internal Type type;  // this is the declared or inferred type of the variable; it is non-null after resolution (even if resolution fails)
    public Type Type {
      get {
        Contract.Ensures(Contract.Result<Type>() != null);

        Contract.Assume(type != null);  /* we assume object has been resolved */
        return type.Normalize();
      }
    }
    public bool IsMutable {
      get {
        return true;
      }
    }
    bool IVariable.IsGhost {
      get {
        return this.IsGhost;
      }
    }
    /// <summary>
    /// This method retrospectively makes the LocalVariable a ghost.  It is to be used only during resolution.
    /// </summary>
    public void MakeGhost() {
      this.IsGhost = true;
    }
    IToken IVariable.Tok {
      get {
        return Tok;
      }
    }
  }

  /// <summary>
  /// A CallStmt is always resolved.  It is typically produced as a resolved counterpart of the syntactic AST note ApplySuffix.
  /// </summary>
  public class CallStmt : Statement {
    [ContractInvariantMethod]
    void ObjectInvariant() {
      Contract.Invariant(MethodSelect.Member is Method);
      Contract.Invariant(cce.NonNullElements(Lhs));
      Contract.Invariant(cce.NonNullElements(Args));
    }

    public readonly List<Expression> Lhs;
    public readonly MemberSelectExpr MethodSelect;
    public readonly List<Expression> Args;
    public Expression OriginalInitialLhs = null;

    public Expression Receiver { get { return MethodSelect.Obj; } }
    public Method Method { get { return (Method)MethodSelect.Member; } }

    public CallStmt(IToken tok, IToken endTok, List<Expression> lhs, MemberSelectExpr memSel, List<Expression> args)
      : base(tok, endTok) {
      Contract.Requires(tok != null);
      Contract.Requires(endTok != null);
      Contract.Requires(cce.NonNullElements(lhs));
      Contract.Requires(memSel != null);
      Contract.Requires(memSel.Member is Method);
      Contract.Requires(cce.NonNullElements(args));

      this.Lhs = lhs;
      this.MethodSelect = memSel;
      this.Args = args;
    }

    public override IEnumerable<Expression> SubExpressions {
      get {
        foreach (var e in base.SubExpressions) { yield return e; }
        foreach (var ee in Lhs) {
          yield return ee;
        }
        yield return MethodSelect;
        foreach (var ee in Args) {
          yield return ee;
        }
      }
    }
  }

  public class BlockStmt : Statement {
    public readonly List<Statement> Body;
    public BlockStmt(IToken tok, IToken endTok, [Captured] List<Statement> body)
      : base(tok, endTok) {
      Contract.Requires(tok != null);
      Contract.Requires(endTok != null);
      Contract.Requires(cce.NonNullElements(body));
      this.Body = body;
    }

    public override IEnumerable<Statement> SubStatements {
      get { return Body; }
    }

    public virtual void AppendStmt(Statement s) {
      Contract.Requires(s != null);
      Body.Add(s);
    }
  }

  public class DividedBlockStmt : BlockStmt
  {
    public readonly List<Statement> BodyInit;  // first part of Body's statements
    public readonly IToken SeparatorTok;  // token that separates the two parts, if any
    public readonly List<Statement> BodyProper;  // second part of Body's statements
    public DividedBlockStmt(IToken tok, IToken endTok, List<Statement> bodyInit, IToken/*?*/ separatorTok, List<Statement> bodyProper)
      : base(tok, endTok, Util.Concat(bodyInit, bodyProper)) {
      Contract.Requires(tok != null);
      Contract.Requires(endTok != null);
      Contract.Requires(cce.NonNullElements(bodyInit));
      Contract.Requires(cce.NonNullElements(bodyProper));
      this.BodyInit = bodyInit;
      this.SeparatorTok = separatorTok;
      this.BodyProper = bodyProper;
    }
    public override void AppendStmt(Statement s) {
      BodyProper.Add(s);
      base.AppendStmt(s);
    }
  }

  public class IfStmt : Statement {
    public readonly bool IsBindingGuard;
    public readonly Expression Guard;
    public readonly BlockStmt Thn;
    public readonly Statement Els;
    [ContractInvariantMethod]
    void ObjectInvariant() {
      Contract.Invariant(!IsBindingGuard || (Guard is ExistsExpr && ((ExistsExpr)Guard).Range == null));
      Contract.Invariant(Thn != null);
      Contract.Invariant(Els == null || Els is BlockStmt || Els is IfStmt || Els is SkeletonStatement);
    }
    public IfStmt(IToken tok, IToken endTok, bool isBindingGuard, Expression guard, BlockStmt thn, Statement els)
      : base(tok, endTok) {
      Contract.Requires(tok != null);
      Contract.Requires(endTok != null);
      Contract.Requires(!isBindingGuard || (guard is ExistsExpr && ((ExistsExpr)guard).Range == null));
      Contract.Requires(thn != null);
      Contract.Requires(els == null || els is BlockStmt || els is IfStmt || els is SkeletonStatement);
      this.IsBindingGuard = isBindingGuard;
      this.Guard = guard;
      this.Thn = thn;
      this.Els = els;
    }
    public override IEnumerable<Statement> SubStatements {
      get {
        yield return Thn;
        if (Els != null) {
          yield return Els;
        }
      }
    }
    public override IEnumerable<Expression> SubExpressions {
      get {
        foreach (var e in base.SubExpressions) { yield return e; }
        if (Guard != null) {
          yield return Guard;
        }
      }
    }
  }

  public class GuardedAlternative
  {
    public readonly IToken Tok;
    public readonly bool IsBindingGuard;
    public readonly Expression Guard;
    public readonly List<Statement> Body;
    [ContractInvariantMethod]
    void ObjectInvariant() {
      Contract.Invariant(Tok != null);
      Contract.Invariant(Guard != null);
      Contract.Invariant(!IsBindingGuard || (Guard is ExistsExpr && ((ExistsExpr)Guard).Range == null));
      Contract.Invariant(Body != null);
    }
    public GuardedAlternative(IToken tok, bool isBindingGuard, Expression guard, List<Statement> body)
    {
      Contract.Requires(tok != null);
      Contract.Requires(guard != null);
      Contract.Requires(!isBindingGuard || (guard is ExistsExpr && ((ExistsExpr)guard).Range == null));
      Contract.Requires(body != null);
      this.Tok = tok;
      this.IsBindingGuard = isBindingGuard;
      this.Guard = guard;
      this.Body = body;
    }
  }

  public class AlternativeStmt : Statement
  {
    public readonly bool UsesOptionalBraces;
    public readonly List<GuardedAlternative> Alternatives;
    [ContractInvariantMethod]
    void ObjectInvariant() {
      Contract.Invariant(Alternatives != null);
    }
    public AlternativeStmt(IToken tok, IToken endTok, List<GuardedAlternative> alternatives, bool usesOptionalBraces)
      : base(tok, endTok) {
      Contract.Requires(tok != null);
      Contract.Requires(endTok != null);
      Contract.Requires(alternatives != null);
      this.Alternatives = alternatives;
      this.UsesOptionalBraces = usesOptionalBraces;
    }
    public override IEnumerable<Statement> SubStatements {
      get {
        foreach (var alt in Alternatives) {
          foreach (var s in alt.Body) {
            yield return s;
          }
        }
      }
    }
    public override IEnumerable<Expression> SubExpressions {
      get {
        foreach (var e in base.SubExpressions) { yield return e; }
        foreach (var alt in Alternatives) {
          yield return alt.Guard;
        }
      }
    }
  }

  public abstract class LoopStmt : Statement
  {
    public readonly List<AttributedExpression> Invariants;
    public readonly Specification<Expression> Decreases;
    public bool InferredDecreases;  // filled in by resolution
    public readonly Specification<FrameExpression> Mod;
    [ContractInvariantMethod]
    void ObjectInvariant() {
      Contract.Invariant(cce.NonNullElements(Invariants));
      Contract.Invariant(Decreases != null);
      Contract.Invariant(Mod != null);
    }
    public LoopStmt(IToken tok, IToken endTok, List<AttributedExpression> invariants, Specification<Expression> decreases, Specification<FrameExpression> mod)
    : base(tok, endTok)
    {
      Contract.Requires(tok != null);
      Contract.Requires(endTok != null);
      Contract.Requires(cce.NonNullElements(invariants));
      Contract.Requires(decreases != null);
      Contract.Requires(mod != null);

      this.Invariants = invariants;
      this.Decreases = decreases;
      this.Mod = mod;
      if (DafnyOptions.O.Dafnycc) {
        Decreases = new Specification<Expression>(
          new List<Expression>() { new WildcardExpr(tok) }, null);
      }
    }
    public override IEnumerable<Expression> SubExpressions {
      get {
        foreach (var e in base.SubExpressions) { yield return e; }
        foreach (var mfe in Invariants) {
          foreach (var e in Attributes.SubExpressions(mfe.Attributes)) { yield return e; }
          yield return mfe.E;
        }
        foreach (var e in Attributes.SubExpressions(Decreases.Attributes)) { yield return e; }
        if (Decreases.Expressions != null) {
          foreach (var e in Decreases.Expressions) {
            yield return e;
          }
        }
        foreach (var e in Attributes.SubExpressions(Mod.Attributes)) { yield return e; }
        if (Mod.Expressions != null) {
          foreach (var fe in Mod.Expressions) {
            yield return fe.E;
          }
        }
      }
    }
  }

  public class WhileStmt : LoopStmt
  {
    public readonly Expression/*?*/ Guard;
    public readonly BlockStmt/*?*/ Body;
    public LoopBodySurrogate/*?*/ BodySurrogate;  // set by Resolver; remains null unless Body==null

    public class LoopBodySurrogate
    {
      public readonly List<IVariable> LocalLoopTargets;
      public readonly bool UsesHeap;

      public LoopBodySurrogate(List<IVariable> localLoopTargets, bool usesHeap) {
        LocalLoopTargets = localLoopTargets;
        UsesHeap = usesHeap;
      }
    }

    public WhileStmt(IToken tok, IToken endTok, Expression guard,
                     List<AttributedExpression> invariants, Specification<Expression> decreases, Specification<FrameExpression> mod,
                     BlockStmt body)
      : base(tok, endTok, invariants, decreases, mod) {
      Contract.Requires(tok != null);
      Contract.Requires(endTok != null);
      this.Guard = guard;
      this.Body = body;
    }

    public override IEnumerable<Statement> SubStatements {
      get {
        if (Body != null) {
          yield return Body;
        }
      }
    }
    public override IEnumerable<Expression> SubExpressions {
      get {
        foreach (var e in base.SubExpressions) { yield return e; }
        if (Guard != null) {
          yield return Guard;
        }
      }
    }
  }

  /// <summary>
  /// This class is really just a WhileStmt, except that it serves the purpose of remembering if the object was created as the result of a refinement
  /// merge.
  /// </summary>
  public class RefinedWhileStmt : WhileStmt
  {
    public RefinedWhileStmt(IToken tok, IToken endTok, Expression guard,
                            List<AttributedExpression> invariants, Specification<Expression> decreases, Specification<FrameExpression> mod,
                            BlockStmt body)
      : base(tok, endTok, guard, invariants, decreases, mod, body) {
      Contract.Requires(tok != null);
      Contract.Requires(endTok != null);
      Contract.Requires(body != null);
    }
  }

  public class AlternativeLoopStmt : LoopStmt
  {
    public readonly bool UsesOptionalBraces;
    public readonly List<GuardedAlternative> Alternatives;
    [ContractInvariantMethod]
    void ObjectInvariant() {
      Contract.Invariant(Alternatives != null);
    }
    public AlternativeLoopStmt(IToken tok, IToken endTok,
                               List<AttributedExpression> invariants, Specification<Expression> decreases, Specification<FrameExpression> mod,
                               List<GuardedAlternative> alternatives, bool usesOptionalBraces)
      : base(tok, endTok, invariants, decreases, mod) {
      Contract.Requires(tok != null);
      Contract.Requires(endTok != null);
      Contract.Requires(alternatives != null);
      this.Alternatives = alternatives;
      this.UsesOptionalBraces = usesOptionalBraces;
    }
    public override IEnumerable<Statement> SubStatements {
      get {
        foreach (var alt in Alternatives) {
          foreach (var s in alt.Body) {
            yield return s;
          }
        }
      }
    }
    public override IEnumerable<Expression> SubExpressions {
      get {
        foreach (var e in base.SubExpressions) { yield return e; }
        foreach (var alt in Alternatives) {
          yield return alt.Guard;
        }
      }
    }
  }

  public class ForallStmt : Statement
  {
    public readonly List<BoundVar> BoundVars;  // note, can be the empty list, in which case Range denotes "true"
    public Expression Range;  // mostly readonly, except that it may in some cases be updated during resolution to conjoin the precondition of the call in the body
    public readonly List<AttributedExpression> Ens;
    public readonly Statement Body;
    public List<Expression> ForallExpressions;   // fill in by rewriter.
    public bool CanConvert = true; //  can convert to ForallExpressions

    public List<ComprehensionExpr.BoundedPool> Bounds;  // initialized and filled in by resolver
    // invariant: if successfully resolved, Bounds.Count == BoundVars.Count;

    /// <summary>
    /// Assign means there are no ensures clauses and the body consists of one update statement,
    ///   either to an object field or to an array.
    /// Call means there are no ensures clauses and the body consists of a single call to a (presumably
    ///   ghost, but non-ghost is also allowed) method with no out-parameters and an empty modifies
    ///   clause.
    /// Proof means there is at least one ensures clause, and the body consists of any (presumably ghost,
    ///   but non-ghost is also allowed) code without side effects on variables (including fields and array
    ///   elements) declared outside the body itself.
    /// Notes:
    /// * More kinds may be allowed in the future.
    /// * One could also allow Call to call non-ghost methods without side effects.  However, that
    ///   would seem pointless in the program, so they are disallowed (to avoid any confusion that
    ///   such use of the forall statement might actually have a point).
    /// * One could allow Proof even without ensures clauses that "export" what was learned.
    ///   However, that might give the false impression that the body is nevertheless exported.
    /// </summary>
    public enum BodyKind { Assign, Call, Proof }
    public BodyKind Kind;  // filled in during resolution

    [ContractInvariantMethod]
    void ObjectInvariant() {
      Contract.Invariant(BoundVars != null);
      Contract.Invariant(Range != null);
      Contract.Invariant(BoundVars.Count != 0 || LiteralExpr.IsTrue(Range));
      Contract.Invariant(Ens != null);
    }

    public ForallStmt(IToken tok, IToken endTok, List<BoundVar> boundVars, Attributes attrs, Expression range, List<AttributedExpression> ens, Statement body)
      : base(tok, endTok) {
      Contract.Requires(tok != null);
      Contract.Requires(endTok != null);
      Contract.Requires(cce.NonNullElements(boundVars));
      Contract.Requires(range != null);
      Contract.Requires(boundVars.Count != 0 || LiteralExpr.IsTrue(range));
      Contract.Requires(cce.NonNullElements(ens));
      this.BoundVars = boundVars;
      this.Attributes = attrs;
      this.Range = range;
      this.Ens = ens;
      this.Body = body;
    }

    public Statement S0 {
      get {
        // dig into Body to find a single statement
        Statement s = this.Body;
        while (true) {
          var block = s as BlockStmt;
          if (block != null && block.Body.Count == 1) {
            s = block.Body[0];
            // dig further into s
          } else if (s is UpdateStmt) {
            var update = (UpdateStmt)s;
            if (update.ResolvedStatements.Count == 1) {
              s = update.ResolvedStatements[0];
              // dig further into s
            } else {
              return s;
            }
          } else {
            return s;
          }
        }
      }
    }

    public override IEnumerable<Statement> SubStatements {
      get {
        if (Body != null) {
          yield return Body;
        }
      }
    }
    public override IEnumerable<Expression> SubExpressions {
      get {
        foreach (var e in base.SubExpressions) { yield return e; }
        yield return Range;
        foreach (var ee in Ens) {
          foreach (var e in Attributes.SubExpressions(ee.Attributes)) { yield return e; }
          yield return ee.E;
        }
      }
    }

    public List<BoundVar> UncompilableBoundVars() {
      Contract.Ensures(Contract.Result<List<BoundVar>>() != null);
      var v = ComprehensionExpr.BoundedPool.PoolVirtues.Finite | ComprehensionExpr.BoundedPool.PoolVirtues.Enumerable;
      return ComprehensionExpr.BoundedPool.MissingBounds(BoundVars, Bounds, v);
    }
  }

  public class ModifyStmt : Statement
  {
    public readonly Specification<FrameExpression> Mod;
    public readonly BlockStmt Body;

    public ModifyStmt(IToken tok, IToken endTok, List<FrameExpression> mod, Attributes attrs, BlockStmt body)
      : base(tok, endTok)
    {
      Contract.Requires(tok != null);
      Contract.Requires(endTok != null);
      Contract.Requires(mod != null);
      Mod = new Specification<FrameExpression>(mod, attrs);
      Body = body;
    }

    public override IEnumerable<Statement> SubStatements {
      get {
        if (Body != null) {
          yield return Body;
        }
      }
    }
    public override IEnumerable<Expression> SubExpressions {
      get {
        foreach (var e in base.SubExpressions) { yield return e; }
        foreach (var e in Attributes.SubExpressions(Mod.Attributes)) { yield return e; }
        foreach (var fe in Mod.Expressions) {
          yield return fe.E;
        }
      }
    }
  }

  public class CalcStmt : Statement
  {
    public abstract class CalcOp {
      /// <summary>
      /// Resulting operator "x op z" if "x this y" and "y other z".
      /// Returns null if this and other are incompatible.
      /// </summary>
      [Pure]
      public abstract CalcOp ResultOp(CalcOp other);

      /// <summary>
      /// Returns an expression "line0 this line1".
      /// </summary>
      [Pure]
      public abstract Expression StepExpr(Expression line0, Expression line1);
    }

    public class BinaryCalcOp : CalcOp {
      public readonly BinaryExpr.Opcode Op;

      [ContractInvariantMethod]
      void ObjectInvariant()
      {
        Contract.Invariant(ValidOp(Op));
      }

      /// <summary>
      /// Is op a valid calculation operator?
      /// </summary>
      [Pure]
      public static bool ValidOp(BinaryExpr.Opcode op) {
        return
             op == BinaryExpr.Opcode.Eq || op == BinaryExpr.Opcode.Neq
          || op == BinaryExpr.Opcode.Lt || op == BinaryExpr.Opcode.Le
          || op == BinaryExpr.Opcode.Gt || op == BinaryExpr.Opcode.Ge
          || LogicOp(op);
      }

      /// <summary>
      /// Is op a valid operator only for Boolean lines?
      /// </summary>
      [Pure]
      public static bool LogicOp(BinaryExpr.Opcode op) {
        return op == BinaryExpr.Opcode.Iff || op == BinaryExpr.Opcode.Imp || op == BinaryExpr.Opcode.Exp;
      }

      public BinaryCalcOp(BinaryExpr.Opcode op) {
        Contract.Requires(ValidOp(op));
        Op = op;
      }

      /// <summary>
      /// Does this subsume other (this . other == other . this == this)?
      /// </summary>
      private bool Subsumes(BinaryCalcOp other) {
        Contract.Requires(other != null);
        var op1 = Op;
        var op2 = other.Op;
        if (op1 == BinaryExpr.Opcode.Neq || op2 == BinaryExpr.Opcode.Neq)
          return op2 == BinaryExpr.Opcode.Eq;
        if (op1 == op2)
          return true;
        if (LogicOp(op1) || LogicOp(op2))
          return op2 == BinaryExpr.Opcode.Eq ||
            (op1 == BinaryExpr.Opcode.Imp && op2 == BinaryExpr.Opcode.Iff) ||
            (op1 == BinaryExpr.Opcode.Exp && op2 == BinaryExpr.Opcode.Iff) ||
            (op1 == BinaryExpr.Opcode.Eq && op2 == BinaryExpr.Opcode.Iff);
        return op2 == BinaryExpr.Opcode.Eq ||
          (op1 == BinaryExpr.Opcode.Lt && op2 == BinaryExpr.Opcode.Le) ||
          (op1 == BinaryExpr.Opcode.Gt && op2 == BinaryExpr.Opcode.Ge);
      }

      public override CalcOp ResultOp(CalcOp other) {
        if (other is BinaryCalcOp) {
          var o = (BinaryCalcOp) other;
          if (this.Subsumes(o)) {
            return this;
          } else if (o.Subsumes(this)) {
            return other;
          }
          return null;
        } else if (other is TernaryCalcOp) {
          return other.ResultOp(this);
        } else {
          Contract.Assert(false);
          throw new cce.UnreachableException();
        }
      }

      public override Expression StepExpr(Expression line0, Expression line1)
      {
        if (Op == BinaryExpr.Opcode.Exp) {
          // The order of operands is reversed so that it can be turned into implication during resolution
          return new BinaryExpr(line0.tok, Op, line1, line0);
        } else {
          return new BinaryExpr(line0.tok, Op, line0, line1);
        }
      }

      public override string ToString()
      {
        return BinaryExpr.OpcodeString(Op);
      }

    }

    public class TernaryCalcOp : CalcOp {
      public readonly Expression Index; // the only allowed ternary operator is ==#, so we only store the index

      [ContractInvariantMethod]
      void ObjectInvariant()
      {
        Contract.Invariant(Index != null);
      }

      public TernaryCalcOp(Expression idx) {
        Contract.Requires(idx != null);
        Index = idx;
      }

      public override CalcOp ResultOp(CalcOp other) {
        if (other is BinaryCalcOp) {
          if (((BinaryCalcOp) other).Op == BinaryExpr.Opcode.Eq) {
            return this;
          }
          return null;
        } else if (other is TernaryCalcOp) {
          var a = Index;
          var b = ((TernaryCalcOp) other).Index;
          var minIndex = new ITEExpr(a.tok, false, new BinaryExpr(a.tok, BinaryExpr.Opcode.Le, a, b), a, b);
          return new TernaryCalcOp(minIndex); // ToDo: if we could compare expressions for syntactic equalty, we could use this here to optimize
        } else {
          Contract.Assert(false);
          throw new cce.UnreachableException();
        }
      }

      public override Expression StepExpr(Expression line0, Expression line1)
      {
        return new TernaryExpr(line0.tok, TernaryExpr.Opcode.PrefixEqOp, Index, line0, line1);
      }

      public override string ToString()
      {
        return "==#";
      }

    }

    public readonly List<Expression> Lines;    // Last line is dummy, in order to form a proper step with the dangling hint
    public readonly List<BlockStmt> Hints;     // Hints[i] comes after line i; block statement is used as a container for multiple sub-hints
    public readonly CalcOp UserSuppliedOp;     // may be null, if omitted by the user
    public CalcOp Op;                          // main operator of the calculation (either UserSuppliedOp or (after resolution) an inferred CalcOp)
    public readonly List<CalcOp/*?*/> StepOps; // StepOps[i] comes after line i
    public readonly List<Expression> Steps;    // expressions li op l<i + 1>, filled in during resolution (last step is dummy)
    public Expression Result;                  // expression l0 ResultOp ln, filled in during resolution

    public static readonly CalcOp DefaultOp = new BinaryCalcOp(BinaryExpr.Opcode.Eq);

    [ContractInvariantMethod]
    void ObjectInvariant()
    {
      Contract.Invariant(Lines != null);
      Contract.Invariant(cce.NonNullElements(Lines));
      Contract.Invariant(Hints != null);
      Contract.Invariant(cce.NonNullElements(Hints));
      Contract.Invariant(StepOps != null);
      Contract.Invariant(Steps != null);
      Contract.Invariant(cce.NonNullElements(Steps));
      Contract.Invariant(Hints.Count == Math.Max(Lines.Count - 1, 0));
      Contract.Invariant(StepOps.Count == Hints.Count);
    }

    public CalcStmt(IToken tok, IToken endTok, CalcOp userSuppliedOp, List<Expression> lines, List<BlockStmt> hints, List<CalcOp/*?*/> stepOps, Attributes attrs)
      : base(tok, endTok)
    {
      Contract.Requires(tok != null);
      Contract.Requires(endTok != null);
      Contract.Requires(lines != null);
      Contract.Requires(hints != null);
      Contract.Requires(stepOps != null);
      Contract.Requires(cce.NonNullElements(lines));
      Contract.Requires(cce.NonNullElements(hints));
      Contract.Requires(hints.Count == Math.Max(lines.Count - 1, 0));
      Contract.Requires(stepOps.Count == hints.Count);
      this.UserSuppliedOp = userSuppliedOp;
      this.Lines = lines;
      this.Hints = hints;
      this.StepOps = stepOps;
      this.Steps = new List<Expression>();
      this.Result = null;
      this.Attributes = attrs;
    }

    public override IEnumerable<Statement> SubStatements
    {
      get {
        foreach (var h in Hints) {
          yield return h;
        }
      }
    }
    public override IEnumerable<Expression> SubExpressions
    {
      get {
        foreach (var e in base.SubExpressions) { yield return e; }
        foreach (var e in Attributes.SubExpressions(Attributes)) { yield return e; }

        for (int i = 0; i < Lines.Count - 1; i++) {  // note, we skip the duplicated line at the end
          yield return Lines[i];
        }
        foreach (var calcop in AllCalcOps) {
          var o3 = calcop as TernaryCalcOp;
          if (o3 != null) {
            yield return o3.Index;
          }
        }
      }
    }

    IEnumerable<CalcOp> AllCalcOps {
      get {
        if (UserSuppliedOp != null) {
          yield return UserSuppliedOp;
        }
        foreach (var stepop in StepOps) {
          if (stepop != null) {
            yield return stepop;
          }
        }
      }
    }

    /// <summary>
    /// Left-hand side of a step expression.
    /// Note that Lhs(op.StepExpr(line0, line1)) != line0 when op is <==.
    /// </summary>
    public static Expression Lhs(Expression step)
    {
      Contract.Requires(step is BinaryExpr || step is TernaryExpr);
      if (step is BinaryExpr) {
        return ((BinaryExpr) step).E0;
      } else {
        return ((TernaryExpr) step).E1;
      }
    }

    /// <summary>
    /// Right-hand side of a step expression.
    /// Note that Rhs(op.StepExpr(line0, line1)) != line1 when op is REVERSE-IMPLICATION.
    /// </summary>
    public static Expression Rhs(Expression step)
    {
      Contract.Requires(step is BinaryExpr || step is TernaryExpr);
      if (step is BinaryExpr) {
        return ((BinaryExpr) step).E1;
      } else {
        return ((TernaryExpr) step).E2;
      }
    }
  }

  public class MatchStmt : Statement
  {
    [ContractInvariantMethod]
    void ObjectInvariant() {
      Contract.Invariant(Source != null);
      Contract.Invariant(cce.NonNullElements(Cases));
      Contract.Invariant(cce.NonNullElements(MissingCases));
    }

    private Expression source;
    private List<MatchCaseStmt> cases;
    public readonly MatchingContext Context;
    public readonly List<DatatypeCtor> MissingCases = new List<DatatypeCtor>();  // filled in during resolution
    public readonly bool UsesOptionalBraces;
    public MatchStmt OrigUnresolved;  // the resolver makes this clone of the MatchStmt before it starts desugaring it

    public MatchStmt(IToken tok, IToken endTok, Expression source, [Captured] List<MatchCaseStmt> cases, bool usesOptionalBraces, MatchingContext context = null)
      : base(tok, endTok) {
      Contract.Requires(tok != null);
      Contract.Requires(endTok != null);
      Contract.Requires(source != null);
      Contract.Requires(cce.NonNullElements(cases));
      this.source = source;
      this.cases = cases;
      this.UsesOptionalBraces = usesOptionalBraces;
      this.Context = context is null? new HoleCtx() : context;
    }

    public Expression Source {
      get { return source; }
    }

    public List<MatchCaseStmt> Cases {
      get { return cases; }
    }

    // should only be used in desugar in resolve to change the cases of the matchexpr
    public void UpdateSource(Expression source) {
      this.source = source;
    }

    public void UpdateCases(List<MatchCaseStmt> cases) {
      this.cases = cases;
    }

    public override IEnumerable<Statement> SubStatements {
      get {
        foreach (var kase in cases) {
          foreach (var s in kase.Body) {
            yield return s;
          }
        }
      }
    }
    public override IEnumerable<Expression> SubExpressions {
      get {
        foreach (var e in base.SubExpressions) { yield return e; }
        yield return Source;
      }
    }
  }

  public class MatchCaseStmt : MatchCase
  {
    private List<Statement> body;

    [ContractInvariantMethod]
    void ObjectInvariant() {
      Contract.Invariant(cce.NonNullElements(Body));
    }

    public MatchCaseStmt(IToken tok, DatatypeCtor ctor, [Captured] List<BoundVar> arguments, [Captured] List<Statement> body)
      : base(tok, ctor, arguments)
    {
      Contract.Requires(tok != null);
      Contract.Requires(ctor != null);
      Contract.Requires(cce.NonNullElements(arguments));
      Contract.Requires(cce.NonNullElements(body));
      this.body = body;
    }

    public List<Statement> Body {
      get { return body; }
    }

    // should only be called by resolve to reset the body of the MatchCaseExpr
    public void UpdateBody(List<Statement> body) {
      this.body = body;
    }
  }

  /// <summary>
  /// The class represents several possible scenarios:
  /// * ...;
  ///   S == null
  /// * assert ...
  ///   ConditionOmitted == true
  /// * assume ...
  ///   ConditionOmitted == true
  /// * if ... { Stmt }
  ///   if ... { Stmt } else ElseStmt
  ///   ConditionOmitted == true
  /// * while ... invariant J;
  ///   ConditionOmitted == true && BodyOmitted == true
  /// * while ... invariant J; { Stmt }
  ///   ConditionOmitted == true && BodyOmitted == false
  /// * modify ...;
  ///   ConditionOmitted == true && BodyOmitted == false
  /// * modify ... { Stmt }
  ///   ConditionOmitted == true && BodyOmitted == false
  /// </summary>
  public class SkeletonStatement : Statement
  {
    public readonly Statement S;
    public bool ConditionOmitted { get { return ConditionEllipsis != null; } }
    public readonly IToken ConditionEllipsis;
    public bool BodyOmitted { get { return BodyEllipsis != null; } }
    public readonly IToken BodyEllipsis;
    public readonly List<IToken> NameReplacements;
    public readonly List<Expression> ExprReplacements;
    public SkeletonStatement(IToken tok, IToken endTok)
      : base(tok, endTok)
    {
      Contract.Requires(tok != null);
      Contract.Requires(endTok != null);
      S = null;
    }
    public SkeletonStatement(Statement s, IToken conditionEllipsis, IToken bodyEllipsis)
      : base(s.Tok, s.EndTok)
    {
      Contract.Requires(s != null);
      S = s;
      ConditionEllipsis = conditionEllipsis;
      BodyEllipsis = bodyEllipsis;
    }
    public SkeletonStatement(IToken tok, IToken endTok, List<IToken> nameReplacements, List<Expression> exprReplacements)
      : base(tok, endTok) {
      Contract.Requires(tok != null);
      Contract.Requires(endTok != null);
      NameReplacements = nameReplacements;
      ExprReplacements = exprReplacements;

    }
    public override IEnumerable<Statement> SubStatements {
      get {
        // The SkeletonStatement is really a modification of its inner statement S.  Therefore,
        // we don't consider S to be a substatement.  Instead, the substatements of S are the
        // substatements of the SkeletonStatement.  In the case the SkeletonStatement modifies
        // S by omitting its body (which is true only for loops), there are no substatements.
        if (!BodyOmitted) {
          foreach (var s in S.SubStatements) {
            yield return s;
          }
        }
      }
    }
  }

  // ------------------------------------------------------------------------------------------------------

  public abstract class TokenWrapper : IToken
  {
    protected readonly IToken WrappedToken;
    protected TokenWrapper(IToken wrappedToken) {
      Contract.Requires(wrappedToken != null);
      WrappedToken = wrappedToken;
    }

    public int col {
      get { return WrappedToken.col; }
      set { throw new NotSupportedException(); }
    }
    public virtual string filename {
      get { return WrappedToken.filename; }
      set { throw new NotSupportedException(); }
    }
    public bool IsValid {
      get { return WrappedToken.IsValid; }
    }
    public int kind {
      get { return WrappedToken.kind; }
      set { throw new NotSupportedException(); }
    }
    public int line {
      get { return WrappedToken.line; }
      set { throw new NotSupportedException(); }
    }
    public int pos {
      get { return WrappedToken.pos; }
      set { throw new NotSupportedException(); }
    }
    public virtual string val {
      get { return WrappedToken.val; }
      set { throw new NotSupportedException(); }
    }
  }

  public class NestedToken : TokenWrapper
  {
    public NestedToken(IToken outer, IToken inner)
      : base(outer)
    {
      Contract.Requires(outer != null);
      Contract.Requires(inner != null);
      Inner = inner;
    }
    public IToken Outer { get { return WrappedToken; } }
    public readonly IToken Inner;
  }

  /// <summary>
  /// An IncludeToken is a wrapper that indicates that the function/method was
  /// declared in a file that was included. Any proof obligations from such an
  /// included file are to be ignored.
  /// </summary>
  public class IncludeToken : TokenWrapper
  {
    public Include Include;
    public IncludeToken(Include include, IToken wrappedToken)
      : base(wrappedToken) {
      Contract.Requires(wrappedToken != null);
      this.Include = include;
    }

    public override string val {
      get { return WrappedToken.val; }
      set { WrappedToken.val = value; }
    }
  }

  // ------------------------------------------------------------------------------------------------------
  [DebuggerDisplay("{Printer.ExprToString(this)}")]
  public abstract class Expression
  {
    public readonly IToken tok;
    [ContractInvariantMethod]
    void ObjectInvariant() {
      Contract.Invariant(tok != null);
    }

    [Pure]
    public bool WasResolved()
    {
      return Type != null;
    }

    public Expression Resolved {
      get {
        Contract.Requires(WasResolved());  // should be called only on resolved expressions; this approximates that precondition
        Expression r = this;
        while (true) {
          Contract.Assert(r.WasResolved());  // this.WasResolved() implies anything it reaches is also resolved
          var rr = r as ConcreteSyntaxExpression;
          if (rr == null) {
            return r;
          }
          r = rr.ResolvedExpression;
          if (r == null) {
            // for a NegationExpression, we're willing to return its non-ResolveExpression form (since it is filled in
            // during a resolution phase after type checking and we may be called here during type checking)
            return rr is NegationExpression ? rr : null;
          }
        }
      }
    }

    protected Type type;
    public Type Type {  // filled in during resolution
      get {
        Contract.Ensures(type != null || Contract.Result<Type>() == null);  // useful in conjunction with postcondition of constructor
        return type == null ? null : type.Normalize();
      }
      set {
        Contract.Requires(!WasResolved());  // set it only once
        Contract.Requires(value != null);

        //modifies type;
        type = value.Normalize();
      }
    }
    /// <summary>
    /// This method can be used when .Type has been found to be erroneous and its current value
    /// would be unexpected by the rest of the resolver. This method then sets .Type to a neutral
    /// value.
    /// </summary>
    public void ResetTypeAssignment() {
      Contract.Requires(WasResolved());
      type = new InferredTypeProxy();
    }
#if TEST_TYPE_SYNONYM_TRANSPARENCY
    public void DebugTest_ChangeType(Type ty) {
      Contract.Requires(WasResolved());  // we're here to set it again
      Contract.Requires(ty != null);
      type = ty;
    }
#endif

    public Expression(IToken tok) {
      Contract.Requires(tok != null);
      Contract.Ensures(type == null);  // we would have liked to have written Type==null, but that's not admissible or provable

      this.tok = tok;
    }

    /// <summary>
    /// Returns the non-null subexpressions of the Expression.  To be called after the expression has been resolved; this
    /// means, for example, that any concrete syntax that resolves to some other expression will return the subexpressions
    /// of the resolved expression.
    /// </summary>
    public virtual IEnumerable<Expression> SubExpressions {
      get { yield break; }
    }

    public virtual bool IsImplicit {
      get { return false; }
    }

    public static IEnumerable<Expression> Conjuncts(Expression expr) {
      Contract.Requires(expr != null);
      Contract.Requires(expr.Type.IsBoolType);
      Contract.Ensures(cce.NonNullElements(Contract.Result<IEnumerable<Expression>>()));

      expr = StripParens(expr);

      var bin = expr as BinaryExpr;
      if (bin != null && bin.ResolvedOp == BinaryExpr.ResolvedOpcode.And) {
        foreach (Expression e in Conjuncts(bin.E0)) {
          yield return e;
        }
        foreach (Expression e in Conjuncts(bin.E1)) {
          yield return e;
        }
        yield break;
      }
      yield return expr;
    }

    /// <summary>
    /// Create a resolved expression of the form "e0 + e1"
    /// </summary>
    public static Expression CreateAdd(Expression e0, Expression e1) {
      Contract.Requires(e0 != null);
      Contract.Requires(e1 != null);
      Contract.Requires(
        (e0.Type.IsNumericBased(Type.NumericPersuasion.Int) && e1.Type.IsNumericBased(Type.NumericPersuasion.Int)) ||
        (e0.Type.IsNumericBased(Type.NumericPersuasion.Real) && e1.Type.IsNumericBased(Type.NumericPersuasion.Real)));
      Contract.Ensures(Contract.Result<Expression>() != null);
      var s = new BinaryExpr(e0.tok, BinaryExpr.Opcode.Add, e0, e1);
      s.ResolvedOp = BinaryExpr.ResolvedOpcode.Add;  // resolve here
      s.Type = e0.Type.NormalizeExpand();  // resolve here
      return s;
    }

    /// <summary>
    /// Create a resolved expression of the form "e0 * e1"
    /// </summary>
    public static Expression CreateMul(Expression e0, Expression e1) {
      Contract.Requires(e0 != null);
      Contract.Requires(e1 != null);
      Contract.Requires(
        (e0.Type.IsNumericBased(Type.NumericPersuasion.Int) && e1.Type.IsNumericBased(Type.NumericPersuasion.Int)) ||
        (e0.Type.IsNumericBased(Type.NumericPersuasion.Real) && e1.Type.IsNumericBased(Type.NumericPersuasion.Real)));
      Contract.Ensures(Contract.Result<Expression>() != null);
      var s = new BinaryExpr(e0.tok, BinaryExpr.Opcode.Mul, e0, e1);
      s.ResolvedOp = BinaryExpr.ResolvedOpcode.Mul;  // resolve here
      s.Type = e0.Type.NormalizeExpand();  // resolve here
      return s;
    }

    /// <summary>
    /// Create a resolved expression of the form "CVT(e0) - CVT(e1)", where "CVT" is either "int" (if
    /// e0.Type is an integer-based numeric type) or "real" (if e0.Type is a real-based numeric type).
    /// </summary>
    public static Expression CreateSubtract_TypeConvert(Expression e0, Expression e1) {
      Contract.Requires(e0 != null);
      Contract.Requires(e1 != null);
      Contract.Requires(
        (e0.Type.IsNumericBased(Type.NumericPersuasion.Int) && e1.Type.IsNumericBased(Type.NumericPersuasion.Int)) ||
        (e0.Type.IsNumericBased(Type.NumericPersuasion.Real) && e1.Type.IsNumericBased(Type.NumericPersuasion.Real)));
      Contract.Ensures(Contract.Result<Expression>() != null);

      Type toType = e0.Type.IsNumericBased(Type.NumericPersuasion.Int) ? (Type)Type.Int : Type.Real;
      e0 = CastIfNeeded(e0, toType);
      e1 = CastIfNeeded(e1, toType);
      return CreateSubtract(e0, e1);
    }

    private static Expression CastIfNeeded(Expression expr, Type toType) {
      if (!expr.Type.Equals(toType)) {
        var cast = new ConversionExpr(expr.tok, expr, toType);
        cast.Type = toType;
        return cast;
      } else {
        return expr;
      }
    }

    /// <summary>
    /// Create a resolved expression of the form "e0 - e1"
    /// </summary>
    public static Expression CreateSubtract(Expression e0, Expression e1) {
      Contract.Requires(e0 != null);
      Contract.Requires(e0.Type != null);
      Contract.Requires(e1 != null);
      Contract.Requires(e1.Type != null);
      Contract.Requires(
        (e0.Type.IsNumericBased(Type.NumericPersuasion.Int) && e1.Type.IsNumericBased(Type.NumericPersuasion.Int)) ||
        (e0.Type.IsNumericBased(Type.NumericPersuasion.Real) && e1.Type.IsNumericBased(Type.NumericPersuasion.Real)) ||
        (e0.Type.IsBigOrdinalType && e1.Type.IsBigOrdinalType));
      Contract.Ensures(Contract.Result<Expression>() != null);
      var s = new BinaryExpr(e0.tok, BinaryExpr.Opcode.Sub, e0, e1);
      s.ResolvedOp = BinaryExpr.ResolvedOpcode.Sub;  // resolve here
      s.Type = e0.Type.NormalizeExpand();  // resolve here
      return s;
    }

    /// <summary>
    /// Create a resolved expression of the form "e + n"
    /// </summary>
    public static Expression CreateIncrement(Expression e, int n) {
      Contract.Requires(e != null);
      Contract.Requires(e.Type != null);
      Contract.Requires(e.Type.IsNumericBased(Type.NumericPersuasion.Int));
      Contract.Requires(0 <= n);
      Contract.Ensures(Contract.Result<Expression>() != null);
      if (n == 0) {
        return e;
      }
      var nn = CreateIntLiteral(e.tok, n);
      return CreateAdd(e, nn);
    }

    /// <summary>
    /// Create a resolved expression of the form "e - n"
    /// </summary>
    public static Expression CreateDecrement(Expression e, int n) {
      Contract.Requires(e != null);
      Contract.Requires(e.Type.IsNumericBased(Type.NumericPersuasion.Int));
      Contract.Requires(0 <= n);
      Contract.Ensures(Contract.Result<Expression>() != null);
      if (n == 0) {
        return e;
      }
      var nn = CreateIntLiteral(e.tok, n);
      return CreateSubtract(e, nn);
    }

    /// <summary>
    /// Create a resolved expression of the form "n"
    /// </summary>
    public static Expression CreateIntLiteral(IToken tok, int n) {
      Contract.Requires(tok != null);
      Contract.Requires(n != int.MinValue);
      if (0 <= n) {
        var nn = new LiteralExpr(tok, n);
        nn.Type = Type.Int;
        return nn;
      } else {
        return CreateDecrement(CreateIntLiteral(tok, 0), -n);
      }
    }

    /// <summary>
    /// Create a resolved expression of the form "x"
    /// </summary>
    public static Expression CreateRealLiteral(IToken tok, Basetypes.BigDec x) {
      Contract.Requires(tok != null);
      var nn = new LiteralExpr(tok, x);
      nn.Type = Type.Real;
      return nn;
    }

    /// <summary>
    /// Create a resolved expression of the form "n", for either type "int" or type "ORDINAL".
    /// </summary>
    public static Expression CreateNatLiteral(IToken tok, int n, Type ty) {
      Contract.Requires(tok != null);
      Contract.Requires(0 <= n);
      Contract.Requires(ty.IsNumericBased(Type.NumericPersuasion.Int) || ty is BigOrdinalType);
      var nn = new LiteralExpr(tok, n);
      nn.Type = ty;
      return nn;
    }

    /// <summary>
    /// Create a resolved expression for a bool b
    /// </summary>
    public static Expression CreateBoolLiteral(IToken tok, bool b) {
      Contract.Requires(tok != null);
      var lit = new LiteralExpr(tok, b);
      lit.Type = Type.Bool;  // resolve here
      return lit;
    }

    /// <summary>
    /// Returns "expr", but with all outer layers of parentheses removed.
    /// This method can be called before resolution.
    /// </summary>
    public static Expression StripParens(Expression expr) {
      while (true) {
        var e = expr as ParensExpression;
        if (e == null) {
          return expr;
        }
        expr = e.E;
      }
    }

    public static ThisExpr AsThis(Expression expr) {
      Contract.Requires(expr != null);
      return StripParens(expr) as ThisExpr;
    }

    /// <summary>
    /// If "expr" denotes a boolean literal "b", then return "true" and set "value" to "b".
    /// Otherwise, return "false" (and the value of "value" should not be used by the caller).
    /// This method can be called before resolution.
    /// </summary>
    public static bool IsBoolLiteral(Expression expr, out bool value) {
      Contract.Requires(expr != null);
      var e = StripParens(expr) as LiteralExpr;
      if (e != null && e.Value is bool) {
        value = (bool)e.Value;
        return true;
      } else {
        value = false;  // to please compiler
        return false;
      }
    }

    /// <summary>
    /// Returns "true" if "expr" denotes the empty set (for "iset", "set", or "multiset").
    /// This method can be called before resolution.
    /// </summary>
    public static bool IsEmptySetOrMultiset(Expression expr) {
      Contract.Requires(expr != null);
      expr = StripParens(expr);
      return (expr is SetDisplayExpr && ((SetDisplayExpr)expr).Elements.Count == 0) ||
        (expr is MultiSetDisplayExpr && ((MultiSetDisplayExpr)expr).Elements.Count == 0);
    }

    public static Expression CreateNot(IToken tok, Expression e) {
      Contract.Requires(tok != null);
      Contract.Requires(e.Type.IsBoolType);
      var un = new UnaryOpExpr(tok, UnaryOpExpr.Opcode.Not, e);
      un.Type = Type.Bool;  // resolve here
      return un;
    }

    /// <summary>
    /// Create a resolved expression of the form "e0 LESS e1"
    /// </summary>
    public static Expression CreateLess(Expression e0, Expression e1) {
      Contract.Requires(e0 != null);
      Contract.Requires(e1 != null);
      Contract.Requires(
        (e0.Type.IsNumericBased(Type.NumericPersuasion.Int) && e1.Type.IsNumericBased(Type.NumericPersuasion.Int)) ||
        (e0.Type.IsBigOrdinalType && e1.Type.IsBigOrdinalType));
      Contract.Ensures(Contract.Result<Expression>() != null);
      var s = new BinaryExpr(e0.tok, BinaryExpr.Opcode.Lt, e0, e1);
      s.ResolvedOp = BinaryExpr.ResolvedOpcode.Lt;  // resolve here
      s.Type = Type.Bool;  // resolve here
      return s;
    }

    /// <summary>
    /// Create a resolved expression of the form "e0 ATMOST e1"
    /// </summary>
    public static Expression CreateAtMost(Expression e0, Expression e1) {
      Contract.Requires(e0 != null);
      Contract.Requires(e1 != null);
      Contract.Requires(
        (e0.Type.IsNumericBased(Type.NumericPersuasion.Int) && e1.Type.IsNumericBased(Type.NumericPersuasion.Int)) ||
        (e0.Type.IsNumericBased(Type.NumericPersuasion.Real) && e1.Type.IsNumericBased(Type.NumericPersuasion.Real)));
      Contract.Ensures(Contract.Result<Expression>() != null);
      var s = new BinaryExpr(e0.tok, BinaryExpr.Opcode.Le, e0, e1);
      s.ResolvedOp = BinaryExpr.ResolvedOpcode.Le;  // resolve here
      s.Type = Type.Bool;  // resolve here
      return s;
    }

    public static Expression CreateEq(Expression e0, Expression e1, Type ty) {
      Contract.Requires(e0 != null);
      Contract.Requires(e1 != null);
      Contract.Requires(ty != null);
      var eq = new BinaryExpr(e0.tok, BinaryExpr.Opcode.Eq, e0, e1);
      if (ty is SetType) {
        eq.ResolvedOp = BinaryExpr.ResolvedOpcode.SetEq;
      } else if (ty is SeqType) {
        eq.ResolvedOp = BinaryExpr.ResolvedOpcode.SeqEq;
      } else if (ty is MultiSetType) {
        eq.ResolvedOp = BinaryExpr.ResolvedOpcode.MultiSetEq;
      } else if (ty is MapType) {
        eq.ResolvedOp = BinaryExpr.ResolvedOpcode.MapEq;
      } else {
        eq.ResolvedOp = BinaryExpr.ResolvedOpcode.EqCommon;
      }
      eq.type = Type.Bool;
      return eq;
    }

    /// <summary>
    /// Create a resolved expression of the form "e0 && e1"
    /// </summary>
    public static Expression CreateAnd(Expression a, Expression b, bool allowSimplification = true) {
      Contract.Requires(a != null);
      Contract.Requires(b != null);
      Contract.Requires(a.Type.IsBoolType && b.Type.IsBoolType);
      Contract.Ensures(Contract.Result<Expression>() != null);
      if (allowSimplification && LiteralExpr.IsTrue(a)) {
        return b;
      } else if (allowSimplification && LiteralExpr.IsTrue(b)) {
        return a;
      } else {
        var and = new BinaryExpr(a.tok, BinaryExpr.Opcode.And, a, b);
        and.ResolvedOp = BinaryExpr.ResolvedOpcode.And;  // resolve here
        and.Type = Type.Bool;  // resolve here
        return and;
      }
    }

    /// <summary>
    /// Create a resolved expression of the form "e0 ==> e1"
    /// </summary>
    public static Expression CreateImplies(Expression a, Expression b, bool allowSimplification = true) {
      Contract.Requires(a != null);
      Contract.Requires(b != null);
      Contract.Requires(a.Type.IsBoolType && b.Type.IsBoolType);
      Contract.Ensures(Contract.Result<Expression>() != null);
      if (allowSimplification && (LiteralExpr.IsTrue(a) || LiteralExpr.IsTrue(b))) {
        return b;
      } else {
        var imp = new BinaryExpr(a.tok, BinaryExpr.Opcode.Imp, a, b);
        imp.ResolvedOp = BinaryExpr.ResolvedOpcode.Imp;  // resolve here
        imp.Type = Type.Bool;  // resolve here
        return imp;
      }
    }

    /// <summary>
    /// Create a resolved expression of the form "e0 || e1"
    /// </summary>
    public static Expression CreateOr(Expression a, Expression b, bool allowSimplification = true) {
      Contract.Requires(a != null);
      Contract.Requires(b != null);
      Contract.Requires(a.Type.IsBoolType && b.Type.IsBoolType);
      Contract.Ensures(Contract.Result<Expression>() != null);
      if (allowSimplification && LiteralExpr.IsTrue(a)) {
        return a;
      } else if (allowSimplification && LiteralExpr.IsTrue(b)) {
        return b;
      } else {
        var or = new BinaryExpr(a.tok, BinaryExpr.Opcode.Or, a, b);
        or.ResolvedOp = BinaryExpr.ResolvedOpcode.Or;  // resolve here
        or.Type = Type.Bool;  // resolve here
        return or;
      }
    }

    /// <summary>
    /// Create a resolved expression of the form "if test then e0 else e1"
    /// </summary>
    public static Expression CreateITE(Expression test, Expression e0, Expression e1) {
      Contract.Requires(test != null);
      Contract.Requires(e0 != null);
      Contract.Requires(e1 != null);
      Contract.Requires(test.Type.IsBoolType && e0.Type.Equals(e1.Type));
      Contract.Ensures(Contract.Result<Expression>() != null);
      var ite = new ITEExpr(test.tok, false, test, e0, e1);
      ite.Type = e0.type;  // resolve here
      return ite;
    }

    /// <summary>
    /// Create a resolved case expression for a match expression
    /// </summary>
    public static MatchCaseExpr CreateMatchCase(MatchCaseExpr old_case, Expression new_body) {
      Contract.Requires(old_case != null);
      Contract.Requires(new_body != null);
      Contract.Ensures(Contract.Result<MatchCaseExpr>() != null);

      ResolvedCloner cloner = new ResolvedCloner();
      var newVars = old_case.Arguments.ConvertAll(cloner.CloneBoundVar);
      new_body = VarSubstituter(old_case.Arguments.ConvertAll<NonglobalVariable>(x=>(NonglobalVariable)x), newVars, new_body);

      var new_case = new MatchCaseExpr(old_case.tok, old_case.Ctor, newVars, new_body);

      new_case.Ctor = old_case.Ctor; // resolve here
      return new_case;
    }

    /// <summary>
    /// Create a match expression with a resolved type
    /// </summary>
    public static Expression CreateMatch(IToken tok, Expression src, List<MatchCaseExpr> cases, Type type) {
      MatchExpr e = new MatchExpr(tok, src, cases, false);
      e.Type = type;  // resolve here

      return e;
    }

    /// <summary>
    /// Create a let expression with a resolved type and fresh variables
    /// </summary>
    public static Expression CreateLet(IToken tok, List<CasePattern<BoundVar>> LHSs, List<Expression> RHSs, Expression body, bool exact) {
      Contract.Requires(tok  != null);
      Contract.Requires(LHSs != null && RHSs != null);
      Contract.Requires(LHSs.Count == RHSs.Count);
      Contract.Requires(body != null);

      ResolvedCloner cloner = new ResolvedCloner();
      var newLHSs = LHSs.ConvertAll(cloner.CloneCasePattern);

      var oldVars = new List<BoundVar>();
      LHSs.Iter(p => oldVars.AddRange(p.Vars));
      var newVars = new List<BoundVar>();
      newLHSs.Iter(p => newVars.AddRange(p.Vars));
      body = VarSubstituter(oldVars.ConvertAll<NonglobalVariable>(x => (NonglobalVariable)x), newVars, body);

      var let = new LetExpr(tok, newLHSs, RHSs, body, exact);
      let.Type = body.Type;  // resolve here
      return let;
    }

    /// <summary>
    /// Create a quantifier expression with a resolved type and fresh variables
    /// Optionally replace the old body with the supplied argument
    /// </summary>
    public static Expression CreateQuantifier(QuantifierExpr expr, bool forall,  Expression body = null) {
      //(IToken tok, List<BoundVar> vars, Expression range, Expression body, Attributes attribs, Qu) {
      Contract.Requires(expr != null);

      ResolvedCloner cloner = new ResolvedCloner();
      var newVars = expr.BoundVars.ConvertAll(cloner.CloneBoundVar);

      if (body == null) {
        body = expr.Term;
      }

      body = VarSubstituter(expr.BoundVars.ConvertAll<NonglobalVariable>(x=>(NonglobalVariable)x), newVars, body);

      QuantifierExpr q;
      if (forall) {
        q = new ForallExpr(expr.tok, new List<TypeParameter>(), newVars, expr.Range, body, expr.Attributes);
      } else {
        q = new ExistsExpr(expr.tok, new List<TypeParameter>(), newVars, expr.Range, body, expr.Attributes);
      }
      q.Type = Type.Bool;

      return q;
    }

    /// <summary>
    /// Create a resolved IdentifierExpr (whose token is that of the variable)
    /// </summary>
    public static Expression CreateIdentExpr(IVariable v) {
      Contract.Requires(v != null);
      var e = new IdentifierExpr(v.Tok, v.Name);
      e.Var = v;  // resolve here
      e.type = v.Type;  // resolve here
      return e;
    }

    public static Expression VarSubstituter(List<NonglobalVariable> oldVars, List<BoundVar> newVars, Expression e, Dictionary<TypeParameter, Type> typeMap=null) {
      Contract.Requires(oldVars != null && newVars != null);
      Contract.Requires(oldVars.Count == newVars.Count);

      Dictionary<IVariable, Expression/*!*/> substMap = new Dictionary<IVariable, Expression>();
      if (typeMap == null) {
        typeMap = new Dictionary<TypeParameter, Type>();
      }

      for (int i = 0; i < oldVars.Count; i++) {
        var id = new IdentifierExpr(newVars[i].tok, newVars[i].Name);
        id.Var = newVars[i];    // Resolve here manually
        id.Type = newVars[i].Type;  // Resolve here manually
        substMap.Add(oldVars[i], id);
      }

      Translator.Substituter sub = new Translator.Substituter(null, substMap, typeMap);
      return sub.Substitute(e);
    }

    /// <summary>
    /// Returns the string literal underlying an actual string literal (not as a sequence display of characters)
    /// </summary>
    /// <returns></returns>
    public string AsStringLiteral() {
      var le = this as StringLiteralExpr;
      return le == null ? null : le.Value as string;
    }
  }

  /// <summary>
  /// Instances of this class are introduced during resolution to indicate that a static method or function has
  /// been invoked without specifying a receiver (that is, by just giving the name of the enclosing class).
  /// </summary>
  public class StaticReceiverExpr : LiteralExpr
  {
    public readonly Type UnresolvedType;
    private bool Implicit;
    public Expression OriginalResolved;

    public StaticReceiverExpr(IToken tok, Type t, bool isImplicit)
      : base(tok) {
      Contract.Requires(tok != null);
      Contract.Requires(t != null);
      UnresolvedType = t;
      Implicit = isImplicit;
      OriginalResolved = null;
    }

    /// <summary>
    /// Constructs a resolved LiteralExpr representing the fictitious static-receiver literal whose type is
    /// "cl" parameterized by the type arguments of "cl" itself.
    /// </summary>
    public StaticReceiverExpr(IToken tok, TopLevelDeclWithMembers cl, bool isImplicit)
      : base(tok)
    {
      Contract.Requires(tok != null);
      Contract.Requires(cl != null);
      var typeArgs = cl.TypeArgs.ConvertAll(tp => (Type)new UserDefinedType(tp));
      Type = new UserDefinedType(tok, cl is ClassDecl klass && klass.IsDefaultClass ? cl.Name : cl.Name + "?", cl, typeArgs);
      UnresolvedType = Type;
      Implicit = isImplicit;
    }

    /// <summary>
    /// Constructs a resolved LiteralExpr representing the fictitious literal whose type is
    /// "cl" parameterized according to the type arguments to "t".  It is assumed that "t" denotes
    /// a class or trait that (possibly reflexively or transitively) extends "cl".
    /// Examples:
    /// * If "t" denotes "C(G)" and "cl" denotes "C", then the type of the StaticReceiverExpr
    ///   will be "C(G)".
    /// * Suppose "C" is a class that extends a trait "T"; then, if "t" denotes "C" and "cl" denotes
    ///   "T", then the type of the StaticReceiverExpr will be "T".
    /// * Suppose "C(X)" is a class that extends "T(f(X))", and that "T(Y)" is
    ///   a trait that in turn extends trait "W(g(Y))".  If "t" denotes type "C(G)" and "cl" denotes "W",
    ///   then type of the StaticReceiverExpr will be "T(g(f(G)))".
    /// </summary>
    public StaticReceiverExpr(IToken tok, UserDefinedType t, TopLevelDeclWithMembers cl, bool isImplicit, Expression lhs = null)
      : base(tok) {
      Contract.Requires(tok != null);
      Contract.Requires(t.ResolvedClass != null);
      Contract.Requires(cl != null);
      var top = t.AsTopLevelTypeWithMembersBypassInternalSynonym;
      if (top != cl) {
        Contract.Assert(top != null);
        var clArgsInTermsOfTFormals = cl.TypeArgs.ConvertAll(tp => top.ParentFormalTypeParametersToActuals[tp]);
        var subst = Resolver.TypeSubstitutionMap(top.TypeArgs, t.TypeArgs);
        var typeArgs = clArgsInTermsOfTFormals.ConvertAll(ty => Resolver.SubstType(ty, subst));
        Type = new UserDefinedType(tok, cl.Name, cl, typeArgs);
      } else if (t.Name != cl.Name) {  // t may be using the name "C?", and we'd prefer it read "C"
        Type = new UserDefinedType(tok, cl.Name, cl, t.TypeArgs);
      } else {
        Type = t;
      }
      UnresolvedType = Type;
      Implicit = isImplicit;
      OriginalResolved = lhs;
    }

    public override bool IsImplicit {
      get { return Implicit; }
    }
  }

  public class LiteralExpr : Expression {
    /// <summary>
    /// One of the following:
    ///   * 'null' for the 'null' literal (a special case of which is the subclass StaticReceiverExpr)
    ///   * a bool for a bool literal
    ///   * a BigInteger for int literal
    ///   * a Basetypes.BigDec for a (rational) real literal
    ///   * a string for a char literal
    ///     This case always uses the subclass CharLiteralExpr.
    ///     Note, a string is stored to keep any escape sequence, since this simplifies printing of the character
    ///     literal, both when pretty printed as a Dafny expression and when being compiled into C# code.  The
    ///     parser checks the validity of any escape sequence and the verifier deals with turning such into a
    ///     single character value.
    ///   * a string for a string literal
    ///     This case always uses the subclass StringLiteralExpr.
    ///     Note, the string is stored with all escapes as characters.  For example, the input string "hello\n" is
    ///     stored in a LiteralExpr has being 7 characters long, whereas the Dafny (and C#) length of this string is 6.
    ///     This simplifies printing of the string, both when pretty printed as a Dafny expression and when being
    ///     compiled into C# code.  The parser checks the validity of the escape sequences and the verifier deals
    ///     with turning them into single characters.
    /// </summary>
    public readonly object Value;

    [Pure]
    public static bool IsTrue(Expression e) {
      Contract.Requires(e != null);
      if (e is LiteralExpr) {
        LiteralExpr le = (LiteralExpr)e;
        return le.Value is bool && (bool)le.Value;
      } else {
        return false;
      }
    }

    public LiteralExpr(IToken tok)
      : base(tok) {  // represents the Dafny literal "null"
      Contract.Requires(tok != null);
      this.Value = null;
    }

    public LiteralExpr(IToken tok, BigInteger n)
      : base(tok) {
      Contract.Requires(tok != null);
      Contract.Requires(0 <= n.Sign);
      this.Value = n;
    }

    public LiteralExpr(IToken tok, Basetypes.BigDec n)
      : base(tok) {
      Contract.Requires(0 <= n.Mantissa.Sign);
      Contract.Requires(tok != null);
      this.Value = n;
    }

    public LiteralExpr(IToken tok, int n)
      :base(tok) {
      Contract.Requires(tok != null);
      Contract.Requires(0 <= n);
      this.Value = new BigInteger(n);
    }

    public LiteralExpr(IToken tok, bool b)
      : base(tok) {
      Contract.Requires(tok != null);
      this.Value = b;
    }

    /// <summary>
    /// This constructor is to be used only with the StringLiteralExpr and CharLiteralExpr subclasses, for
    /// two reasons:  both of these literals store a string in .Value, and string literals also carry an
    /// additional field.
    /// </summary>
    protected LiteralExpr(IToken tok, string s)
      : base(tok) {
      Contract.Requires(tok != null);
      Contract.Requires(s != null);
      this.Value = s;
    }
  }

  public class CharLiteralExpr : LiteralExpr
  {
    public CharLiteralExpr(IToken tok, string s)
      : base(tok, s) {
      Contract.Requires(s != null);
    }
  }

  public class StringLiteralExpr : LiteralExpr
  {
    public readonly bool IsVerbatim;
    public StringLiteralExpr(IToken tok, string s, bool isVerbatim)
      : base(tok, s) {
      Contract.Requires(s != null);
      IsVerbatim = isVerbatim;
    }
  }

  public class DatatypeValue : Expression {
    public readonly string DatatypeName;
    public readonly string MemberName;
    public readonly List<Expression> Arguments;
    public DatatypeCtor Ctor;  // filled in by resolution
    public List<Type> InferredTypeArgs = new List<Type>();  // filled in by resolution
    public bool IsCoCall;  // filled in by resolution
    [ContractInvariantMethod]
    void ObjectInvariant() {
      Contract.Invariant(DatatypeName != null);
      Contract.Invariant(MemberName != null);
      Contract.Invariant(cce.NonNullElements(Arguments));
      Contract.Invariant(cce.NonNullElements(InferredTypeArgs));
      Contract.Invariant(Ctor == null || InferredTypeArgs.Count == Ctor.EnclosingDatatype.TypeArgs.Count);
    }

    public DatatypeValue(IToken tok, string datatypeName, string memberName, [Captured] List<Expression> arguments)
      : base(tok) {
      Contract.Requires(cce.NonNullElements(arguments));
      Contract.Requires(tok != null);
      Contract.Requires(datatypeName != null);
      Contract.Requires(memberName != null);
      this.DatatypeName = datatypeName;
      this.MemberName = memberName;
      this.Arguments = arguments;
    }

    public override IEnumerable<Expression> SubExpressions {
      get { return Arguments; }
    }
  }

  public class ThisExpr : Expression {
    public ThisExpr(IToken tok)
      : base(tok) {
      Contract.Requires(tok != null);
    }

    /// <summary>
    /// This constructor creates a ThisExpr and sets its Type field to denote the receiver type
    /// of member "m". This constructor is intended to be used by post-resolution code that needs
    /// to obtain a Dafny "this" expression.
    /// </summary>
    public ThisExpr(MemberDecl m)
      : base(m.tok) {
      Contract.Requires(m != null);
      Contract.Requires(m.tok != null);
      Contract.Requires(m.EnclosingClass != null);
      Contract.Requires(!m.IsStatic);
      Type = Resolver.GetReceiverType(m.tok, m);
    }

    /// <summary>
    /// This constructor creates a ThisExpr and sets its Type field to denote the receiver type
    /// of member "m". This constructor is intended to be used by post-resolution code that needs
    /// to obtain a Dafny "this" expression.
    /// </summary>
    public ThisExpr(TopLevelDeclWithMembers cl)
      : base(cl.tok) {
      Contract.Requires(cl != null);
      Contract.Requires(cl.tok != null);
      Type = Resolver.GetThisType(cl.tok, cl);
    }
  }
  public class ExpressionPair {
    public Expression A, B;
    public ExpressionPair(Expression a, Expression b) {
      Contract.Requires(a != null);
      Contract.Requires(b != null);
      A = a;
      B = b;
    }
  }

  public class ImplicitThisExpr : ThisExpr {
    public ImplicitThisExpr(IToken tok)
      : base(tok) {
      Contract.Requires(tok != null);
    }

    public override bool IsImplicit {
      get { return true; }
    }
  }

  /// <summary>
  /// An ImplicitThisExpr_ConstructorCall is used in the .InitCall of a TypeRhs,
  /// which has a need for a "throw-away receiver".  Using a different type
  /// gives a way to distinguish this receiver from other receivers, which
  /// plays a role in checking the restrictions on divided block statements.
  /// </summary>
  public class ImplicitThisExpr_ConstructorCall : ImplicitThisExpr
  {
    public ImplicitThisExpr_ConstructorCall(IToken tok)
      : base(tok) {
      Contract.Requires(tok != null);
    }
  }

  public class IdentifierExpr : Expression
  {
    [ContractInvariantMethod]
    void ObjectInvariant() {
      Contract.Invariant(Name != null);
    }

    public readonly string Name;
    public IVariable Var;  // filled in by resolution

    public IdentifierExpr(IToken tok, string name)
      : base(tok) {
      Contract.Requires(tok != null);
      Contract.Requires(name != null);
      Name = name;
    }
    /// <summary>
    /// Constructs a resolved IdentifierExpr.
    /// </summary>
    public IdentifierExpr(IToken tok, IVariable v)
      : base(tok) {
      Contract.Requires(tok != null);
      Contract.Requires(v != null);
      Name = v.Name;
      Var = v;
      Type = v.Type;
    }
  }

  /// <summary>
  /// If an "AutoGhostIdentifierExpr" is used as the out-parameter of a ghost method or
  /// a method with a ghost parameter, resolution will change the .Var's .IsGhost to true
  /// automatically.  This class is intended to be used only as a communicate between the
  /// parser and parts of the resolver.
  /// </summary>
  public class AutoGhostIdentifierExpr : IdentifierExpr
  {
    public AutoGhostIdentifierExpr(IToken tok, string name)
      : base(tok, name) { }
  }

  /// <summary>
  /// This class is used only inside the resolver itself. It gets hung in the AST in uncompleted name segments.
  /// </summary>
  class Resolver_IdentifierExpr : Expression
  {
    // The Resolver_IdentifierExpr either uses Decl and TypeArgs:
    public readonly TopLevelDecl Decl;
    public readonly List<Type> TypeArgs;
    // ... or it uses TypeParamDecl:
    public readonly TypeParameter TypeParamDecl;
    [ContractInvariantMethod]
    void ObjectInvariant() {
      Contract.Invariant((Decl != null) != (TypeParamDecl != null));  // The Decl / TypeParamDecl fields are exclusive
      Contract.Invariant((Decl != null) == (TypeArgs != null));  // The Decl / TypeArgs fields are used together
      Contract.Invariant(TypeArgs == null || TypeArgs.Count == Decl.TypeArgs.Count);
      Contract.Invariant(Type == null || (Type is ResolverType_Module && TypeParamDecl == null) || Type is ResolverType_Type);
    }

    public abstract class ResolverType : Type
    {
    }
    public class ResolverType_Module : ResolverType
    {
      [Pure]
      public override string TypeName(ModuleDefinition context, bool parseAble) {
        Contract.Assert(parseAble == false);
        return "#module";
      }
      public override bool Equals(Type that) {
        return that.NormalizeExpand() is ResolverType_Module;
      }
    }
    public class ResolverType_Type : ResolverType {
      [Pure]
      public override string TypeName(ModuleDefinition context, bool parseAble) {
        Contract.Assert(parseAble == false);
        return "#type";
      }
      public override bool Equals(Type that) {
        return that.NormalizeExpand() is ResolverType_Type;
      }
    }

    public Resolver_IdentifierExpr(IToken tok, TopLevelDecl decl, List<Type> typeArgs)
      : base(tok) {
      Contract.Requires(tok != null);
      Contract.Requires(decl != null);
      Contract.Requires(typeArgs != null && typeArgs.Count == decl.TypeArgs.Count);
      Decl = decl;
      TypeArgs = typeArgs;
      Type = decl is ModuleDecl ? (Type)new ResolverType_Module() : new ResolverType_Type();
    }
    public Resolver_IdentifierExpr(IToken tok, TypeParameter tp)
      : base(tok) {
      Contract.Requires(tok != null);
      Contract.Requires(tp != null);
      TypeParamDecl = tp;
      Type = new ResolverType_Type();
    }
  }

  public abstract class DisplayExpression : Expression {
    public readonly List<Expression> Elements;
    [ContractInvariantMethod]
    void ObjectInvariant() {
      Contract.Invariant(cce.NonNullElements(Elements));
    }

    public DisplayExpression(IToken tok, List<Expression> elements)
      : base(tok) {
      Contract.Requires(cce.NonNullElements(elements));
      Elements = elements;
    }

    public override IEnumerable<Expression> SubExpressions {
      get { return Elements; }
    }
  }

  public class SetDisplayExpr : DisplayExpression {
    public bool Finite;
    public SetDisplayExpr(IToken tok, bool finite, List<Expression> elements)
      : base(tok, elements) {
      Contract.Requires(tok != null);
      Contract.Requires(cce.NonNullElements(elements));
      Finite = finite;
    }
  }

  public class MultiSetDisplayExpr : DisplayExpression {
    public MultiSetDisplayExpr(IToken tok, List<Expression> elements) : base(tok, elements) {
      Contract.Requires(tok != null);
      Contract.Requires(cce.NonNullElements(elements));
    }
  }

  public class MapDisplayExpr : Expression {
    public bool Finite;
    public List<ExpressionPair> Elements;
    public MapDisplayExpr(IToken tok, bool finite, List<ExpressionPair> elements)
      : base(tok) {
      Contract.Requires(tok != null);
      Contract.Requires(cce.NonNullElements(elements));
      Finite = finite;
      Elements = elements;
    }
    public override IEnumerable<Expression> SubExpressions {
      get {
        foreach (var ep in Elements) {
          yield return ep.A;
          yield return ep.B;
        }
      }
    }
  }
  public class SeqDisplayExpr : DisplayExpression {
    public SeqDisplayExpr(IToken tok, List<Expression> elements)
      : base(tok, elements) {
      Contract.Requires(cce.NonNullElements(elements));
      Contract.Requires(tok != null);
    }
  }

  public class MemberSelectExpr : Expression {
    public readonly Expression Obj;
    public readonly string MemberName;
    public MemberDecl Member;          // filled in by resolution, will be a Field or Function

    /// <summary>
    /// TypeApplication_AtEnclosingClass is the list of type arguments used to instantiate the type that
    /// declares Member (which is some supertype of the receiver type).
    /// </summary>
    public List<Type> TypeApplication_AtEnclosingClass;  // filled in during resolution

    /// <summary>
    ///  TypeApplication_JustMember is the list of type arguments used to instantiate the type parameters
    /// of Member.
    /// </summary>
    public List<Type> TypeApplication_JustMember;  // filled in during resolution

    /// <summary>
    /// Returns a mapping from formal type parameters to actual type arguments. For example, given
    ///     trait T<A> {
    ///       function F<X>(): bv8 { ... }
    ///     }
    ///     class C<B, D> extends T<map<B, D>> { }
    /// and MemberSelectExpr o.F<int> where o has type C<real, bool>, the type map returned is
    ///     A -> map<real, bool>
    ///     X -> int
    /// To also include B and D in the mapping, use TypeArgumentSubstitutionsWithParents instead.
    /// </summary>
    public Dictionary<TypeParameter, Type> TypeArgumentSubstitutionsAtMemberDeclaration() {
      Contract.Requires(WasResolved());
      Contract.Ensures(Contract.Result<Dictionary<TypeParameter, Type>>() != null);

      var subst = new Dictionary<TypeParameter, Type>();

      // Add the mappings from the member's own type parameters
      if (Member is ICallable icallable) {
        Contract.Assert(TypeApplication_JustMember.Count == icallable.TypeArgs.Count);
        for (var i = 0; i < icallable.TypeArgs.Count; i++) {
          subst.Add(icallable.TypeArgs[i], TypeApplication_JustMember[i]);
        }
      } else {
        Contract.Assert(TypeApplication_JustMember.Count == 0);
      }

      // Add the mappings from the enclosing class.
      TopLevelDecl cl = Member.EnclosingClass;
      // Expand the type down to its non-null type, if any
      if (cl != null) {
        Contract.Assert(cl.TypeArgs.Count == TypeApplication_AtEnclosingClass.Count);
        for (var i = 0; i < cl.TypeArgs.Count; i++) {
          subst.Add(cl.TypeArgs[i], TypeApplication_AtEnclosingClass[i]);
        }
      }

      return subst;
    }

    /// <summary>
    /// Returns a mapping from formal type parameters to actual type arguments. For example, given
    ///     trait T<A> {
    ///       function F<X>(): bv8 { ... }
    ///     }
    ///     class C<B, D> extends T<map<B, D>> { }
    /// and MemberSelectExpr o.F<int> where o has type C<real, bool>, the type map returned is
    ///     A -> map<real, bool>
    ///     B -> real
    ///     D -> bool
    ///     X -> int
    /// NOTE: This method should be called only when all types have been fully and successfully
    /// resolved. During type inference, when there may still be some unresolved proxies, use
    /// TypeArgumentSubstitutionsAtMemberDeclaration instead.
    /// </summary>
    public Dictionary<TypeParameter, Type> TypeArgumentSubstitutionsWithParents() {
      Contract.Requires(WasResolved());
      Contract.Ensures(Contract.Result<Dictionary<TypeParameter, Type>>() != null);

      return TypeArgumentSubstitutionsWithParentsAux(Obj.Type, Member, TypeApplication_JustMember);
    }

    public static Dictionary<TypeParameter, Type> TypeArgumentSubstitutionsWithParentsAux(Type receiverType, MemberDecl member, List<Type> typeApplicationMember) {
      Contract.Requires(receiverType != null);
      Contract.Requires(member != null);
      Contract.Requires(typeApplicationMember != null);
      Contract.Ensures(Contract.Result<Dictionary<TypeParameter, Type>>() != null);

      var subst = new Dictionary<TypeParameter, Type>();

      // Add the mappings from the member's own type parameters
      if (member is ICallable) {
        // Make sure to include the member's type parameters all the way up the inheritance chain
        for (var ancestor = member; ancestor != null; ancestor = ancestor.OverriddenMember) {
          var icallable = (ICallable)ancestor;
          Contract.Assert(typeApplicationMember.Count == icallable.TypeArgs.Count);
          for (var i = 0; i < icallable.TypeArgs.Count; i++) {
            subst.Add(icallable.TypeArgs[i], typeApplicationMember[i]);
          }
        }
      } else {
        Contract.Assert(typeApplicationMember.Count == 0);
      }

      // Add the mappings from the receiver's type "cl"
      var udt = receiverType.NormalizeExpand() as UserDefinedType;
      if (udt != null) {
        if (udt.ResolvedClass is InternalTypeSynonymDecl isyn) {
          udt = isyn.RhsWithArgumentIgnoringScope(udt.TypeArgs) as UserDefinedType;
        }
        if (udt.ResolvedClass is NonNullTypeDecl nntd) {
          udt = nntd.RhsWithArgumentIgnoringScope(udt.TypeArgs) as UserDefinedType;
        }
      }
      var cl = udt?.ResolvedClass;

      if (cl != null) {
        Contract.Assert(cl.TypeArgs.Count == udt.TypeArgs.Count);
        for (var i = 0; i < cl.TypeArgs.Count; i++) {
          subst.Add(cl.TypeArgs[i], udt.TypeArgs[i]);
        }

        // Add in the mappings from parent types' formal type parameters to types
        if (cl is TopLevelDeclWithMembers cls) {
          foreach (var entry in cls.ParentFormalTypeParametersToActuals) {
            var v = Resolver.SubstType(entry.Value, subst);
            subst.Add(entry.Key, v);
          }
        }
      }

      return subst;
    }

    [ContractInvariantMethod]
    void ObjectInvariant() {
      Contract.Invariant(Obj != null);
      Contract.Invariant(MemberName != null);
      Contract.Invariant((Member != null) == (TypeApplication_AtEnclosingClass != null));  // TypeApplication_* are set whenever Member is set
      Contract.Invariant((Member != null) == (TypeApplication_JustMember != null));  // TypeApplication_* are set whenever Member is set
    }

    public MemberSelectExpr(IToken tok, Expression obj, string memberName)
      : base(tok) {
      Contract.Requires(tok != null);
      Contract.Requires(obj != null);
      Contract.Requires(memberName != null);
      this.Obj = obj;
      this.MemberName = memberName;
    }

    /// <summary>
    /// Returns a resolved MemberSelectExpr for a field.
    /// </summary>
    public MemberSelectExpr(IToken tok, Expression obj, Field field)
      : this(tok, obj, field.Name)
    {
      Contract.Requires(tok != null);
      Contract.Requires(obj != null);
      Contract.Requires(field != null);
      Contract.Requires(obj.Type != null);  // "obj" is required to be resolved

      this.Member = field;  // resolve here

      var receiverType = obj.Type.NormalizeExpand();
      this.TypeApplication_AtEnclosingClass = receiverType.TypeArgs;
      this.TypeApplication_JustMember = new List<Type>();

      var typeMap = new Dictionary<TypeParameter, Type>();
      if (receiverType is UserDefinedType udt) {
        var cl = udt.ResolvedClass as TopLevelDeclWithMembers;
        Contract.Assert(cl != null);
        Contract.Assert(cl.TypeArgs.Count == TypeApplication_AtEnclosingClass.Count);
        for (var i = 0; i < cl.TypeArgs.Count; i++) {
          typeMap.Add(cl.TypeArgs[i], TypeApplication_AtEnclosingClass[i]);
        }
        foreach (var entry in cl.ParentFormalTypeParametersToActuals) {
          var v = Resolver.SubstType(entry.Value, typeMap);
          typeMap.Add(entry.Key, v);
        }
      } else if (field.EnclosingClass == null) {
        // leave typeMap as the empty substitution
      } else {
        Contract.Assert(field.EnclosingClass.TypeArgs.Count == TypeApplication_AtEnclosingClass.Count);
        for (var i = 0; i < field.EnclosingClass.TypeArgs.Count; i++) {
          typeMap.Add(field.EnclosingClass.TypeArgs[i], TypeApplication_AtEnclosingClass[i]);
        }
      }
      this.Type = Resolver.SubstType(field.Type, typeMap);  // resolve here
    }

    public void MemberSelectCase(Action<Field> fieldK, Action<Function> functionK) {
      MemberSelectCase<bool>(
        f => {
          fieldK(f);
          return true;
        },
        f => {
          functionK(f);
          return true;
        });
    }

    public A MemberSelectCase<A>(Func<Field,A> fieldK, Func<Function,A> functionK) {
      var field = Member as Field;
      var function = Member as Function;
      if (field != null) {
        return fieldK(field);
      } else {
        Contract.Assert(function != null);
        return functionK(function);
      }
    }

    public override IEnumerable<Expression> SubExpressions {
      get { yield return Obj; }
    }
  }

  public class SeqSelectExpr : Expression {
    public readonly bool SelectOne;  // false means select a range
    public readonly Expression Seq;
    public readonly Expression E0;
    public readonly Expression E1;
    [ContractInvariantMethod]
    void ObjectInvariant() {
      Contract.Invariant(Seq != null);
      Contract.Invariant(!SelectOne || E1 == null);
    }

    public SeqSelectExpr(IToken tok, bool selectOne, Expression seq, Expression e0, Expression e1)
      : base(tok) {
      Contract.Requires(tok != null);
      Contract.Requires(seq != null);
      Contract.Requires(!selectOne || e1 == null);

      SelectOne = selectOne;
      Seq = seq;
      E0 = e0;
      E1 = e1;
    }

    public override IEnumerable<Expression> SubExpressions {
      get {
        yield return Seq;
        if (E0 != null) yield return E0;
        if (E1 != null) yield return E1;
      }
    }
  }

  public class MultiSelectExpr : Expression {
    public readonly Expression Array;
    public readonly List<Expression> Indices;
    [ContractInvariantMethod]
    void ObjectInvariant() {
      Contract.Invariant(Array != null);
      Contract.Invariant(cce.NonNullElements(Indices));
      Contract.Invariant(1 <= Indices.Count);
    }

    public MultiSelectExpr(IToken tok, Expression array, List<Expression> indices)
      : base(tok) {
      Contract.Requires(tok != null);
      Contract.Requires(array != null);
      Contract.Requires(cce.NonNullElements(indices) && 1 <= indices.Count);

      Array = array;
      Indices = indices;
    }

    public override IEnumerable<Expression> SubExpressions {
      get {
        yield return Array;
        foreach (var e in Indices) {
          yield return e;
        }
      }
    }
  }

  /// <summary>
  /// Represents an expression of the form A[B := C], where, syntactically, A, B, and C are expressions.
  /// Successfully resolved, the expression stands for one of the following:
  /// * if A is a sequence, then B is an integer-based index into the sequence and C's type is the sequence element type
  /// * if A is a map(T,U), then B is a key of type T and C is a value of type U
  /// * if A is a multiset, then B's type is the multiset element type and C is an integer-based numeric
  /// * if A is a datatype, then B is the name of a destructor of A's type and C's type is the type of that destructor -- in
  ///   this case, the resolver will set the ResolvedUpdateExpr to an expression that constructs an appropriate datatype value
  /// </summary>
  public class SeqUpdateExpr : Expression {
    public readonly Expression Seq;
    public readonly Expression Index;
    public readonly Expression Value;
    public Expression ResolvedUpdateExpr;       // filled in during resolution, if the SeqUpdateExpr corresponds to a datatype update
    [ContractInvariantMethod]
    void ObjectInvariant() {
      Contract.Invariant(Seq != null);
      Contract.Invariant(Index != null);
      Contract.Invariant(Value != null);
    }

    public SeqUpdateExpr(IToken tok, Expression seq, Expression index, Expression val)
      : base(tok) {
      Contract.Requires(tok != null);
      Contract.Requires(seq != null);
      Contract.Requires(index != null);
      Contract.Requires(val != null);
      Seq = seq;
      Index = index;
      Value = val;
    }

    public override IEnumerable<Expression> SubExpressions {
      get {
        if (ResolvedUpdateExpr == null)
        {
          yield return Seq;
          yield return Index;
          yield return Value;
        }
        else
        {
          foreach (var e in ResolvedUpdateExpr.SubExpressions)
          {
            yield return e;
          }
        }
      }
    }
  }

  public class ApplyExpr : Expression {
    // The idea is that this apply expression does not need a type argument substitution,
    // since lambda functions and anonymous functions are never polymorphic.
    // Make a FunctionCallExpr otherwise, to call a resolvable anonymous function.
    public readonly Expression Function;
    public readonly List<Expression> Args;

    public override IEnumerable<Expression> SubExpressions {
      get {
        yield return Function;
        foreach (var e in Args) {
          yield return e;
        }
      }
    }

    public ApplyExpr(IToken tok, Expression fn, List<Expression> args)
      : base(tok)
    {
      Function = fn;
      Args = args;
    }
  }

  public class FunctionCallExpr : Expression {
    public readonly string Name;
    public readonly Expression Receiver;
    public readonly IToken OpenParen;  // can be null if Args.Count == 0
    public readonly List<Expression> Args;
    public List<Type> TypeApplication_AtEnclosingClass;  // filled in during resolution
    public List<Type> TypeApplication_JustFunction;  // filled in during resolution

    /// <summary>
    /// Return a mapping from each type parameter of the function and its enclosing class to actual type arguments.
    /// This method should only be called on fully and successfully resolved FunctionCallExpr's.
    /// </summary>
    public Dictionary<TypeParameter, Type> GetTypeArgumentSubstitutions() {
      var typeMap = new Dictionary<TypeParameter, Type>();
      Util.AddToDict(typeMap, Function.EnclosingClass.TypeArgs, TypeApplication_AtEnclosingClass);
      Util.AddToDict(typeMap, Function.TypeArgs, TypeApplication_JustFunction);
      return typeMap;
    }

    /// <summary>
    /// Returns a mapping from formal type parameters to actual type arguments. For example, given
    ///     trait T<A> {
    ///       function F<X>(): bv8 { ... }
    ///     }
    ///     class C<B, D> extends T<map<B, D>> { }
    /// and FunctionCallExpr o.F<int>(args) where o has type C<real, bool>, the type map returned is
    ///     A -> map<real, bool>
    ///     B -> real
    ///     D -> bool
    ///     X -> int
    /// NOTE: This method should be called only when all types have been fully and successfully
    /// resolved.
    /// </summary>
    public Dictionary<TypeParameter, Type> TypeArgumentSubstitutionsWithParents() {
      Contract.Requires(WasResolved());
      Contract.Ensures(Contract.Result<Dictionary<TypeParameter, Type>>() != null);

      return MemberSelectExpr.TypeArgumentSubstitutionsWithParentsAux(Receiver.Type, Function, TypeApplication_JustFunction);
    }

    public enum CoCallResolution {
      No,
      Yes,
      NoBecauseFunctionHasSideEffects,
      NoBecauseFunctionHasPostcondition,
      NoBecauseRecursiveCallsAreNotAllowedInThisContext,
      NoBecauseIsNotGuarded,
      NoBecauseRecursiveCallsInDestructiveContext
    }
    public CoCallResolution CoCall = CoCallResolution.No;  // indicates whether or not the call is a co-recursive call; filled in by resolution
    public string CoCallHint = null;  // possible additional hint that can be used in verifier error message, filled in by resolver

    [ContractInvariantMethod]
    void ObjectInvariant() {
      Contract.Invariant(Name != null);
      Contract.Invariant(Receiver != null);
      Contract.Invariant(cce.NonNullElements(Args));
      Contract.Invariant(
        Function == null || TypeApplication_AtEnclosingClass == null ||
        Function.EnclosingClass.TypeArgs.Count == TypeApplication_AtEnclosingClass.Count);
      Contract.Invariant(
        Function == null || TypeApplication_JustFunction == null ||
        Function.TypeArgs.Count == TypeApplication_JustFunction.Count);
    }

    public Function Function;  // filled in by resolution

    [Captured]
    public FunctionCallExpr(IToken tok, string fn, Expression receiver, IToken openParen, [Captured] List<Expression> args)
      : base(tok) {
      Contract.Requires(tok != null);
      Contract.Requires(fn != null);
      Contract.Requires(receiver != null);
      Contract.Requires(cce.NonNullElements(args));
      Contract.Requires(openParen != null || args.Count == 0);
      Contract.Ensures(type == null);
      Contract.Ensures(cce.Owner.Same(this, receiver));

      this.Name = fn;
      cce.Owner.AssignSame(this, receiver);
      this.Receiver = receiver;
      this.OpenParen = openParen;
      this.Args = args;
    }

    public override IEnumerable<Expression> SubExpressions {
      get {
        yield return Receiver;
        foreach (var e in Args) {
          yield return e;
        }
      }
    }
  }

  public class SeqConstructionExpr : Expression
  {
    public Type/*?*/ ExplicitElementType;
    public Expression N;
    public Expression Initializer;
    public SeqConstructionExpr(IToken tok, Type/*?*/ elementType, Expression length, Expression initializer)
      : base(tok) {
      Contract.Requires(tok != null);
      Contract.Requires(length != null);
      Contract.Requires(initializer != null);
      ExplicitElementType = elementType;
      N = length;
      Initializer = initializer;
    }
    public override IEnumerable<Expression> SubExpressions {
      get {
        yield return N;
        yield return Initializer;
      }
    }
  }

  public class MultiSetFormingExpr : Expression
  {
    [Peer]
    public readonly Expression E;
    [ContractInvariantMethod]
    void ObjectInvariant() {
      Contract.Invariant(E != null);
    }

    [Captured]
    public MultiSetFormingExpr(IToken tok, Expression expr)
      : base(tok) {
      Contract.Requires(tok != null);
      Contract.Requires(expr != null);
      cce.Owner.AssignSame(this, expr);
      E = expr;
    }

    public override IEnumerable<Expression> SubExpressions {
      get { yield return E; }
    }
  }

  public class OldExpr : Expression
  {
    [Peer]
    public readonly Expression E;
    public readonly string/*?*/ At;
    public Label AtLabel;  // filled in during resolution; after that, At==null iff AtLabel==null
    [ContractInvariantMethod]
    void ObjectInvariant() {
      Contract.Invariant(E != null);
    }

    [Captured]
    public OldExpr(IToken tok, Expression expr, string at = null)
      : base(tok) {
      Contract.Requires(tok != null);
      Contract.Requires(expr != null);
      cce.Owner.AssignSame(this, expr);
      E = expr;
      At = at;
    }

    public override IEnumerable<Expression> SubExpressions {
      get { yield return E; }
    }
  }

  public class UnchangedExpr : Expression
  {
    public readonly List<FrameExpression> Frame;
    public readonly string/*?*/ At;
    public Label AtLabel;  // filled in during resolution; after that, At==null iff AtLabel==null
    [ContractInvariantMethod]
    void ObjectInvariant() {
      Contract.Invariant(Frame != null);
    }

    public UnchangedExpr(IToken tok, List<FrameExpression> frame, string/*?*/ at)
      : base(tok) {
      Contract.Requires(tok != null);
      Contract.Requires(frame != null);
      this.Frame = frame;
      this.At = at;
    }

    public override IEnumerable<Expression> SubExpressions {
      get {
        foreach (var fe in Frame) {
          yield return fe.E;
        }
      }
    }
  }

  public abstract class UnaryExpr : Expression
  {
    public readonly Expression E;
    [ContractInvariantMethod]
    void ObjectInvariant() {
      Contract.Invariant(E != null);
    }

    public UnaryExpr(IToken tok, Expression e)
      : base(tok) {
      Contract.Requires(tok != null);
      Contract.Requires(e != null);
      this.E = e;
    }

    public override IEnumerable<Expression> SubExpressions {
      get { yield return E; }
    }
  }

  public class UnaryOpExpr : UnaryExpr
  {
    public enum Opcode {
      Not,  // boolean negation or bitwise negation
      Cardinality,
      Fresh,
      Allocated,
      Lit,  // there is no syntax for this operator, but it is sometimes introduced during translation
    }
    public readonly Opcode Op;

    public UnaryOpExpr(IToken tok, Opcode op, Expression e)
      : base(tok, e) {
      Contract.Requires(tok != null);
      Contract.Requires(e != null);
      this.Op = op;
    }
  }

  public class ConversionExpr : UnaryExpr
  {
    public readonly Type ToType;
    public ConversionExpr(IToken tok, Expression expr, Type toType)
      : base(tok, expr) {
      Contract.Requires(tok != null);
      Contract.Requires(expr != null);
      Contract.Requires(toType != null);
      ToType = toType;
    }
  }

  public class BinaryExpr : Expression
  {
    public enum Opcode {
      Iff,
      Imp,
      Exp, // turned into Imp during resolution
      And,
      Or,
      Eq,
      Neq,
      Lt,
      Le,
      Ge,
      Gt,
      Disjoint,
      In,
      NotIn,
      LeftShift,
      RightShift,
      Add,
      Sub,
      Mul,
      Div,
      Mod,
      BitwiseAnd,
      BitwiseOr,
      BitwiseXor
    }
    public readonly Opcode Op;
    public enum ResolvedOpcode {
      YetUndetermined,  // the value before resolution has determined the value; .ResolvedOp should never be read in this state

      // logical operators
      Iff,
      Imp,
      And,
      Or,
      // non-collection types
      EqCommon,
      NeqCommon,
      // integers, reals, bitvectors
      Lt,
      LessThanLimit,  // a synonym for Lt for ORDINAL, used only during translation
      Le,
      Ge,
      Gt,
      Add,
      Sub,
      Mul,
      Div,
      Mod,
      // bitvectors
      LeftShift,
      RightShift,
      BitwiseAnd,
      BitwiseOr,
      BitwiseXor,
      // char
      LtChar,
      LeChar,
      GeChar,
      GtChar,
      // sets
      SetEq,
      SetNeq,
      ProperSubset,
      Subset,
      Superset,
      ProperSuperset,
      Disjoint,
      InSet,
      NotInSet,
      Union,
      Intersection,
      SetDifference,
      // multi-sets
      MultiSetEq,
      MultiSetNeq,
      MultiSubset,
      MultiSuperset,
      ProperMultiSubset,
      ProperMultiSuperset,
      MultiSetDisjoint,
      InMultiSet,
      NotInMultiSet,
      MultiSetUnion,
      MultiSetIntersection,
      MultiSetDifference,
      // Sequences
      SeqEq,
      SeqNeq,
      ProperPrefix,
      Prefix,
      Concat,
      InSeq,
      NotInSeq,
      // Maps
      MapEq,
      MapNeq,
      InMap,
      NotInMap,
      MapUnion,
      // datatypes
      RankLt,
      RankGt
    }
    private ResolvedOpcode _theResolvedOp = ResolvedOpcode.YetUndetermined;
    public ResolvedOpcode ResolvedOp {
      set {
        Contract.Assume(_theResolvedOp == ResolvedOpcode.YetUndetermined || _theResolvedOp == value);  // there's never a reason for resolution to change its mind, is there?
        _theResolvedOp = value;
      }
      get {
        Contract.Assume(_theResolvedOp != ResolvedOpcode.YetUndetermined);  // shouldn't read it until it has been properly initialized
        return _theResolvedOp;
      }
    }
    public ResolvedOpcode ResolvedOp_PossiblyStillUndetermined {  // offer a way to return _theResolveOp -- for experts only!
      get { return _theResolvedOp; }
    }
    public static bool IsEqualityOp(ResolvedOpcode op) {
      switch (op) {
        case ResolvedOpcode.EqCommon:
        case ResolvedOpcode.SetEq:
        case ResolvedOpcode.SeqEq:
        case ResolvedOpcode.MultiSetEq:
        case ResolvedOpcode.MapEq:
          return true;
        default:
          return false;
      }
    }

    public static Opcode ResolvedOp2SyntacticOp(ResolvedOpcode rop) {
      switch (rop) {
        case ResolvedOpcode.Iff: return Opcode.Iff;
        case ResolvedOpcode.Imp: return Opcode.Imp;
        case ResolvedOpcode.And: return Opcode.And;
        case ResolvedOpcode.Or: return Opcode.Or;

        case ResolvedOpcode.EqCommon:
        case ResolvedOpcode.SetEq:
        case ResolvedOpcode.MultiSetEq:
        case ResolvedOpcode.SeqEq:
        case ResolvedOpcode.MapEq:
          return Opcode.Eq;

        case ResolvedOpcode.NeqCommon:
        case ResolvedOpcode.SetNeq:
        case ResolvedOpcode.MultiSetNeq:
        case ResolvedOpcode.SeqNeq:
        case ResolvedOpcode.MapNeq:
          return Opcode.Neq;

        case ResolvedOpcode.Lt:
        case ResolvedOpcode.LtChar:
        case ResolvedOpcode.ProperSubset:
        case ResolvedOpcode.ProperMultiSuperset:
        case ResolvedOpcode.ProperPrefix:
        case ResolvedOpcode.RankLt:
          return Opcode.Lt;

        case ResolvedOpcode.Le:
        case ResolvedOpcode.LeChar:
        case ResolvedOpcode.Subset:
        case ResolvedOpcode.MultiSubset:
        case ResolvedOpcode.Prefix:
          return Opcode.Le;

        case ResolvedOpcode.Ge:
        case ResolvedOpcode.GeChar:
        case ResolvedOpcode.Superset:
        case ResolvedOpcode.MultiSuperset:
          return Opcode.Ge;

        case ResolvedOpcode.Gt:
        case ResolvedOpcode.GtChar:
        case ResolvedOpcode.ProperSuperset:
        case ResolvedOpcode.ProperMultiSubset:
        case ResolvedOpcode.RankGt:
          return Opcode.Gt;

        case ResolvedOpcode.LeftShift:
          return Opcode.LeftShift;

        case ResolvedOpcode.RightShift:
          return Opcode.RightShift;

        case ResolvedOpcode.Add:
        case ResolvedOpcode.Union:
        case ResolvedOpcode.MultiSetUnion:
        case ResolvedOpcode.MapUnion:
        case ResolvedOpcode.Concat:
          return Opcode.Add;

        case ResolvedOpcode.Sub:
        case ResolvedOpcode.SetDifference:
        case ResolvedOpcode.MultiSetDifference:
          return Opcode.Sub;

        case ResolvedOpcode.Mul:
        case ResolvedOpcode.Intersection:
        case ResolvedOpcode.MultiSetIntersection:
          return Opcode.Mul;

        case ResolvedOpcode.Div: return Opcode.Div;
        case ResolvedOpcode.Mod: return Opcode.Mod;

        case ResolvedOpcode.BitwiseAnd: return Opcode.BitwiseAnd;
        case ResolvedOpcode.BitwiseOr: return Opcode.BitwiseOr;
        case ResolvedOpcode.BitwiseXor: return Opcode.BitwiseXor;

        case ResolvedOpcode.Disjoint:
        case ResolvedOpcode.MultiSetDisjoint:
          return Opcode.Disjoint;

        case ResolvedOpcode.InSet:
        case ResolvedOpcode.InMultiSet:
        case ResolvedOpcode.InSeq:
        case ResolvedOpcode.InMap:
          return Opcode.In;

        case ResolvedOpcode.NotInSet:
        case ResolvedOpcode.NotInMultiSet:
        case ResolvedOpcode.NotInSeq:
        case ResolvedOpcode.NotInMap:
          return Opcode.NotIn;

        case ResolvedOpcode.LessThanLimit:  // not expected here (but if it were, the same case as Lt could perhaps be used)
        default:
          Contract.Assert(false);  // unexpected ResolvedOpcode
          return Opcode.Add;  // please compiler
      }
    }

    public static string OpcodeString(Opcode op) {
      Contract.Ensures(Contract.Result<string>() != null);

      switch (op) {
        case Opcode.Iff:
          return "<==>";
        case Opcode.Imp:
          return "==>";
        case Opcode.Exp:
          return "<==";
        case Opcode.And:
          return "&&";
        case Opcode.Or:
          return "||";
        case Opcode.Eq:
          return "==";
        case Opcode.Lt:
          return "<";
        case Opcode.Gt:
          return ">";
        case Opcode.Le:
          return "<=";
        case Opcode.Ge:
          return ">=";
        case Opcode.Neq:
          return "!=";
        case Opcode.Disjoint:
          return "!!";
        case Opcode.In:
          return "in";
        case Opcode.NotIn:
          return "!in";
        case Opcode.LeftShift:
          return "<<";
        case Opcode.RightShift:
          return ">>";
        case Opcode.Add:
          return "+";
        case Opcode.Sub:
          return "-";
        case Opcode.Mul:
          return "*";
        case Opcode.Div:
          return "/";
        case Opcode.Mod:
          return "%";
        case Opcode.BitwiseAnd:
          return "&";
        case Opcode.BitwiseOr:
          return "|";
        case Opcode.BitwiseXor:
          return "^";
        default:
          Contract.Assert(false);
          throw new cce.UnreachableException();  // unexpected operator
      }
    }
    public readonly Expression E0;
    public readonly Expression E1;
    public enum AccumulationOperand { None, Left, Right }
    public AccumulationOperand AccumulatesForTailRecursion = AccumulationOperand.None; // set by Resolver
    [ContractInvariantMethod]
    void ObjectInvariant() {
      Contract.Invariant(E0 != null);
      Contract.Invariant(E1 != null);
    }

    public BinaryExpr(IToken tok, Opcode op, Expression e0, Expression e1)
      : base(tok) {
      Contract.Requires(tok != null);
      Contract.Requires(e0 != null);
      Contract.Requires(e1 != null);
      this.Op = op;
      this.E0 = e0;
      this.E1 = e1;
    }

    /// <summary>
    /// Returns a resolved binary expression
    /// </summary>
    public BinaryExpr(Boogie.IToken tok, BinaryExpr.ResolvedOpcode rop, Expression e0, Expression e1)
      : this(tok, BinaryExpr.ResolvedOp2SyntacticOp(rop), e0, e1) {
      ResolvedOp = rop;
      switch (rop) {
        case ResolvedOpcode.EqCommon:
        case ResolvedOpcode.NeqCommon:
        case ResolvedOpcode.Lt:
        case ResolvedOpcode.LessThanLimit:
        case ResolvedOpcode.Le:
        case ResolvedOpcode.Ge:
        case ResolvedOpcode.Gt:
        case ResolvedOpcode.LtChar:
        case ResolvedOpcode.LeChar:
        case ResolvedOpcode.GeChar:
        case ResolvedOpcode.GtChar:
        case ResolvedOpcode.SetEq:
        case ResolvedOpcode.SetNeq:
        case ResolvedOpcode.ProperSubset:
        case ResolvedOpcode.Subset:
        case ResolvedOpcode.Superset:
        case ResolvedOpcode.ProperSuperset:
        case ResolvedOpcode.Disjoint:
        case ResolvedOpcode.InSet:
        case ResolvedOpcode.NotInSet:
        case ResolvedOpcode.MultiSetEq:
        case ResolvedOpcode.MultiSetNeq:
        case ResolvedOpcode.MultiSubset:
        case ResolvedOpcode.MultiSuperset:
        case ResolvedOpcode.ProperMultiSubset:
        case ResolvedOpcode.ProperMultiSuperset:
        case ResolvedOpcode.MultiSetDisjoint:
        case ResolvedOpcode.InMultiSet:
        case ResolvedOpcode.NotInMultiSet:
        case ResolvedOpcode.SeqEq:
        case ResolvedOpcode.SeqNeq:
        case ResolvedOpcode.ProperPrefix:
        case ResolvedOpcode.Prefix:
        case ResolvedOpcode.InSeq:
        case ResolvedOpcode.NotInSeq:
        case ResolvedOpcode.MapEq:
        case ResolvedOpcode.MapNeq:
        case ResolvedOpcode.InMap:
        case ResolvedOpcode.NotInMap:
        case ResolvedOpcode.RankLt:
        case ResolvedOpcode.RankGt:
          Type = Type.Bool;
          break;
        default:
          Type = e0.Type;
          break;
      }
    }

    public override IEnumerable<Expression> SubExpressions {
      get {
        yield return E0;
        yield return E1;
      }
    }
  }

  public class TernaryExpr : Expression
  {
    public readonly Opcode Op;
    public readonly Expression E0;
    public readonly Expression E1;
    public readonly Expression E2;
    public enum Opcode { /*SOON: IfOp,*/ PrefixEqOp, PrefixNeqOp }
    public static readonly bool PrefixEqUsesNat = false;  // "k" is either a "nat" or an "ORDINAL"
    public TernaryExpr(IToken tok, Opcode op, Expression e0, Expression e1, Expression e2)
      : base(tok) {
      Contract.Requires(tok != null);
      Contract.Requires(e0 != null);
      Contract.Requires(e1 != null);
      Contract.Requires(e2 != null);
      Op = op;
      E0 = e0;
      E1 = e1;
      E2 = e2;
    }

    public override IEnumerable<Expression> SubExpressions {
      get {
        yield return E0;
        yield return E1;
        yield return E2;
      }
    }
  }

  public class LetExpr : Expression, IAttributeBearingDeclaration
  {
    public readonly List<CasePattern<BoundVar>> LHSs;
    public readonly List<Expression> RHSs;
    public readonly Expression Body;
    public readonly bool Exact;  // Exact==true means a regular let expression; Exact==false means an assign-such-that expression
    public readonly Attributes Attributes;
    public List<ComprehensionExpr.BoundedPool> Constraint_Bounds;  // initialized and filled in by resolver; null for Exact=true and for when expression is in a ghost context
    // invariant Constraint_Bounds == null || Constraint_Bounds.Count == BoundVars.Count;
    private Expression translationDesugaring;  // filled in during translation, lazily; to be accessed only via Translation.LetDesugaring; always null when Exact==true
    private Translator lastTranslatorUsed; // avoid clashing desugaring between translators

    public void setTranslationDesugaring(Translator trans, Expression expr) {
      lastTranslatorUsed = trans;
      translationDesugaring = expr;
    }

    public Expression getTranslationDesugaring(Translator trans) {
      if (lastTranslatorUsed == trans) {
        return translationDesugaring;
      } else {
        return null;
      }
    }

    public LetExpr(IToken tok, List<CasePattern<BoundVar>> lhss, List<Expression> rhss, Expression body, bool exact, Attributes attrs = null)
      : base(tok) {
      LHSs = lhss;
      RHSs = rhss;
      Body = body;
      Exact = exact;
      Attributes = attrs;
    }
    public override IEnumerable<Expression> SubExpressions {
      get {
        foreach (var e in Attributes.SubExpressions(Attributes)) {
          yield return e;
        }
        foreach (var rhs in RHSs) {
          yield return rhs;
        }
        yield return Body;
      }
    }
    public IEnumerable<BoundVar> BoundVars {
      get {
        foreach (var lhs in LHSs) {
          foreach (var bv in lhs.Vars) {
            yield return bv;
          }
        }
      }
    }
  }

  public class LetOrFailExpr : ConcreteSyntaxExpression
  {
    public readonly CasePattern<BoundVar>/*?*/ Lhs; // null means void-error handling: ":- E; F", non-null means "var pat :- E; F"
    public readonly Expression Rhs;
    public readonly Expression Body;

    public LetOrFailExpr(IToken tok, CasePattern<BoundVar>/*?*/ lhs, Expression rhs, Expression body): base(tok) {
      Lhs = lhs;
      Rhs = rhs;
      Body = body;
    }
  }

  // Represents expr Name: Body
  //         or expr Name: (assert Body == Contract; Body)
  public class NamedExpr : Expression
  {
    public readonly string Name;
    public readonly Expression Body;
    public readonly Expression Contract;
    public readonly IToken ReplacerToken;

    public NamedExpr(IToken tok, string p, Expression body)
      : base(tok) {
      Name = p;
      Body = body;
    }
    public NamedExpr(IToken tok, string p, Expression body, Expression contract, IToken token)
      : base(tok) {
      Name = p;
      Body = body;
      Contract = contract;
      ReplacerToken = token;
    }
    public override IEnumerable<Expression> SubExpressions {
      get {
        yield return Body;
        if (Contract != null) yield return Contract;
      }
    }
  }

  /// <summary>
  /// A ComprehensionExpr has the form:
  ///   BINDER x Attributes | Range(x) :: Term(x)
  /// When BINDER is "forall" or "exists", the range may be "null" (which stands for the logical value "true").
  /// For other BINDERs (currently, "set"), the range is non-null.
  /// where "Attributes" is optional, and "| Range(x)" is optional and defaults to "true".
  /// Currently, BINDER is one of the logical quantifiers "exists" or "forall".
  /// </summary>
  public abstract class ComprehensionExpr : Expression, IAttributeBearingDeclaration
  {
    public readonly List<BoundVar> BoundVars;
    public readonly Expression Range;
    private Expression term;
    public Expression Term { get { return term; } }

    public void UpdateTerm(Expression newTerm) {
      term = newTerm;
    }

    [ContractInvariantMethod]
    void ObjectInvariant() {
      Contract.Invariant(BoundVars != null);
      Contract.Invariant(Term != null);
    }

    public Attributes Attributes;

    public abstract class BoundedPool {
      [Flags]
      public enum PoolVirtues { None = 0, Finite = 1, Enumerable = 2, IndependentOfAlloc = 4, IndependentOfAlloc_or_ExplicitAlloc = 8 }
      public abstract PoolVirtues Virtues { get; }
      /// <summary>
      /// A higher preference is better.
      /// A preference below 2 is a last-resort bounded pool. Bounds discovery will not consider
      /// such a pool to be final until there are no other choices.
      ///
      /// For easy reference, here is the BoundedPool hierarchy and their preference levels:
      ///
      /// 0: AllocFreeBoundedPool
      /// 0: ExplicitAllocatedBoundedPool
      /// 0: SpecialAllocIndependenceAllocatedBoundedPool
      ///
      /// 1: WiggleWaggleBound
      ///
      /// 2: SuperSetBoundedPool
      /// 2: DatatypeInclusionBoundedPool
      ///
      /// 3: SubSetBoundedPool
      ///
      /// 4: IntBoundedPool with one bound
      /// 5: IntBoundedPool with both bounds
      /// 5: CharBoundedPool
      ///
      /// 8: DatatypeBoundedPool
      ///
      /// 10: CollectionBoundedPool
      ///     - SetBoundedPool
      ///     - MapBoundedPool
      ///     - SeqBoundedPool
      ///
      /// 14: BoolBoundedPool
      ///
      /// 15: ExactBoundedPool
      /// </summary>
      public abstract int Preference(); // higher is better

      public static BoundedPool GetBest(List<BoundedPool> bounds, PoolVirtues requiredVirtues) {
        Contract.Requires(bounds != null);
        bounds = CombineIntegerBounds(bounds);
        BoundedPool best = null;
        foreach (var bound in bounds) {
          if ((bound.Virtues & requiredVirtues) == requiredVirtues) {
            if (best == null || bound.Preference() > best.Preference()) {
              best = bound;
            }
          }
        }
        return best;
      }
      public static List<VT> MissingBounds<VT>(List<VT> vars, List<BoundedPool> bounds, PoolVirtues requiredVirtues = PoolVirtues.None) where VT : IVariable {
        Contract.Requires(vars != null);
        Contract.Requires(bounds != null);
        Contract.Requires(vars.Count == bounds.Count);
        Contract.Ensures(Contract.Result<List<VT>>() != null);
        var missing = new List<VT>();
        for (var i = 0; i < vars.Count; i++) {
          if (bounds[i] == null || (bounds[i].Virtues & requiredVirtues) != requiredVirtues) {
            missing.Add(vars[i]);
          }
        }
        return missing;
      }
      public static List<bool> HasBounds(List<BoundedPool> bounds, PoolVirtues requiredVirtues = PoolVirtues.None) {
        Contract.Requires(bounds != null);
        Contract.Ensures(Contract.Result<List<bool>>() != null);
        Contract.Ensures(Contract.Result<List<bool>>().Count == bounds.Count);
        return bounds.ConvertAll(bound => bound != null && (bound.Virtues & requiredVirtues) == requiredVirtues);
      }
      static List<BoundedPool> CombineIntegerBounds(List<BoundedPool> bounds) {
        var lowerBounds = new List<IntBoundedPool>();
        var upperBounds = new List<IntBoundedPool>();
        var others = new List<BoundedPool>();
        foreach (var b in bounds) {
          var ib = b as IntBoundedPool;
          if (ib != null && ib.UpperBound == null) {
            lowerBounds.Add(ib);
          } else if (ib != null && ib.LowerBound == null) {
            upperBounds.Add(ib);
          } else {
            others.Add(b);
          }
        }
        // pair up the bounds
        var n = Math.Min(lowerBounds.Count, upperBounds.Count);
        for (var i = 0; i < n; i++) {
          others.Add(new IntBoundedPool(lowerBounds[i].LowerBound, upperBounds[i].UpperBound));
        }
        for (var i = n; i < lowerBounds.Count; i++) {
          others.Add(lowerBounds[i]);
        }
        for (var i = n; i < upperBounds.Count; i++) {
          others.Add(upperBounds[i]);
        }
        return others;
      }
    }
    public class ExactBoundedPool : BoundedPool
    {
      public readonly Expression E;
      public ExactBoundedPool(Expression e) {
        Contract.Requires(e != null);
        E = e;
      }
      public override PoolVirtues Virtues => PoolVirtues.Finite | PoolVirtues.Enumerable | PoolVirtues.IndependentOfAlloc | PoolVirtues.IndependentOfAlloc_or_ExplicitAlloc;
      public override int Preference() => 15;  // the best of all bounds
    }
    public class BoolBoundedPool : BoundedPool
    {
      public override PoolVirtues Virtues => PoolVirtues.Finite | PoolVirtues.Enumerable | PoolVirtues.IndependentOfAlloc | PoolVirtues.IndependentOfAlloc_or_ExplicitAlloc;
      public override int Preference() => 14;
    }
    public class CharBoundedPool : BoundedPool
    {
      public override PoolVirtues Virtues => PoolVirtues.Finite | PoolVirtues.Enumerable | PoolVirtues.IndependentOfAlloc | PoolVirtues.IndependentOfAlloc_or_ExplicitAlloc;
      public override int Preference() => 5;
    }
    public class AllocFreeBoundedPool : BoundedPool
    {
      public Type Type;
      public AllocFreeBoundedPool(Type t) {
        Type = t;
      }
      public override PoolVirtues Virtues {
        get {
          if (Type.IsRefType) {
            return PoolVirtues.Finite | PoolVirtues.IndependentOfAlloc | PoolVirtues.IndependentOfAlloc_or_ExplicitAlloc;
          } else {
            return PoolVirtues.IndependentOfAlloc | PoolVirtues.IndependentOfAlloc_or_ExplicitAlloc;
          }
        }
      }
      public override int Preference() => 0;
    }
    public class ExplicitAllocatedBoundedPool : BoundedPool
    {
      public ExplicitAllocatedBoundedPool() {
      }
      public override PoolVirtues Virtues => PoolVirtues.Finite | PoolVirtues.IndependentOfAlloc_or_ExplicitAlloc;
      public override int Preference() => 0;
    }
    public class SpecialAllocIndependenceAllocatedBoundedPool : BoundedPool
    {
      public SpecialAllocIndependenceAllocatedBoundedPool() {
      }
      public override PoolVirtues Virtues => PoolVirtues.IndependentOfAlloc_or_ExplicitAlloc;
      public override int Preference() => 0;
    }
    public class IntBoundedPool : BoundedPool
    {
      public readonly Expression LowerBound;
      public readonly Expression UpperBound;
      public IntBoundedPool(Expression lowerBound, Expression upperBound) {
        Contract.Requires(lowerBound != null || upperBound != null);
        LowerBound = lowerBound;
        UpperBound = upperBound;
      }
      public override PoolVirtues Virtues {
        get {
          if (LowerBound != null && UpperBound != null) {
            return PoolVirtues.Finite | PoolVirtues.Enumerable | PoolVirtues.IndependentOfAlloc | PoolVirtues.IndependentOfAlloc_or_ExplicitAlloc;
          } else {
            return PoolVirtues.Enumerable | PoolVirtues.IndependentOfAlloc | PoolVirtues.IndependentOfAlloc_or_ExplicitAlloc;
          }
        }
      }
      public override int Preference() => LowerBound != null && UpperBound != null ? 5 : 4;
    }
    public abstract class CollectionBoundedPool : BoundedPool
    {
      public readonly Type BoundVariableType;
      public readonly Type CollectionElementType;
      public readonly bool IsFiniteCollection;

      public CollectionBoundedPool(Type bvType, Type collectionElementType, bool isFiniteCollection) {
        Contract.Requires(bvType != null);
        Contract.Requires(collectionElementType != null);

        BoundVariableType = bvType;
        CollectionElementType = collectionElementType;
        IsFiniteCollection = isFiniteCollection;
      }

      public override PoolVirtues Virtues {
        get {
          var v = PoolVirtues.IndependentOfAlloc | PoolVirtues.IndependentOfAlloc_or_ExplicitAlloc;
          if (IsFiniteCollection) {
            v |= PoolVirtues.Finite;
            if (CollectionElementType.IsTestableToBe(BoundVariableType)) {
              v |= PoolVirtues.Enumerable;
            }
          }
          return v;
        }
      }
      public override int Preference() => 10;
    }
    public class SetBoundedPool : CollectionBoundedPool
    {
      public readonly Expression Set;

      public SetBoundedPool(Expression set, Type bvType, Type collectionElementType, bool isFiniteCollection)
        : base(bvType, collectionElementType, isFiniteCollection) {
        Contract.Requires(set != null);
        Contract.Requires(bvType != null);
        Contract.Requires(collectionElementType != null);
        Set = set;
      }
    }
    public class SubSetBoundedPool : BoundedPool
    {
      public readonly Expression UpperBound;
      public readonly bool IsFiniteCollection;
      public SubSetBoundedPool(Expression set, bool isFiniteCollection) {
        UpperBound = set;
        IsFiniteCollection = isFiniteCollection;
      }
      public override PoolVirtues Virtues {
        get {
          if (IsFiniteCollection) {
            return PoolVirtues.Finite | PoolVirtues.Enumerable | PoolVirtues.IndependentOfAlloc | PoolVirtues.IndependentOfAlloc_or_ExplicitAlloc;
          } else {
            // it's still enumerable, because at run time, all sets are finite after all
            return PoolVirtues.Enumerable | PoolVirtues.IndependentOfAlloc | PoolVirtues.IndependentOfAlloc_or_ExplicitAlloc;
          }
        }
      }
      public override int Preference() => 3;
    }
    public class SuperSetBoundedPool : BoundedPool
    {
      public readonly Expression LowerBound;
      public SuperSetBoundedPool(Expression set) { LowerBound = set; }
      public override int Preference() => 2;
      public override PoolVirtues Virtues {
        get {
          if (LowerBound.Type.IsAllocFree) {
            return PoolVirtues.IndependentOfAlloc | PoolVirtues.IndependentOfAlloc_or_ExplicitAlloc;
          } else {
            return PoolVirtues.None;
          }
        }
      }
    }
    public class MultiSetBoundedPool : CollectionBoundedPool
    {
      public readonly Expression MultiSet;

      public MultiSetBoundedPool(Expression multiset, Type bvType, Type collectionElementType)
        : base(bvType, collectionElementType, true) {
        Contract.Requires(multiset != null);
        Contract.Requires(bvType != null);
        Contract.Requires(collectionElementType != null);
        MultiSet = multiset;
      }
    }
    public class MapBoundedPool : CollectionBoundedPool
    {
      public readonly Expression Map;

      public MapBoundedPool(Expression map, Type bvType, Type collectionElementType, bool isFiniteCollection)
        : base(bvType, collectionElementType, isFiniteCollection) {
        Contract.Requires(map != null);
        Contract.Requires(bvType != null);
        Contract.Requires(collectionElementType != null);
        Map = map;
      }
    }
    public class SeqBoundedPool : CollectionBoundedPool
    {
      public readonly Expression Seq;

      public SeqBoundedPool(Expression seq, Type bvType, Type collectionElementType)
        : base(bvType, collectionElementType, true) {
        Contract.Requires(seq != null);
        Contract.Requires(bvType != null);
        Contract.Requires(collectionElementType != null);
        Seq = seq;
      }
    }
    public class DatatypeBoundedPool : BoundedPool
    {
      public readonly DatatypeDecl Decl;

      public DatatypeBoundedPool(DatatypeDecl d) {
        Contract.Requires(d != null);
        Decl = d;
      }
      public override PoolVirtues Virtues => PoolVirtues.Finite | PoolVirtues.Enumerable | PoolVirtues.IndependentOfAlloc | PoolVirtues.IndependentOfAlloc_or_ExplicitAlloc;
      public override int Preference() => 8;
    }
    public class DatatypeInclusionBoundedPool : BoundedPool
    {
      public readonly bool IsIndDatatype;
      public DatatypeInclusionBoundedPool(bool isIndDatatype) : base() { IsIndDatatype = isIndDatatype; }
      public override PoolVirtues Virtues => (IsIndDatatype ? PoolVirtues.Finite : PoolVirtues.None) | PoolVirtues.IndependentOfAlloc | PoolVirtues.IndependentOfAlloc_or_ExplicitAlloc;
      public override int Preference() => 2;
    }

    public List<BoundedPool> Bounds;  // initialized and filled in by resolver
    // invariant Bounds == null || Bounds.Count == BoundVars.Count;

    public List<BoundVar> UncompilableBoundVars() {
      Contract.Ensures(Contract.Result<List<BoundVar>>() != null);
      var v = BoundedPool.PoolVirtues.Finite | BoundedPool.PoolVirtues.Enumerable;
      return ComprehensionExpr.BoundedPool.MissingBounds(BoundVars, Bounds, v);
    }

    public ComprehensionExpr(IToken tok, List<BoundVar> bvars, Expression range, Expression term, Attributes attrs)
      : base(tok) {
      Contract.Requires(tok != null);
      Contract.Requires(cce.NonNullElements(bvars));
      Contract.Requires(term != null);

      this.BoundVars = bvars;
      this.Range = range;
      this.UpdateTerm(term);
      this.Attributes = attrs;
    }

    public override IEnumerable<Expression> SubExpressions {
      get {
        foreach (var e in Attributes.SubExpressions(Attributes)) {
          yield return e;
        }
        if (Range != null) { yield return Range; }
        yield return Term;
      }
    }
  }

  public abstract class QuantifierExpr : ComprehensionExpr, TypeParameter.ParentType {
    private readonly int UniqueId;
    public List<TypeParameter> TypeArgs;
    private static int currentQuantId = -1;

    protected virtual BinaryExpr.ResolvedOpcode SplitResolvedOp { get { return BinaryExpr.ResolvedOpcode.Or; } }

    private Expression SplitQuantifierToExpression() {
      Contract.Requires(SplitQuantifier != null && SplitQuantifier.Any());
      Expression accumulator = SplitQuantifier[0];
      for (int tid = 1; tid < SplitQuantifier.Count; tid++) {
        accumulator = new BinaryExpr(Term.tok, SplitResolvedOp, accumulator, SplitQuantifier[tid]);
      }
      return accumulator;
    }

    private List<Expression> _SplitQuantifier;
    public List<Expression> SplitQuantifier {
      get {
        return _SplitQuantifier;
      }
      set {
        Contract.Assert(!value.Contains(this)); // don't let it put into its own split quantifiers.
        _SplitQuantifier = value;
        SplitQuantifierExpression = SplitQuantifierToExpression();
      }
    }

    internal Expression SplitQuantifierExpression { get; private set; }

    static int FreshQuantId() {
      return System.Threading.Interlocked.Increment(ref currentQuantId);
    }

    public string FullName {
      get {
        return "q$" + UniqueId;
      }
    }

    public String Refresh(string prefix, FreshIdGenerator idGen) {
      return idGen.FreshId(prefix);
    }

    public TypeParameter Refresh(TypeParameter p, FreshIdGenerator idGen) {
      var cp = new TypeParameter(p.tok, idGen.FreshId(p.Name + "#"), p.VarianceSyntax, p.Characteristics);
      cp.Parent = this;
      return cp;
    }
    [ContractInvariantMethod]
    void ObjectInvariant() {
      var _scratch = true;
      Contract.Invariant(Attributes.ContainsBool(Attributes, "typeQuantifier", ref _scratch) || TypeArgs.Count == 0);
    }
    public QuantifierExpr(IToken tok, List<TypeParameter> tvars, List<BoundVar> bvars, Expression range, Expression term, Attributes attrs)
      : base(tok, bvars, range, term, attrs) {
      Contract.Requires(tok != null);
      Contract.Requires(cce.NonNullElements(bvars));
      Contract.Requires(term != null);
      this.TypeArgs = tvars;
      this.UniqueId = FreshQuantId();
    }

    public virtual Expression LogicalBody(bool bypassSplitQuantifier = false) {
      // Don't call this on a quantifier with a Split clause: it's not a real quantifier. The only exception is the Compiler.
      Contract.Requires(bypassSplitQuantifier || SplitQuantifier == null);
      throw new cce.UnreachableException(); // This body is just here for the "Requires" clause
    }

    public override IEnumerable<Expression> SubExpressions {
      get {
        if (SplitQuantifier == null) {
          foreach (var e in base.SubExpressions) {
            yield return e;
          }
        } else {
          foreach (var e in Attributes.SubExpressions(Attributes)) {
            yield return e;
          }
          foreach (var e in SplitQuantifier) {
            yield return e;
          }
        }
      }
    }
  }

  public class ForallExpr : QuantifierExpr {
    protected override BinaryExpr.ResolvedOpcode SplitResolvedOp { get { return BinaryExpr.ResolvedOpcode.And; } }

    public ForallExpr(IToken tok, List<BoundVar> bvars, Expression range, Expression term, Attributes attrs)
      : this(tok, new List<TypeParameter>(), bvars, range, term, attrs) {
      Contract.Requires(cce.NonNullElements(bvars));
      Contract.Requires(tok != null);
      Contract.Requires(term != null);
    }
    public ForallExpr(IToken tok, List<TypeParameter> tvars, List<BoundVar> bvars, Expression range, Expression term, Attributes attrs)
      : base(tok, tvars, bvars, range, term, attrs) {
      Contract.Requires(cce.NonNullElements(bvars));
      Contract.Requires(tok != null);
      Contract.Requires(term != null);
    }
    public override Expression LogicalBody(bool bypassSplitQuantifier = false) {
      if (Range == null) {
        return Term;
      }
      var body = new BinaryExpr(Term.tok, BinaryExpr.Opcode.Imp, Range, Term);
      body.ResolvedOp = BinaryExpr.ResolvedOpcode.Imp;
      body.Type = Term.Type;
      return body;
    }
  }

  public class ExistsExpr : QuantifierExpr {
    protected override BinaryExpr.ResolvedOpcode SplitResolvedOp { get { return BinaryExpr.ResolvedOpcode.Or; } }

    public ExistsExpr(IToken tok, List<BoundVar> bvars, Expression range, Expression term, Attributes attrs)
      : this(tok, new List<TypeParameter>(), bvars, range, term, attrs) {
      Contract.Requires(cce.NonNullElements(bvars));
      Contract.Requires(tok != null);
      Contract.Requires(term != null);
    }
    public ExistsExpr(IToken tok, List<TypeParameter> tvars, List<BoundVar> bvars, Expression range, Expression term, Attributes attrs)
      : base(tok, tvars, bvars, range, term, attrs) {
      Contract.Requires(cce.NonNullElements(bvars));
      Contract.Requires(tok != null);
      Contract.Requires(term != null);
    }
    public override Expression LogicalBody(bool bypassSplitQuantifier = false) {
      if (Range == null) {
        return Term;
      }
      var body = new BinaryExpr(Term.tok, BinaryExpr.Opcode.And, Range, Term);
      body.ResolvedOp = BinaryExpr.ResolvedOpcode.And;
      body.Type = Term.Type;
      return body;
    }
  }

  public class SetComprehension : ComprehensionExpr
  {
    public readonly bool Finite;
    public readonly bool TermIsImplicit;  // records the given syntactic form
    public bool TermIsSimple {
      get {
        var term = Term as IdentifierExpr;
        var r = term != null && BoundVars.Count == 1 && BoundVars[0].Name == term.Name;
        Contract.Assert(!TermIsImplicit || r);  // TermIsImplicit ==> r
        Contract.Assert(!r || term.Var == null || term.Var == BoundVars[0]);  // if the term is simple and it has been resolved, then it should have resolved to BoundVars[0]
        return r;
      }
    }

    public SetComprehension(IToken tok, bool finite, List<BoundVar> bvars, Expression range, Expression/*?*/ term, Attributes attrs)
      : base(tok, bvars, range, term ?? new IdentifierExpr(tok, bvars[0].Name), attrs) {
      Contract.Requires(tok != null);
      Contract.Requires(cce.NonNullElements(bvars));
      Contract.Requires(1 <= bvars.Count);
      Contract.Requires(range != null);
      Contract.Requires(term != null || bvars.Count == 1);

      TermIsImplicit = term == null;
      Finite = finite;
    }
  }
  public class MapComprehension : ComprehensionExpr
  {
    public readonly bool Finite;
    public readonly Expression TermLeft;

    public List<Boogie.Function> ProjectionFunctions;  // filled in during translation (and only for general map comprehensions where "TermLeft != null")

    public MapComprehension(IToken tok, bool finite, List<BoundVar> bvars, Expression range, Expression/*?*/ termLeft, Expression termRight, Attributes attrs)
      : base(tok, bvars, range, termRight, attrs) {
      Contract.Requires(tok != null);
      Contract.Requires(cce.NonNullElements(bvars));
      Contract.Requires(1 <= bvars.Count);
      Contract.Requires(range != null);
      Contract.Requires(termRight != null);
      Contract.Requires(termLeft != null || bvars.Count == 1);

      Finite = finite;
      TermLeft = termLeft;
    }

    /// <summary>
    /// IsGeneralMapComprehension returns true for general map comprehensions.
    /// In other words, it returns false if either no TermLeft was given or if
    /// the given TermLeft is the sole bound variable.
    /// This property getter requires that the expression has been successfully
    /// resolved.
    /// </summary>
    public bool IsGeneralMapComprehension {
      get {
        Contract.Requires(WasResolved());
        if (TermLeft == null) {
          return false;
        } else if (BoundVars.Count != 1) {
          return true;
        }
        var lhs = StripParens(TermLeft).Resolved;
        if (lhs is IdentifierExpr ide && ide.Var == BoundVars[0]) {
          // TermLeft is the sole bound variable, so this is the same as
          // if TermLeft wasn't given at all
          return false;
        }
        return true;
      }
    }

    public override IEnumerable<Expression> SubExpressions {
      get {
        foreach (var e in Attributes.SubExpressions(Attributes)) {
          yield return e;
        }
        if (Range != null) { yield return Range; }
        if (TermLeft != null) { yield return TermLeft; }
        yield return Term;
      }
    }
  }

  public class LambdaExpr : ComprehensionExpr
  {
    public readonly List<FrameExpression> Reads;

    public LambdaExpr(IToken tok, List<BoundVar> bvars, Expression requires, List<FrameExpression> reads, Expression body)
      : base(tok, bvars, requires, body, null)
    {
      Contract.Requires(reads != null);
      Reads = reads;
    }

    // Synonym
    public Expression Body {
      get {
        return Term;
      }
    }

    public override IEnumerable<Expression> SubExpressions {
      get {
        yield return Term;
        if (Range != null) {
          yield return Range;
        }
        foreach (var read in Reads) {
          yield return read.E;
        }
      }
    }

  }

  public class WildcardExpr : Expression
  {  // a WildcardExpr can occur only in reads clauses and a loop's decreases clauses (with different meanings)
    public WildcardExpr(IToken tok)
      : base(tok) {
      Contract.Requires(tok != null);
    }
  }

  /// <summary>
  /// A StmtExpr has the form S;E where S is a statement (from a restricted set) and E is an expression.
  /// The expression S;E evaluates to whatever E evaluates to, but its well-formedness comes down to
  /// executing S (which itself must be well-formed) and then checking the well-formedness of E.
  /// </summary>
  public class StmtExpr : Expression
  {
    public readonly Statement S;
    public readonly Expression E;
    [ContractInvariantMethod]
    void ObjectInvariant() {
      Contract.Invariant(S != null);
      Contract.Invariant(E != null);
    }

    public StmtExpr(IToken tok, Statement stmt, Expression expr)
      : base(tok)
    {
      Contract.Requires(tok != null);
      Contract.Requires(stmt != null);
      Contract.Requires(expr != null);
      S = stmt;
      E = expr;
    }
    public override IEnumerable<Expression> SubExpressions {
      get {
        // Note:  A StmtExpr is unusual in that it contains a statement.  For now, callers
        // of SubExpressions need to be aware of this and handle it specially.
        yield return E;
      }
    }

    /// <summary>
    /// Returns a conclusion that S gives rise to, that is, something that is known after
    /// S is executed.
    /// This method should be called only after successful resolution of the expression.
    /// </summary>
    public Expression GetSConclusion() {
      // this is one place where we actually investigate what kind of statement .S is
      if (S is PredicateStmt) {
        var s = (PredicateStmt)S;
        return s.Expr;
      } else if (S is CalcStmt) {
        var s = (CalcStmt)S;
        return s.Result;
      } else if (S is RevealStmt) {
        return new LiteralExpr(tok, true);  // one could use the definition axiom or the referenced labeled assertions, but "true" is conservative and much simpler :)
      } else if (S is UpdateStmt) {
        return new LiteralExpr(tok, true);  // one could use the postcondition of the method, suitably instantiated, but "true" is conservative and much simpler :)
      } else {
        Contract.Assert(false); throw new cce.UnreachableException();  // unexpected statement
      }
    }
  }

  public class ITEExpr : Expression
  {
    public readonly bool IsBindingGuard;
    public readonly Expression Test;
    public readonly Expression Thn;
    public readonly Expression Els;
    [ContractInvariantMethod]
    void ObjectInvariant() {
      Contract.Invariant(Test != null);
      Contract.Invariant(Thn != null);
      Contract.Invariant(Els != null);
    }

    public ITEExpr(IToken tok, bool isBindingGuard, Expression test, Expression thn, Expression els)
      : base(tok) {
      Contract.Requires(tok != null);
      Contract.Requires(test != null);
      Contract.Requires(thn != null);
      Contract.Requires(els != null);
      this.IsBindingGuard = isBindingGuard;
      this.Test = test;
      this.Thn = thn;
      this.Els = els;
    }

    public override IEnumerable<Expression> SubExpressions {
      get {
        yield return Test;
        yield return Thn;
        yield return Els;
      }
    }
  }

  public class MatchExpr : Expression {  // a MatchExpr is an "extended expression" and is only allowed in certain places
    private Expression source;
    private List<MatchCaseExpr> cases;
    public readonly MatchingContext Context;
    public readonly List<DatatypeCtor> MissingCases = new List<DatatypeCtor>();  // filled in during resolution
    public readonly bool UsesOptionalBraces;
    public MatchExpr OrigUnresolved;  // the resolver makes this clone of the MatchExpr before it starts desugaring it

    [ContractInvariantMethod]
    void ObjectInvariant() {
      Contract.Invariant(Source != null);
      Contract.Invariant(cce.NonNullElements(Cases));
      Contract.Invariant(cce.NonNullElements(MissingCases));
    }

    public MatchExpr(IToken tok, Expression source, [Captured] List<MatchCaseExpr> cases, bool usesOptionalBraces, MatchingContext context = null)
      : base(tok) {
      Contract.Requires(tok != null);
      Contract.Requires(source != null);
      Contract.Requires(cce.NonNullElements(cases));
      this.source = source;
      this.cases = cases;
      this.UsesOptionalBraces = usesOptionalBraces;
      this.Context = context is null? new HoleCtx() : context;
    }

    public Expression Source {
      get { return source; }
    }

    public List<MatchCaseExpr> Cases {
      get { return cases; }
    }

    // should only be used in desugar in resolve to change the source and cases of the matchexpr
    public void UpdateSource(Expression source) {
      this.source = source;
    }

    public void UpdateCases(List<MatchCaseExpr> cases) {
      this.cases = cases;
    }

    public override IEnumerable<Expression> SubExpressions {
      get {
        yield return Source;
        foreach (var mc in cases) {
          yield return mc.Body;
        }
      }
    }
  }

  /// <summary>
  /// A CasePattern is either a BoundVar or a datatype constructor with optional arguments.
  /// Lexically, the CasePattern starts with an identifier.  If it continues with an open paren (as
  /// indicated by Arguments being non-null), then the CasePattern is a datatype constructor.  If
  /// it continues with a colon (which is indicated by Var.Type not being a proxy type), then it is
  /// a BoundVar.  But if it ends with just the identifier, then resolution is required to figure out
  /// which it is; in this case, Var is non-null, because this is the only place where Var.IsGhost
  /// is recorded by the parser.
  /// </summary>
  public class CasePattern<VT> where VT : IVariable
  {
    public readonly IToken tok;
    public readonly string Id;
    // After successful resolution, exactly one of the following two fields is non-null.
    public DatatypeCtor Ctor;  // finalized by resolution (null if the pattern is a bound variable)
    public VT Var;  // finalized by resolution (null if the pattern is a constructor)  Invariant:  Var != null ==> Arguments == null
    public List<CasePattern<VT>> Arguments;

    public Expression Expr;  // an r-value version of the CasePattern; filled in by resolution

    public void MakeAConstructor() {
      this.Arguments = new List<CasePattern<VT>>();
    }

    public CasePattern(IToken tok, string id, [Captured] List<CasePattern<VT>> arguments) {
      Contract.Requires(tok != null);
      Contract.Requires(id != null);
      this.tok = tok;
      Id = id;
      Arguments = arguments;
    }

    public CasePattern(IToken tok, VT bv) {
      Contract.Requires(tok != null);
      Contract.Requires(bv != null);
      this.tok = tok;
      Id = bv.Name;
      Var = bv;
    }

    /// <summary>
    /// Sets the Expr field.  Assumes the CasePattern and its arguments to have been successfully resolved, except for assigning
    /// to Expr.
    /// </summary>
    public void AssembleExpr(List<Type> dtvTypeArgs) {
      Contract.Requires(Var != null || dtvTypeArgs != null);
      if (Var != null) {
        Contract.Assert(this.Id == this.Var.Name);
        this.Expr = new IdentifierExpr(this.tok, this.Var);
      } else {
        var dtValue = new DatatypeValue(this.tok, this.Ctor.EnclosingDatatype.Name, this.Id, this.Arguments == null ? new List<Expression>() : this.Arguments.ConvertAll(arg => arg.Expr));
        dtValue.Ctor = this.Ctor;  // resolve here
        dtValue.InferredTypeArgs.AddRange(dtvTypeArgs);  // resolve here
        dtValue.Type = new UserDefinedType(this.tok, this.Ctor.EnclosingDatatype.Name, this.Ctor.EnclosingDatatype, dtvTypeArgs);
        this.Expr = dtValue;
      }
    }

    public IEnumerable<VT> Vars {
      get {
        if (Var != null) {
          yield return Var;
        } else {
          if (Arguments != null) {
            foreach (var arg in Arguments) {
              foreach (var bv in arg.Vars) {
                yield return bv;
              }
            }
          }
        }
      }
    }
  }

  public abstract class MatchCase
  {
    public readonly IToken tok;
    public DatatypeCtor Ctor;  // filled in by resolution
    public List<BoundVar> Arguments; // created by the resolver.
    [ContractInvariantMethod]
    void ObjectInvariant() {
      Contract.Invariant(tok != null);
      Contract.Invariant(Ctor != null);
      Contract.Invariant(cce.NonNullElements(Arguments));
    }

    public MatchCase(IToken tok, DatatypeCtor ctor, [Captured] List<BoundVar> arguments) {
      Contract.Requires(tok != null);
      Contract.Requires(ctor != null);
      Contract.Requires(cce.NonNullElements(arguments));
      this.tok = tok;
      this.Ctor = ctor;
      this.Arguments = arguments;
    }
  }

  public class MatchCaseExpr : MatchCase
  {
    private Expression body;
    [ContractInvariantMethod]
    void ObjectInvariant() {
      Contract.Invariant(body != null);
    }

    public MatchCaseExpr(IToken tok, DatatypeCtor ctor, [Captured] List<BoundVar> arguments, Expression body)
      : base(tok, ctor, arguments) {
      Contract.Requires(tok != null);
      Contract.Requires(ctor != null);
      Contract.Requires(cce.NonNullElements(arguments));
      Contract.Requires(body != null);
      this.body = body;
    }

    public Expression Body {
      get { return body; }
    }

    // should only be called by resolve to reset the body of the MatchCaseExpr
    public void UpdateBody(Expression body) {
      this.body = body;
    }
  }
  /*
  MatchingContext represents the context
  in which a pattern-match takes place during pattern-matching compilation

  MatchingContext is either:
  1 - a HoleCtx
      standing for one of the current selectors in pattern-matching compilation
  2 - A ForallCtx
      standing for a pattern-match over any expression
  3 - an IdCtx of a string and a list of MatchingContext
      standing for a pattern-match over a constructor
  4 - a LitCtx
      standing for a pattern-match over a constant
  */
  public abstract class MatchingContext
  {
    public virtual MatchingContext AbstractAllHoles() {
      return this;
    }

    public MatchingContext AbstractHole() {
      return this.FillHole(new ForallCtx());
    }

    public virtual MatchingContext FillHole(MatchingContext curr) {
      return this;
    }
  }

  public class LitCtx : MatchingContext
  {
    public readonly LiteralExpr Lit;

    public LitCtx(LiteralExpr lit) {
      Contract.Requires(lit != null);
      this.Lit = lit;
    }

    public override string ToString() {
      return Printer.ExprToString(Lit);
    }
  }

  public class HoleCtx : MatchingContext
  {
    public HoleCtx() {}

    public override string ToString() {
      return "*";
    }

    public override MatchingContext AbstractAllHoles() {
      return new ForallCtx();
    }

    public override MatchingContext FillHole(MatchingContext curr) {
      return curr;
    }
  }

  public class ForallCtx : MatchingContext
  {
    public ForallCtx() {}

    public override string ToString() {
      return "_";
    }
  }

  public class IdCtx : MatchingContext
  {
    public readonly String Id;
    public readonly List<MatchingContext> Arguments;

    public IdCtx(String id, List<MatchingContext> arguments) {
      Contract.Requires(id != null);
      Contract.Requires(arguments != null); // Arguments can be empty, but shouldn't be null
      this.Id = id;
      this.Arguments = arguments;
    }

    public IdCtx(KeyValuePair<string, DatatypeCtor> ctor) {
      List<MatchingContext> arguments = Enumerable.Repeat((MatchingContext)new HoleCtx(), ctor.Value.Formals.Count).ToList();
      this.Id = ctor.Key;
      this.Arguments = arguments;
    }

    public override string ToString() {
      if (Arguments.Count == 0) {
        return Id;
      } else {
        List<string> cps = Arguments.ConvertAll<string>(x => x.ToString());
        return string.Format("{0}({1})",Id, String.Join(",", cps));
      }
    }

    public override MatchingContext AbstractAllHoles() {
      return new IdCtx(this.Id, this.Arguments.ConvertAll<MatchingContext>(x => x.AbstractAllHoles()));
    }

    // Find the first (leftmost) occurrence of HoleCtx and replace it with curr
    // Returns false if no HoleCtx is found
    private bool ReplaceLeftmost(MatchingContext curr, out MatchingContext newcontext) {
      var newArguments = new List<MatchingContext>();
      bool foundHole = false;
      int currArgIndex = 0;

      while (!foundHole && currArgIndex < this.Arguments.Count) {
        var arg = this.Arguments.ElementAt(currArgIndex);
        switch (arg) {
          case HoleCtx _:
            foundHole = true;
            newArguments.Add(curr);
            break;
          case IdCtx argId:
            MatchingContext newarg;
            foundHole = argId.ReplaceLeftmost(curr, out newarg);
            newArguments.Add(newarg);
            break;
          default:
            newArguments.Add(arg);
            break;
        }
        currArgIndex++;
      }

      if (foundHole) {
        while (currArgIndex < this.Arguments.Count) {
          newArguments.Add(this.Arguments.ElementAt(currArgIndex));
          currArgIndex++;
        }
      }

      newcontext = new IdCtx(this.Id, newArguments);
      return foundHole;
    }

    public override MatchingContext FillHole(MatchingContext curr) {
      MatchingContext newcontext;
      ReplaceLeftmost(curr, out newcontext);
      return newcontext;
    }
  }

  /*
  ExtendedPattern is either:
  1 - A LitPattern of a LiteralExpr, representing a constant pattern
  2 - An IdPattern of a string and a list of ExtendedPattern, representing either
      a bound variable or a constructor applied to n arguments or a symbolic constant
  */
  public abstract class ExtendedPattern
  {
    public readonly IToken Tok;
    public bool IsGhost;

    public ExtendedPattern(IToken tok, bool isGhost = false) {
      Contract.Requires(tok != null);
      this.Tok = tok;
      this.IsGhost = isGhost;
    }
  }
  public class LitPattern : ExtendedPattern
  {
    public readonly Expression OrigLit;  // the expression as parsed; typically a LiteralExpr, but could be a NegationExpression

    /// <summary>
    /// The patterns of match constructs are rewritten very early during resolution, before any type information
    /// is available. This is unfortunate. It means we can't reliably rewrite negated expressions. In Dafny, "-" followed
    /// by digits is a negative literal for integers and reals, but as unary minus for bitvectors and ORDINAL (and
    /// unary minus is not allowed for ORDINAL, so that should always give an error).
    ///
    /// Since we don't have the necessary type information at this time, we optimistically negate all numeric literals here.
    /// After type checking, we look to see if we negated something we should not have.
    ///
    /// One could imagine allowing negative bitvector literals in case patterns and treating and them as synonyms for their
    /// positive counterparts. However, since the rewriting does not know about these synonyms, it would end up splitting
    /// cases that should have been combined, which leads to incorrect code.
    ///
    /// It would be good to check for these inadvertently allowed unary expressions only in the expanded patterns. However,
    /// the rewriting of patterns turns them into "if" statements and what not, so it's not easy to identify when a literal
    /// comes from this rewrite. Luckily, when other NegationExpressions are resolved, they turn into unary minus for bitvectors
    /// and into errors for ORDINALs. Therefore, any negative bitvector or ORDINAL literal discovered later can only have
    /// come from this rewriting. So, that's where errors are generated.
    ///
    /// One more detail, after the syntactic "-0" has been negated, the result is not negative. Therefore, what the previous
    /// paragraph explained as checking for negative bitvectors and ORDINALs doesn't work for "-0". So, instead of checking
    /// for the number being negative, the later pass will check if the token associated with the literal is "-0", a condition
    /// the assignment below ensures.
    /// </summary>
    public LiteralExpr OptimisticallyDesugaredLit {
      get {
        if (OrigLit is NegationExpression neg) {
          var lit = (LiteralExpr)neg.E;
          if (lit.Value is Basetypes.BigDec d) {
            return new LiteralExpr(neg.tok, -d);
          } else {
            var n = (BigInteger)lit.Value;
            var tok = new Token(neg.tok.line, neg.tok.col) {
              filename = neg.tok.filename,
              val = "-0"
            };
            return new LiteralExpr(tok, -n);
          }
        } else {
          return (LiteralExpr)OrigLit;
        }
      }
    }

    public LitPattern(IToken tok, Expression lit, bool isGhost = false) : base(tok, isGhost) {
      Contract.Requires(lit is LiteralExpr || lit is NegationExpression);
      this.OrigLit = lit;
    }

    public override string ToString() {
      return Printer.ExprToString(OrigLit);
    }
  }

  public class IdPattern : ExtendedPattern
  {
    public readonly String Id;
    public readonly Type Type; // This is the syntactic type, ExtendedPatterns dissapear during resolution.
    public List<ExtendedPattern> Arguments; // null if just an identifier; possibly empty argument list if a constructor call
    public LiteralExpr ResolvedLit; // null if just an identifier

    public void MakeAConstructor() {
      this.Arguments = new List<ExtendedPattern>();
    }

    public IdPattern(IToken tok, String id, List<ExtendedPattern> arguments, bool isGhost = false) : base(tok, isGhost) {
      Contract.Requires(id != null);
      Contract.Requires(arguments != null); // Arguments can be empty, but shouldn't be null
      this.Id = id;
      this.Type = new InferredTypeProxy();
      this.Arguments = arguments;
    }

    public IdPattern(IToken tok, String id, Type type, List<ExtendedPattern> arguments, bool isGhost = false) : base(tok, isGhost) {
      Contract.Requires(id != null);
      Contract.Requires(arguments != null); // Arguments can be empty, but shouldn't be null
      this.Id = id;
      this.Type = type == null? new InferredTypeProxy(): type ;
      this.Arguments = arguments;
      this.IsGhost = isGhost;
    }

    public override string ToString() {
      if (Arguments == null || Arguments.Count == 0) {
        return Id;
      } else {
        List<string> cps = Arguments.ConvertAll<string>(x => x.ToString());
        return string.Format("{0}({1})", Id, String.Join(",", cps));
      }
    }
  }

  public abstract class NestedMatchCase
  {
    public readonly IToken Tok;
    public readonly ExtendedPattern Pat;

    public NestedMatchCase(IToken tok, ExtendedPattern pat) {
      Contract.Requires(tok != null);
      Contract.Requires(pat != null);
      this.Tok = tok;
      this.Pat = pat;
    }
  }

  public class NestedMatchCaseExpr : NestedMatchCase
  {
    public readonly Expression Body;

    public NestedMatchCaseExpr(IToken tok, ExtendedPattern pat, Expression body): base(tok, pat) {
      Contract.Requires(body != null);
      this.Body = body;
    }
  }

  public class NestedMatchCaseStmt : NestedMatchCase
  {
    public readonly List<Statement> Body;

    public NestedMatchCaseStmt(IToken tok, ExtendedPattern pat, List<Statement> body) : base(tok, pat) {
      Contract.Requires(body != null);
      this.Body = body;
    }
  }

  public class NestedMatchStmt : ConcreteSyntaxStatement
  {
    public readonly Expression Source;
    public readonly List<NestedMatchCaseStmt> Cases;
    public readonly bool UsesOptionalBraces;

    public override IEnumerable<Expression> SubExpressions {
      get {
        if (this.ResolvedStatement == null) {
          yield return Source;
        }
      }
    }

    public NestedMatchStmt(IToken tok, IToken endTok, Expression source, [Captured] List<NestedMatchCaseStmt> cases, bool usesOptionalBraces): base(tok, endTok) {
      Contract.Requires(source != null);
      Contract.Requires(cce.NonNullElements(cases));
      this.Source = source;
      this.Cases = cases;
      this.UsesOptionalBraces = usesOptionalBraces;
    }
  }

  public class NestedMatchExpr : ConcreteSyntaxExpression
  {
    public readonly Expression Source;
    public readonly List<NestedMatchCaseExpr> Cases;
    public readonly bool UsesOptionalBraces;

    public NestedMatchExpr(IToken tok, Expression source, [Captured] List<NestedMatchCaseExpr> cases, bool usesOptionalBraces): base(tok) {
      Contract.Requires(source != null);
      Contract.Requires(cce.NonNullElements(cases));
      this.Source = source;
      this.Cases = cases;
      this.UsesOptionalBraces = usesOptionalBraces;
    }
  }

  public class BoxingCastExpr : Expression {  // a BoxingCastExpr is used only as a temporary placeholding during translation
    public readonly Expression E;
    public readonly Type FromType;
    public readonly Type ToType;
    [ContractInvariantMethod]
    void ObjectInvariant() {
      Contract.Invariant(E != null);
      Contract.Invariant(FromType != null);
      Contract.Invariant(ToType != null);
    }

    public BoxingCastExpr(Expression e, Type fromType, Type toType)
      : base(e.tok) {
      Contract.Requires(e != null);
      Contract.Requires(fromType != null);
      Contract.Requires(toType != null);

      E = e;
      FromType = fromType;
      ToType = toType;
    }

    public override IEnumerable<Expression> SubExpressions {
      get { yield return E; }
    }
  }

  public class UnboxingCastExpr : Expression {  // an UnboxingCastExpr is used only as a temporary placeholding during translation
    public readonly Expression E;
    public readonly Type FromType;
    public readonly Type ToType;
    [ContractInvariantMethod]
    void ObjectInvariant() {
      Contract.Invariant(E != null);
      Contract.Invariant(FromType != null);
      Contract.Invariant(ToType != null);
    }

    public UnboxingCastExpr(Expression e, Type fromType, Type toType)
      : base(e.tok) {
      Contract.Requires(e != null);
      Contract.Requires(fromType != null);
      Contract.Requires(toType != null);

      E = e;
      FromType = fromType;
      ToType = toType;
    }

    public override IEnumerable<Expression> SubExpressions {
      get { yield return E; }
    }
  }

  public class AttributedExpression {
    public readonly Expression E;
    public readonly AssertLabel/*?*/ Label;

    [ContractInvariantMethod]
    void ObjectInvariant() {
      Contract.Invariant(E != null);
    }

    private Attributes attributes;
    public Attributes Attributes {
      get {
        return attributes;
      }
      set {
        attributes = value;
      }
    }

    public bool HasAttributes() {
      return Attributes != null;
    }

    public AttributedExpression(Expression e)
      : this(e, null)
    {
      Contract.Requires(e != null);
    }

    public AttributedExpression(Expression e, Attributes attrs) {
      Contract.Requires(e != null);
      E = e;
      Attributes = attrs;
    }

    public AttributedExpression(Expression e, AssertLabel/*?*/ label, Attributes attrs) {
      Contract.Requires(e != null);
      E = e;
      Label = label;
      Attributes = attrs;
    }

    public void AddCustomizedErrorMessage(IToken tok, string s) {
      var args = new List<Expression>() { new StringLiteralExpr(tok, s, true) };
      IToken openBrace = tok;
      IToken closeBrace = new Token(tok.line, tok.col + 7 + s.Length + 1); // where 7 = length(":error ")
      this.Attributes = new UserSuppliedAttributes(tok, openBrace, closeBrace, args, this.Attributes);
    }
  }

  public class FrameExpression {
    public readonly IToken tok;
    public readonly Expression E;  // may be a WildcardExpr
    [ContractInvariantMethod]
    void ObjectInvariant() {
      Contract.Invariant(E != null);
      Contract.Invariant(!(E is WildcardExpr) || FieldName == null && Field == null);
    }

    public readonly string FieldName;
    public Field Field;  // filled in during resolution (but is null if FieldName is)

    /// <summary>
    /// If a "fieldName" is given, then "tok" denotes its source location.  Otherwise, "tok"
    /// denotes the source location of "e".
    /// </summary>
    public FrameExpression(IToken tok, Expression e, string fieldName) {
      Contract.Requires(tok != null);
      Contract.Requires(e != null);
      Contract.Requires(!(e is WildcardExpr) || fieldName == null);
      this.tok = tok;
      E = e;
      FieldName = fieldName;
    }
  }

  /// <summary>
  /// This class represents a piece of concrete syntax in the parse tree.  During resolution,
  /// it gets "replaced" by the expression in "ResolvedExpression".
  /// </summary>
  public abstract class ConcreteSyntaxExpression : Expression
  {
    public Expression ResolvedExpression;  // filled in during resolution; after resolution, manipulation of "this" should proceed as with manipulating "this.ResolvedExpression"
    public ConcreteSyntaxExpression(IToken tok)
      : base(tok) {
    }
    public override IEnumerable<Expression> SubExpressions {
      get {
        if (ResolvedExpression != null) {
          yield return ResolvedExpression;
        }
      }
    }
  }

  /// <summary>
  /// This class represents a piece of concrete syntax in the parse tree.  During resolution,
  /// it gets "replaced" by the statement in "ResolvedStatement".
  /// Adapted from ConcreteSyntaxStatement
  /// </summary>
  public abstract class ConcreteSyntaxStatement : Statement
  {
    public Statement ResolvedStatement;  // filled in during resolution; after resolution, manipulation of "this" should proceed as with manipulating "this.ResolvedExpression"
    public ConcreteSyntaxStatement(IToken tok, IToken endtok)
      : base(tok, endtok) {
    }
    public override IEnumerable<Statement> SubStatements {
      get {
          yield return ResolvedStatement;
      }
    }
  }
  public class ParensExpression : ConcreteSyntaxExpression
  {
    public readonly Expression E;
    public ParensExpression(IToken tok, Expression e)
      : base(tok) {
      E = e;
    }
  }

  public class TypeExpr : ParensExpression
  {
    public readonly Type T;
    public TypeExpr(IToken tok, Expression e, Type t)
      : base(tok, e)
    {
      Contract.Requires(t != null);
      T = t;
    }

    public static Expression MaybeTypeExpr(Expression e, Type t) {
      if (t == null) {
        return e;
      } else {
        return new TypeExpr(e.tok, e, t);
      }
    }
  }

  public class DatatypeUpdateExpr : ConcreteSyntaxExpression
  {
    public readonly Expression Root;
    public readonly List<Tuple<IToken, string, Expression>> Updates;
    public List<DatatypeCtor> LegalSourceConstructors;  // filled in by resolution
    public DatatypeUpdateExpr(IToken tok, Expression root, List<Tuple<IToken, string, Expression>> updates)
      : base(tok) {
      Contract.Requires(tok != null);
      Contract.Requires(root != null);
      Contract.Requires(updates != null);
      Contract.Requires(updates.Count != 0);
      Root = root;
      Updates = updates;
    }

    public override IEnumerable<Expression> SubExpressions {
      get {
        if (ResolvedExpression == null) {
          yield return Root;
          foreach (var update in Updates) {
            yield return update.Item3;
          }
        } else {
          foreach (var e in ResolvedExpression.SubExpressions) {
            yield return e;
          }
        }
      }
    }
  }

  /// <summary>
  /// An AutoGeneratedExpression is simply a wrapper around an expression.  This expression tells the generation of hover text (in the Dafny IDE)
  /// that the expression was no supplied directly in the program text and should therefore be ignored.  In other places, an AutoGeneratedExpression
  /// is just a parenthesized expression, which means that it works just the like expression .E that it contains.
  /// (Ironically, AutoGeneratedExpression, which is like the antithesis of concrete syntax, inherits from ConcreteSyntaxExpression, which perhaps
  /// should rather have been called SemanticsNeutralExpressionWrapper.)
  /// </summary>
  public class AutoGeneratedExpression : ParensExpression
  {
    public AutoGeneratedExpression(IToken tok, Expression e)
      : base(tok, e) {
      Contract.Requires(tok != null);
      Contract.Requires(e != null);
    }

    /// <summary>
    /// This maker method takes a resolved expression "e" and wraps a resolved AutoGeneratedExpression
    /// around it.
    /// </summary>
    public static AutoGeneratedExpression Create(Expression e) {
      Contract.Requires(e != null);
      var a = new AutoGeneratedExpression(e.tok, e);
      a.type = e.Type;
      a.ResolvedExpression = e;
      return a;
    }
  }

  /// <summary>
  /// A NegationExpression e represents the value -e and is syntactic shorthand
  /// for 0-e (for integers) or 0.0-e (for reals).
  /// </summary>
  public class NegationExpression : ConcreteSyntaxExpression
  {
    public readonly Expression E;
    public NegationExpression(IToken tok, Expression e)
      : base(tok) {
      Contract.Requires(tok != null);
      Contract.Requires(e != null);
      E = e;
    }
    public override IEnumerable<Expression> SubExpressions {
      get {
        if (ResolvedExpression == null) {
          // the expression hasn't yet been turned into a resolved expression, so use .E as the subexpression
          yield return E;
        } else {
          foreach (var ee in base.SubExpressions) {
            yield return ee;
          }
        }
      }
    }
  }

  public class ChainingExpression : ConcreteSyntaxExpression
  {
    public readonly List<Expression> Operands;
    public readonly List<BinaryExpr.Opcode> Operators;
    public readonly List<IToken> OperatorLocs;
    public readonly List<Expression/*?*/> PrefixLimits;
    public readonly Expression E;
    public ChainingExpression(IToken tok, List<Expression> operands, List<BinaryExpr.Opcode> operators, List<IToken> operatorLocs, List<Expression/*?*/> prefixLimits)
      : base(tok) {
      Contract.Requires(tok != null);
      Contract.Requires(operands != null);
      Contract.Requires(operators != null);
      Contract.Requires(operatorLocs != null);
      Contract.Requires(prefixLimits != null);
      Contract.Requires(1 <= operators.Count);
      Contract.Requires(operands.Count == operators.Count + 1);
      Contract.Requires(operatorLocs.Count == operators.Count);
      Contract.Requires(prefixLimits.Count == operators.Count);
      // Additional preconditions apply, see Contract.Assume's below

      Operands = operands;
      Operators = operators;
      OperatorLocs = operatorLocs;
      PrefixLimits = prefixLimits;
      Expression desugaring;
      // Compute the desugaring
      if (operators[0] == BinaryExpr.Opcode.Disjoint) {
        Expression acc = operands[0];  // invariant:  "acc" is the union of all operands[j] where j <= i
        desugaring = new BinaryExpr(operatorLocs[0], operators[0], operands[0], operands[1]);
        for (int i = 0; i < operators.Count; i++) {
          Contract.Assume(operators[i] == BinaryExpr.Opcode.Disjoint);
          var opTok = operatorLocs[i];
          var e = new BinaryExpr(opTok, BinaryExpr.Opcode.Disjoint, acc, operands[i + 1]);
          desugaring = new BinaryExpr(opTok, BinaryExpr.Opcode.And, desugaring, e);
          acc = new BinaryExpr(opTok, BinaryExpr.Opcode.Add, acc, operands[i + 1]);
        }
      } else {
        desugaring = null;
        for (int i = 0; i < operators.Count; i++) {
          var opTok = operatorLocs[i];
          var op = operators[i];
          Contract.Assume(op != BinaryExpr.Opcode.Disjoint);
          var k = prefixLimits[i];
          Contract.Assume(k == null || op == BinaryExpr.Opcode.Eq || op == BinaryExpr.Opcode.Neq);
          var e0 = operands[i];
          var e1 = operands[i + 1];
          Expression e;
          if (k == null) {
            e = new BinaryExpr(opTok, op, e0, e1);
          } else {
            e = new TernaryExpr(opTok, op == BinaryExpr.Opcode.Eq ? TernaryExpr.Opcode.PrefixEqOp : TernaryExpr.Opcode.PrefixNeqOp, k, e0, e1);
          }
          desugaring = desugaring == null ? e : new BinaryExpr(opTok, BinaryExpr.Opcode.And, desugaring, e);
        }
      }
      E = desugaring;
    }
  }

  /// <summary>
  /// The parsing and resolution/type checking of expressions of the forms
  ///   0. ident &lt; Types &gt;
  ///   1. Expr . ident &lt; Types &gt;
  ///   2. Expr ( Exprs )
  ///   3. Expr [ Exprs ]
  ///   4. Expr [ Expr .. Expr ]
  /// is done as follows.  These forms are parsed into the following AST classes:
  ///   0. NameSegment
  ///   1. ExprDotName
  ///   2. ApplySuffix
  ///   3. SeqSelectExpr or MultiSelectExpr
  ///   4. SeqSelectExpr
  ///
  /// The first three of these inherit from ConcreteSyntaxExpression.  The resolver will resolve
  /// these into:
  ///   0. IdentifierExpr or MemberSelectExpr (with .Lhs set to ImplicitThisExpr or StaticReceiverExpr)
  ///   1. IdentifierExpr or MemberSelectExpr
  ///   2. FuncionCallExpr or ApplyExpr
  ///
  /// The IdentifierExpr's that forms 0 and 1 can turn into sometimes denote the name of a module or
  /// type.  The .Type field of the corresponding resolved expressions are then the special Type subclasses
  /// ResolutionType_Module and ResolutionType_Type, respectively.  These will not be seen by the
  /// verifier or compiler, since, in a well-formed program, the verifier and compiler will use the
  /// .ResolvedExpr field of whatever form-1 expression contains these.
  ///
  /// Notes:
  ///   * IdentifierExpr and FunctionCallExpr are resolved-only expressions (that is, they don't contain
  ///     all the syntactic components that were used to parse them).
  ///   * Rather than the current SeqSelectExpr/MultiSelectExpr split of forms 3 and 4, it would
  ///     seem more natural to refactor these into 3: IndexSuffixExpr and 4: RangeSuffixExpr.
  /// </summary>
  abstract public class SuffixExpr : ConcreteSyntaxExpression {
    public readonly Expression Lhs;
    public SuffixExpr(IToken tok, Expression lhs)
      : base(tok) {
      Contract.Requires(tok != null);
      Contract.Requires(lhs != null);
      Lhs = lhs;
    }
  }

  public class NameSegment : ConcreteSyntaxExpression
  {
    public readonly string Name;
    public readonly List<Type> OptTypeArguments;
    public NameSegment(IToken tok, string name, List<Type> optTypeArguments)
      : base(tok) {
      Contract.Requires(tok != null);
      Contract.Requires(name != null);
      Contract.Requires(optTypeArguments == null || optTypeArguments.Count > 0);
      Name = name;
      OptTypeArguments = optTypeArguments;
    }
  }

  /// <summary>
  /// An ExprDotName desugars into either an IdentifierExpr (if the Lhs is a static name) or a MemberSelectExpr (if the Lhs is a computed expression).
  /// </summary>
  public class ExprDotName : SuffixExpr
  {
    public readonly string SuffixName;
    public readonly List<Type> OptTypeArguments;

    [ContractInvariantMethod]
    void ObjectInvariant() {
      Contract.Invariant(SuffixName != null);
    }

    public ExprDotName(IToken tok, Expression obj, string suffixName, List<Type> optTypeArguments)
      : base(tok, obj) {
      Contract.Requires(tok != null);
      Contract.Requires(obj != null);
      Contract.Requires(suffixName != null);
      this.SuffixName = suffixName;
      OptTypeArguments = optTypeArguments;
    }
  }

  /// <summary>
  /// An ApplySuffix desugars into either an ApplyExpr or a FunctionCallExpr
  /// </summary>
  public class ApplySuffix : SuffixExpr
  {
    public readonly List<Expression> Args;

    [ContractInvariantMethod]
    void ObjectInvariant() {
      Contract.Invariant(Args != null);
    }

    public ApplySuffix(IToken tok, Expression lhs, List<Expression> args)
      : base(tok, lhs) {
      Contract.Requires(tok != null);
      Contract.Requires(lhs != null);
      Contract.Requires(cce.NonNullElements(args));
      Args = args;
    }
  }

  public class Specification<T> where T : class
  {
    public readonly List<T> Expressions;

    [ContractInvariantMethod]
    private void ObjectInvariant()
    {
      Contract.Invariant(Expressions == null || cce.NonNullElements<T>(Expressions));
    }

    public Specification(List<T> exprs, Attributes attrs)
    {
      Contract.Requires(exprs == null || cce.NonNullElements<T>(exprs));
      Expressions = exprs;
      Attributes = attrs;
    }

    private Attributes attributes;
    public Attributes Attributes
    {
      get
      {
        return attributes;
      }
      set
      {
        attributes = value;
      }
    }

    public bool HasAttributes()
    {
      return Attributes != null;
    }
  }

  public class BottomUpVisitor
  {
    public void Visit(IEnumerable<Expression> exprs) {
      exprs.Iter(Visit);
    }
    public void Visit(IEnumerable<Statement> stmts) {
      stmts.Iter(Visit);
    }
    public void Visit(AttributedExpression expr) {
      Visit(expr.E);
    }
    public void Visit(FrameExpression expr) {
      Visit(expr.E);
    }
    public void Visit(IEnumerable<AttributedExpression> exprs) {
      exprs.Iter(Visit);
    }
    public void Visit(IEnumerable<FrameExpression> exprs) {
      exprs.Iter(Visit);
    }
    public void Visit(ICallable decl) {
      if (decl is Function f) {
        Visit(f);
      } else if (decl is Method m) {
        Visit(m);
      } else if (decl is TypeSynonymDecl tsd) {
        Visit(tsd);
      } else if (decl is NewtypeDecl ntd) {
        Visit(ntd);
      }
      //TODO More?
    }

    public void Visit(SubsetTypeDecl ntd) {
      if (ntd.Constraint != null) Visit(ntd.Constraint);
      if (ntd.Witness != null) Visit(ntd.Witness);
    }
    public void Visit(NewtypeDecl ntd) {
      if (ntd.Constraint != null) Visit(ntd.Constraint);
      if (ntd.Witness != null) Visit(ntd.Witness);
    }
    public void Visit(Method method) {
      Visit(method.Req);
      Visit(method.Mod.Expressions);
      Visit(method.Ens);
      Visit(method.Decreases.Expressions);
      if (method.Body != null) { Visit(method.Body); }
      //TODO More?
    }
    public void Visit(Function function) {
      Visit(function.Req);
      Visit(function.Reads);
      Visit(function.Ens);
      Visit(function.Decreases.Expressions);
      if (function.Body != null) { Visit(function.Body); }
      //TODO More?
    }
    public void Visit(Expression expr) {
      Contract.Requires(expr != null);
      // recursively visit all subexpressions and all substatements
      expr.SubExpressions.Iter(Visit);
      if (expr is StmtExpr) {
        // a StmtExpr also has a sub-statement
        var e = (StmtExpr)expr;
        Visit(e.S);
      }
      VisitOneExpr(expr);
    }
    public void Visit(Statement stmt) {
      Contract.Requires(stmt != null);
      // recursively visit all subexpressions and all substatements
      stmt.SubExpressions.Iter(Visit);
      stmt.SubStatements.Iter(Visit);
      VisitOneStmt(stmt);
    }
    protected virtual void VisitOneExpr(Expression expr) {
      Contract.Requires(expr != null);
      // by default, do nothing
    }
    protected virtual void VisitOneStmt(Statement stmt) {
      Contract.Requires(stmt != null);
      // by default, do nothing
    }
  }
  public class TopDownVisitor<State>
  {
    public void Visit(Expression expr, State st) {
      Contract.Requires(expr != null);
      if (VisitOneExpr(expr, ref st)) {
        // recursively visit all subexpressions and all substatements
        expr.SubExpressions.Iter(e => Visit(e, st));
        if (expr is StmtExpr) {
          // a StmtExpr also has a sub-statement
          var e = (StmtExpr)expr;
          Visit(e.S, st);
        }
      }
    }
    public void Visit(Statement stmt, State st) {
      Contract.Requires(stmt != null);
      if (VisitOneStmt(stmt, ref st)) {
        // recursively visit all subexpressions and all substatements
        stmt.SubExpressions.Iter(e => Visit(e, st));
        stmt.SubStatements.Iter(s => Visit(s, st));
      }
    }
    public void Visit(IEnumerable<Expression> exprs, State st) {
      exprs.Iter(e => Visit(e, st));
    }
    public void Visit(IEnumerable<Statement> stmts, State st) {
      stmts.Iter(e => Visit(e, st));
    }
    public void Visit(AttributedExpression expr, State st) {
      Visit(expr.E, st);
    }
    public void Visit(FrameExpression expr, State st) {
      Visit(expr.E, st);
    }
    public void Visit(IEnumerable<AttributedExpression> exprs, State st) {
      exprs.Iter(e => Visit(e, st));
    }
    public void Visit(IEnumerable<FrameExpression> exprs, State st) {
      exprs.Iter(e => Visit(e, st));
    }
    public void Visit(ICallable decl, State st) {
      if (decl is Function) {
        Visit((Function)decl, st);
      } else if (decl is Method) {
        Visit((Method)decl, st);
      }
      //TODO More?
    }
    public void Visit(Method method, State st) {
      Visit(method.Ens, st);
      Visit(method.Req, st);
      Visit(method.Mod.Expressions, st);
      Visit(method.Decreases.Expressions, st);
      if (method.Body != null) { Visit(method.Body, st); }
      //TODO More?
    }
    public void Visit(Function function, State st) {
      Visit(function.Ens, st);
      Visit(function.Req, st);
      Visit(function.Reads, st);
      Visit(function.Decreases.Expressions, st);
      if (function.Body != null) { Visit(function.Body, st); }
      //TODO More?
    }
    /// <summary>
    /// Visit one expression proper.  This method is invoked before it is invoked on the
    /// sub-parts (sub-expressions and sub-statements).  A return value of "true" says to
    /// continue invoking the method on sub-parts, whereas "false" says not to do so.
    /// The on-return value of "st" is the value that is passed to sub-parts.
    /// </summary>
    protected virtual bool VisitOneExpr(Expression expr, ref State st) {
      Contract.Requires(expr != null);
      return true;  // by default, visit the sub-parts with the same "st"
    }
    /// <summary>
    /// Visit one statement proper.  For the rest of the description of what this method
    /// does, see VisitOneExpr.
    /// </summary>
    protected virtual bool VisitOneStmt(Statement stmt, ref State st) {
      Contract.Requires(stmt != null);
      return true;  // by default, visit the sub-parts with the same "st"
    }
  }
}<|MERGE_RESOLUTION|>--- conflicted
+++ resolved
@@ -755,19 +755,11 @@
           if (!rtd.AsTopLevelDecl.IsVisibleInScope(scope)) {
             // This can only mean "rtd" is a class/trait that is only provided, not revealed. For a provided class/trait,
             // it is the non-null type declaration that is visible, not the class/trait declaration itself.
-<<<<<<< HEAD
-            // rtd can also be an OpaqueTypeDecl
-            var cl = rtd as ClassDecl;
-            if (cl != null) {
-              Contract.Assert(cl.NonNullTypeDecl != null);
-              Contract.Assert(cl.NonNullTypeDecl.IsVisibleInScope(scope));
-=======
             if (rtd is ClassDecl cl) {
               Contract.Assert(cl.NonNullTypeDecl != null);
               Contract.Assert(cl.NonNullTypeDecl.IsVisibleInScope(scope));
             } else {
               Contract.Assert(rtd is OpaqueTypeDecl);
->>>>>>> 7411b58a
             }
           }
 
