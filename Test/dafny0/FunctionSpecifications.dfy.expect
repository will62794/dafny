<<<<<<< HEAD
FunctionSpecifications.dfy(29,9): Error BP5003: A postcondition might not hold on this return path.
FunctionSpecifications.dfy(31,12): Related location: This is the postcondition that might not hold.
Execution trace:
    (0,0): anon0
    (0,0): anon10_Else
    (0,0): anon11_Else
    (0,0): anon12_Then
    (0,0): anon13_Else
    (0,0): anon9
FunctionSpecifications.dfy(38,9): Error BP5003: A postcondition might not hold on this return path.
FunctionSpecifications.dfy(40,23): Related location: This is the postcondition that might not hold.
Execution trace:
    (0,0): anon0
    (0,0): anon15_Else
    (0,0): anon18_Else
    (0,0): anon19_Then
    (0,0): anon14
FunctionSpecifications.dfy(53,10): Error: cannot prove termination; try supplying a decreases clause
Execution trace:
    (0,0): anon0
    (0,0): anon11_Then
    (0,0): anon5
FunctionSpecifications.dfy(59,9): Error BP5003: A postcondition might not hold on this return path.
FunctionSpecifications.dfy(60,21): Related location: This is the postcondition that might not hold.
Execution trace:
    (0,0): anon0
    (0,0): anon7_Else
FunctionSpecifications.dfy(108,22): Error: assertion violation
Execution trace:
    (0,0): anon0
FunctionSpecifications.dfy(111,22): Error: assertion violation
Execution trace:
    (0,0): anon0
FunctionSpecifications.dfy(126,26): Error: assertion violation
Execution trace:
    (0,0): anon0
    (0,0): anon3_Then
FunctionSpecifications.dfy(130,26): Error: assertion violation
Execution trace:
    (0,0): anon0
    (0,0): anon3_Else
FunctionSpecifications.dfy(158,2): Error: cannot prove termination; try supplying a decreases clause
Execution trace:
    (0,0): anon0
    (0,0): anon4_Else
FunctionSpecifications.dfy(167,10): Error: cannot prove termination; try supplying a decreases clause
Execution trace:
    (0,0): anon0
    (0,0): anon4_Else
FunctionSpecifications.dfy(135,19): Error BP5003: A postcondition might not hold on this return path.
FunctionSpecifications.dfy(137,28): Related location: This is the postcondition that might not hold.
Execution trace:
    (0,0): anon0
    (0,0): anon4_Else
FunctionSpecifications.dfy(146,2): Error: failure to decrease termination measure
Execution trace:
    (0,0): anon0
    (0,0): anon4_Else
FunctionSpecifications.dfy(153,2): Error: failure to decrease termination measure
Execution trace:
    (0,0): anon0
    (0,0): anon4_Else
FunctionSpecifications.dfy(174,2): Error: cannot prove termination; try supplying a decreases clause
Execution trace:
    (0,0): anon0
    (0,0): anon4_Else
FunctionSpecifications.dfy(171,19): Error: cannot prove termination; try supplying a decreases clause
Execution trace:
    (0,0): anon0

Dafny program verifier finished with 17 verified, 15 errors
=======
FunctionSpecifications.dfy(29,9): Error BP5003: A postcondition might not hold on this return path.
FunctionSpecifications.dfy(31,12): Related location: This is the postcondition that might not hold.
Execution trace:
    (0,0): anon0
    (0,0): anon10_Else
    (0,0): anon11_Else
    (0,0): anon12_Then
    (0,0): anon13_Else
    (0,0): anon9
FunctionSpecifications.dfy(38,9): Error BP5003: A postcondition might not hold on this return path.
FunctionSpecifications.dfy(40,23): Related location: This is the postcondition that might not hold.
Execution trace:
    (0,0): anon0
    (0,0): anon15_Else
    (0,0): anon18_Else
    (0,0): anon19_Then
    (0,0): anon14
FunctionSpecifications.dfy(53,10): Error: cannot prove termination; try supplying a decreases clause
Execution trace:
    (0,0): anon0
    (0,0): anon11_Then
    (0,0): anon5
FunctionSpecifications.dfy(59,9): Error BP5003: A postcondition might not hold on this return path.
FunctionSpecifications.dfy(60,21): Related location: This is the postcondition that might not hold.
Execution trace:
    (0,0): anon0
    (0,0): anon7_Else
FunctionSpecifications.dfy(108,22): Error: assertion violation
Execution trace:
    (0,0): anon0
FunctionSpecifications.dfy(111,22): Error: assertion violation
Execution trace:
    (0,0): anon0
FunctionSpecifications.dfy(126,26): Error: assertion violation
Execution trace:
    (0,0): anon0
    (0,0): anon3_Then
FunctionSpecifications.dfy(130,26): Error: assertion violation
Execution trace:
    (0,0): anon0
    (0,0): anon3_Else
FunctionSpecifications.dfy(135,19): Error BP5003: A postcondition might not hold on this return path.
FunctionSpecifications.dfy(137,28): Related location: This is the postcondition that might not hold.
Execution trace:
    (0,0): anon0
    (0,0): anon4_Else
FunctionSpecifications.dfy(146,2): Error: failure to decrease termination measure
Execution trace:
    (0,0): anon0
    (0,0): anon4_Else
FunctionSpecifications.dfy(153,2): Error: failure to decrease termination measure
Execution trace:
    (0,0): anon0
    (0,0): anon4_Else
FunctionSpecifications.dfy(158,2): Error: cannot prove termination; try supplying a decreases clause
Execution trace:
    (0,0): anon0
    (0,0): anon4_Else
FunctionSpecifications.dfy(164,9): Error BP5003: A postcondition might not hold on this return path.
FunctionSpecifications.dfy(165,14): Related location: This is the postcondition that might not hold.
Execution trace:
    (0,0): anon0
    (0,0): anon4_Else

Dafny program verifier finished with 19 verified, 13 errors
>>>>>>> 48a17d0e
<|MERGE_RESOLUTION|>--- conflicted
+++ resolved
@@ -1,76 +1,3 @@
-<<<<<<< HEAD
-FunctionSpecifications.dfy(29,9): Error BP5003: A postcondition might not hold on this return path.
-FunctionSpecifications.dfy(31,12): Related location: This is the postcondition that might not hold.
-Execution trace:
-    (0,0): anon0
-    (0,0): anon10_Else
-    (0,0): anon11_Else
-    (0,0): anon12_Then
-    (0,0): anon13_Else
-    (0,0): anon9
-FunctionSpecifications.dfy(38,9): Error BP5003: A postcondition might not hold on this return path.
-FunctionSpecifications.dfy(40,23): Related location: This is the postcondition that might not hold.
-Execution trace:
-    (0,0): anon0
-    (0,0): anon15_Else
-    (0,0): anon18_Else
-    (0,0): anon19_Then
-    (0,0): anon14
-FunctionSpecifications.dfy(53,10): Error: cannot prove termination; try supplying a decreases clause
-Execution trace:
-    (0,0): anon0
-    (0,0): anon11_Then
-    (0,0): anon5
-FunctionSpecifications.dfy(59,9): Error BP5003: A postcondition might not hold on this return path.
-FunctionSpecifications.dfy(60,21): Related location: This is the postcondition that might not hold.
-Execution trace:
-    (0,0): anon0
-    (0,0): anon7_Else
-FunctionSpecifications.dfy(108,22): Error: assertion violation
-Execution trace:
-    (0,0): anon0
-FunctionSpecifications.dfy(111,22): Error: assertion violation
-Execution trace:
-    (0,0): anon0
-FunctionSpecifications.dfy(126,26): Error: assertion violation
-Execution trace:
-    (0,0): anon0
-    (0,0): anon3_Then
-FunctionSpecifications.dfy(130,26): Error: assertion violation
-Execution trace:
-    (0,0): anon0
-    (0,0): anon3_Else
-FunctionSpecifications.dfy(158,2): Error: cannot prove termination; try supplying a decreases clause
-Execution trace:
-    (0,0): anon0
-    (0,0): anon4_Else
-FunctionSpecifications.dfy(167,10): Error: cannot prove termination; try supplying a decreases clause
-Execution trace:
-    (0,0): anon0
-    (0,0): anon4_Else
-FunctionSpecifications.dfy(135,19): Error BP5003: A postcondition might not hold on this return path.
-FunctionSpecifications.dfy(137,28): Related location: This is the postcondition that might not hold.
-Execution trace:
-    (0,0): anon0
-    (0,0): anon4_Else
-FunctionSpecifications.dfy(146,2): Error: failure to decrease termination measure
-Execution trace:
-    (0,0): anon0
-    (0,0): anon4_Else
-FunctionSpecifications.dfy(153,2): Error: failure to decrease termination measure
-Execution trace:
-    (0,0): anon0
-    (0,0): anon4_Else
-FunctionSpecifications.dfy(174,2): Error: cannot prove termination; try supplying a decreases clause
-Execution trace:
-    (0,0): anon0
-    (0,0): anon4_Else
-FunctionSpecifications.dfy(171,19): Error: cannot prove termination; try supplying a decreases clause
-Execution trace:
-    (0,0): anon0
-
-Dafny program verifier finished with 17 verified, 15 errors
-=======
 FunctionSpecifications.dfy(29,9): Error BP5003: A postcondition might not hold on this return path.
 FunctionSpecifications.dfy(31,12): Related location: This is the postcondition that might not hold.
 Execution trace:
@@ -135,5 +62,4 @@
     (0,0): anon0
     (0,0): anon4_Else
 
-Dafny program verifier finished with 19 verified, 13 errors
->>>>>>> 48a17d0e
+Dafny program verifier finished with 19 verified, 13 errors